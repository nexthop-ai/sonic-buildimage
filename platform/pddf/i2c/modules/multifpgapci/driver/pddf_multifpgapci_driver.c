/*
 * Copyright 2025 Nexthop Systems Inc.
 *
 * This program is free software; you can redistribute it and/or modify
 * it under the terms of the GNU General Public License as published by
 * the Free Software Foundation; either version 2 of the License, or
 * (at your option) any later version.
 *
 * This program is distributed in the hope that it will be useful,
 * but WITHOUT ANY WARRANTY; without even the implied warranty of
 * MERCHANTABILITY or FITNESS FOR A PARTICULAR PURPOSE.  See the
 * GNU General Public License for more details.
 *
 * A PDDF kernel driver for managing the creation of i2c adapters and
 * various IP blocks in a system with multiple PCI FPGAs.
 * Borrows from the PDDF fpgapci module by Broadcom.
 */

#include <asm-generic/errno-base.h>
#include <linux/cdev.h>
#include <linux/delay.h>
#include <linux/dma-mapping.h>
#include <linux/dmi.h>
#include <linux/err.h>
#include <linux/fs.h>
#include <linux/hwmon.h>
#include <linux/hwmon-sysfs.h>
#include <linux/init.h>
#include <linux/interrupt.h>
#include <linux/io.h>
#include <linux/irqdomain.h>
#include <linux/jiffies.h>
#include <linux/kdev_t.h>
#include <linux/kernel.h>
#include <linux/kobject.h>
#include <linux/list.h>
#include <linux/module.h>
#include <linux/moduleparam.h>
#include <linux/mutex.h>
#include <linux/pci.h>
#include <linux/platform_device.h>
#include <linux/rcupdate.h>
#include <linux/sched.h>
#include <linux/slab.h>
#include <linux/string.h>
#include <linux/sysfs.h>
#include <linux/uaccess.h>
#include <linux/version.h>
#include <linux/workqueue.h>

#include "pddf_client_defs.h"
#include "pddf_multifpgapci_defs.h"
<<<<<<< HEAD
=======
#include "pddf_multifpgapci_gpio_defs.h"
#include "pddf_multifpgapci_i2c_defs.h"
>>>>>>> 9ab22ad4

#define BDF_NAME_SIZE 32
#define DEVICE_NAME_SIZE 32
#define DEBUG 0
#define DRIVER_NAME "pddf_multifpgapci"
#define MAX_PCI_NUM_BARS 6

extern void add_device_table(char *name, void *ptr);
extern void* get_device_table(char *name);
extern void delete_device_table(char *name);

static bool driver_registered = false;
struct pci_driver pddf_multifpgapci_driver;
static struct kobject *multifpgapci_kobj = NULL;

int default_multifpgapci_readpci(struct pci_dev *pci_dev, uint32_t offset,
		uint32_t *output);
int default_multifpgapci_writepci(struct pci_dev *pci_dev, uint32_t val,
				   uint32_t offset);

int (*ptr_multifpgapci_readpci)(struct pci_dev *,
				uint32_t, uint32_t *) = default_multifpgapci_readpci;
int (*ptr_multifpgapci_writepci)(struct pci_dev *, uint32_t,
				  uint32_t) = default_multifpgapci_writepci;
EXPORT_SYMBOL(ptr_multifpgapci_readpci);
EXPORT_SYMBOL(ptr_multifpgapci_writepci);

struct pddf_attrs {
	PDDF_ATTR attr_dev_ops;
};

#define NUM_FPGA_ATTRS \
	(sizeof(struct pddf_attrs) / sizeof(PDDF_ATTR))

struct pddf_multi_fpgapci_ops_t pddf_multi_fpgapci_ops;

EXPORT_SYMBOL(pddf_multi_fpgapci_ops);

struct fpga_data_node {
	char bdf[BDF_NAME_SIZE];
	char dev_name[DEVICE_NAME_SIZE]; // device_name as defined in pddf-device.json.
	struct kobject *kobj;
	struct pci_dev *dev;
	void __iomem *fpga_ctl_addr;
	unsigned long bar_start;
	struct list_head list;

	// sysfs attrs
	struct pddf_attrs attrs;
	struct attribute *fpga_attrs[NUM_FPGA_ATTRS + 1];
	struct attribute_group fpga_attr_group;
	bool fpga_attr_group_initialized;
	bool pddf_clients_data_group_initialized;
};

LIST_HEAD(fpga_list);

// PCI devices for a protocol
struct protocol_pci_entry {
	struct list_head list;
	struct pci_dev *pci_dev;
};

// Protocol module registered with the driver
struct protocol_module {
	struct list_head list;
	char name[32];
	struct protocol_ops *ops;
	struct list_head
		pci_devices; // List of PCI devices this protocol is initialized on
	struct mutex lock;
};

// Structure for collecting items needed to call into protocol modules without locks
struct fpga_work_item {
	struct list_head list;
	struct pci_dev *pci_dev;
	struct kobject *kobj;
	attach_fn attach;
	detach_fn detach;
	map_bar_fn map_bar;
	unmap_bar_fn unmap_bar;
	void __iomem *bar_base;
	unsigned long bar_start;
	unsigned long bar_len;
};

static LIST_HEAD(protocol_modules);
static DEFINE_MUTEX(protocol_modules_lock);
static int num_protocols = 0;

struct mutex fpga_list_lock;

static ssize_t dev_operation(struct device *dev, struct device_attribute *da,
			     const char *buf, size_t count);
static int map_bars(const char *bdf,
		    struct pddf_multifpgapci_drvdata *pci_privdata,
		    struct pci_dev *dev);
static void map_entire_bar(unsigned long barStart, unsigned long barLen,
			   struct pddf_multifpgapci_drvdata *pci_privdata,
			   struct fpga_data_node *fpga_data);
static int pddf_multifpgapci_probe(struct pci_dev *dev,
				   const struct pci_device_id *id);
static void pddf_multifpgapci_remove(struct pci_dev *dev);
static void free_bars(struct pddf_multifpgapci_drvdata *pci_privdata,
		      struct pci_dev *dev);

static int protocol_add_pci_dev(struct protocol_module *proto,
				struct pci_dev *pci_dev);
static int protocol_remove_pci_dev(struct protocol_module *proto,
				   struct pci_dev *pci_dev);
static void run_attach(struct pci_dev *pci_dev, struct kobject *kobj);
static void attach_protocols_for_fpga(struct pci_dev *pci_dev,
				      struct kobject *kobj);
static void run_detach(struct pci_dev *pci_dev, struct kobject *kobj);
static void detach_protocols_for_fpga(struct pci_dev *pci_dev,
				      struct kobject *kobj);
static void attach_protocols_for_all_fpgas(struct protocol_module *proto);
static void detach_protocols_for_all_fpgas(struct protocol_module *proto);
static void run_map_bar(struct pci_dev *pci_dev, void __iomem *bar_base,
			unsigned long bar_start, unsigned long bar_len);
static void run_bar_op_for_all_fpgas(struct protocol_module *proto, bool map);
static void run_unmap_bar(struct pci_dev *pci_dev, void __iomem *bar_base,
			  unsigned long bar_start, unsigned long bar_len);

int default_multifpgapci_readpci(struct pci_dev *pci_dev, uint32_t offset,
				 uint32_t *output)
{
	if (!pci_dev) {
		pddf_dbg(MULTIFPGA, KERN_ERR "%s pci_dev is NULL\n",
			 __FUNCTION__);
		return -ENODEV;
	}

	struct pddf_multifpgapci_drvdata *pci_drvdata =
		dev_get_drvdata(&pci_dev->dev);
	if (!pci_drvdata) {
		pddf_dbg(MULTIFPGA, KERN_ERR "%s pci_drvdata is NULL\n",
			 __FUNCTION__);
		return -ENODEV;
	}
	if (!pci_drvdata->bar_initialized) {
		pddf_dbg(MULTIFPGA, KERN_ERR "%s pci bar not initialized\n",
			 __FUNCTION__);
		return -ENODEV;
	}
	*output = ioread32(pci_drvdata->fpga_data_base_addr + offset);

	return 0;
}

int default_multifpgapci_writepci(struct pci_dev *pci_dev, uint32_t val,
				   uint32_t offset)
{
	if (!pci_dev) {
		pddf_dbg(MULTIFPGA, KERN_ERR "%s pci_dev is NULL\n",
			 __FUNCTION__);
		return -ENODEV;
	}

	struct pddf_multifpgapci_drvdata *pci_drvdata =
		dev_get_drvdata(&pci_dev->dev);
	if (!pci_drvdata) {
		pddf_dbg(MULTIFPGA, KERN_ERR "%s pci_drvdata is NULL\n",
			 __FUNCTION__);
		return -ENODEV;
	}
	if (!pci_drvdata->bar_initialized) {
		pddf_dbg(MULTIFPGA, KERN_ERR "%s pci bar not initialized\n",
			 __FUNCTION__);
		return -ENODEV;
	}
	iowrite32(val, pci_drvdata->fpga_data_base_addr + offset);

	return 0;
}

void free_pci_drvdata(struct pci_dev *pci_dev)
{
<<<<<<< HEAD
=======
	struct pddf_multifpgapci_drvdata *pci_drvdata =
		pci_get_drvdata(pci_dev);
	if (!pci_drvdata)
		return;

	if (pci_drvdata->i2c_adapter_drvdata_initialized) {
		pddf_multifpgapci_i2c_module_exit(pci_dev,
						  pci_drvdata->i2c_kobj);
	}
	KOBJ_FREE(pci_drvdata->i2c_kobj);

	if (pci_drvdata->gpio_chip_drvdata_initialized) {
		pddf_multifpgapci_gpio_module_exit(pci_dev,
						   pci_drvdata->gpio_kobj);
	}
	KOBJ_FREE(pci_drvdata->gpio_kobj);

>>>>>>> 9ab22ad4
	pci_set_drvdata(pci_dev, NULL);
}

void free_sysfs_attr_groups(struct fpga_data_node *node)
{
	if (node->fpga_attr_group_initialized)
		sysfs_remove_group(node->kobj, &node->fpga_attr_group);

	if (node->pddf_clients_data_group_initialized)
		sysfs_remove_group(node->kobj, &pddf_clients_data_group);
}

void delete_fpga_data_node(const char *bdf)
{
	struct fpga_data_node *node, *tmp_node;
	struct fpga_data_node *found_node = NULL;

	// Find and remove from global list by holding the lock so that
	// all further cleanup can be performed without the need for a lock.
	mutex_lock(&fpga_list_lock);
	list_for_each_entry_safe(node, tmp_node, &fpga_list, list) {
		if (strcmp(node->bdf, bdf) == 0) {
<<<<<<< HEAD
=======
			free_pci_drvdata(node->dev);
			free_sysfs_attr_groups(node);
			KOBJ_FREE(node->kobj);
>>>>>>> 9ab22ad4
			list_del(&node->list);
			found_node = node;
			break;
		}
	}
	mutex_unlock(&fpga_list_lock);

	if (!found_node)
		return;

	// Cleanup
	detach_protocols_for_fpga(found_node->dev, found_node->kobj);
	free_pci_drvdata(found_node->dev);
	free_sysfs_attr_groups(found_node);
	KOBJ_FREE(found_node->kobj);
	kfree(found_node);
}

void delete_all_fpga_data_nodes(void)
{
	struct fpga_data_node *node, *tmp;
	struct list_head local_list;

	// Clear the global list after copying over the pointer
	mutex_lock(&fpga_list_lock);
	local_list = fpga_list;
	INIT_LIST_HEAD(&fpga_list);
	mutex_unlock(&fpga_list_lock);

	// Work on the local copy without the need for a lock
	list_for_each_entry_safe(node, tmp, &local_list, list) {
		detach_protocols_for_fpga(node->dev, node->kobj);
		free_pci_drvdata(node->dev);
		free_sysfs_attr_groups(node);
		KOBJ_FREE(node->kobj);
		kfree(node);
	}
}

struct fpga_data_node *get_fpga_data_node(const char *bdf)
{
	struct fpga_data_node *node;
	struct fpga_data_node *found_node = NULL;

	mutex_lock(&fpga_list_lock);

	list_for_each_entry(node, &fpga_list, list) {
		if (strcmp(node->bdf, bdf) == 0) {
			found_node = node;
			break;
		}
	}

	mutex_unlock(&fpga_list_lock);

	return found_node;
}

void __iomem *get_fpga_ctl_addr_impl(const char *bdf)
{
	struct fpga_data_node *node = get_fpga_data_node(bdf);

	if (!node) {
		pddf_dbg(MULTIFPGA,
			 KERN_ERR "[%s] No matching fpga data node\n",
			 __FUNCTION__);
		return NULL;
	}

	return node->fpga_ctl_addr;
}

void __iomem *(*get_fpga_ctl_addr)(const char *bdf) = get_fpga_ctl_addr_impl;

EXPORT_SYMBOL(get_fpga_ctl_addr);

static int pddf_pci_add_fpga(char *bdf, struct pci_dev *dev)
{
	pddf_dbg(MULTIFPGA, KERN_INFO "%s ..\n", __FUNCTION__);
	int ret = 0;
	struct fpga_data_node *fpga_data =
		kzalloc(sizeof(*fpga_data), GFP_KERNEL);

	if (!fpga_data) {
		return -ENOMEM;
	}

	strscpy(fpga_data->bdf, bdf, NAME_SIZE);

	fpga_data->kobj = kobject_create_and_add(bdf, multifpgapci_kobj);
	if (!fpga_data->kobj) {
		ret = -ENOMEM;
		goto free_fpga_data;
	}

<<<<<<< HEAD
=======
	pci_drvdata->i2c_kobj = kobject_create_and_add("i2c", fpga_data->kobj);
	if (!pci_drvdata->i2c_kobj) {
		pddf_dbg(MULTIFPGA, KERN_ERR "[%s] create i2c kobj failed\n",
			 __FUNCTION__);
		ret = -ENOMEM;
		goto free_fpga_kobj;
	}

	ret = pddf_multifpgapci_i2c_module_init(dev, pci_drvdata->i2c_kobj);
	if (ret) {
		pddf_dbg(MULTIFPGA,
			 KERN_ERR "[%s] create i2c module failed %d\n",
			 __FUNCTION__, ret);
		goto free_i2c_kobj;
	}
	pci_drvdata->i2c_adapter_drvdata_initialized = true;

	pci_drvdata->gpio_kobj = kobject_create_and_add("gpio", fpga_data->kobj);
	if (!pci_drvdata->gpio_kobj) {
		pddf_dbg(MULTIFPGA, KERN_ERR "%s create gpio kobj failed\n",
			 __FUNCTION__);
		ret = -ENOMEM;
		goto free_i2c_dirs;
	}

	ret = pddf_multifpgapci_gpio_module_init(dev, pci_drvdata->gpio_kobj);
	if (ret) {
		pddf_dbg(MULTIFPGA,
			 KERN_ERR "%s create add gpio module failed %d\n",
			 __FUNCTION__, ret);
		goto free_gpio_kobj;
	}
	pci_drvdata->gpio_chip_drvdata_initialized = true;

>>>>>>> 9ab22ad4
	fpga_data->dev = dev;

	PDDF_DATA_ATTR(
		dev_ops, S_IWUSR | S_IRUGO, NULL, dev_operation,
		PDDF_CHAR, NAME_SIZE, NULL, (void *)&pddf_data);

	// Setup sysfs attributes
	fpga_data->attrs.attr_dev_ops = attr_dev_ops;

	fpga_data->fpga_attrs[0] = &fpga_data->attrs.attr_dev_ops.dev_attr.attr;
	fpga_data->fpga_attrs[1] = NULL;
<<<<<<< HEAD
	fpga_data->fpga_attr_group.attrs = fpga_data->fpga_attrs;

	// Add to FPGA list
	mutex_lock(&fpga_list_lock);
	list_add(&fpga_data->list, &fpga_list);
	mutex_unlock(&fpga_list_lock);

	// Attach all registered protocols to this new FPGA
	attach_protocols_for_fpga(dev, fpga_data->kobj);
=======

	fpga_data->fpga_attr_group.attrs = fpga_data->fpga_attrs;

	ret = sysfs_create_group(fpga_data->kobj, &fpga_data->fpga_attr_group);

	if (ret) {
		pddf_dbg(MULTIFPGA,
			 KERN_ERR "%s create fpga sysfs attributes failed\n",
			 __FUNCTION__);
		goto free_gpio_dirs;
	}
	fpga_data->fpga_attr_group_initialized = true;
>>>>>>> 9ab22ad4

	ret = sysfs_create_group(fpga_data->kobj, &fpga_data->fpga_attr_group);
	if (ret) {
		pddf_dbg(MULTIFPGA,
			 KERN_ERR "[%s] create pddf_clients_data_group failed: %d\n",
			 __FUNCTION__, ret);
		goto free_fpga_kobj;
	}
<<<<<<< HEAD
	fpga_data->fpga_attr_group_initialized = true;

	return 0;

=======
	fpga_data->pddf_clients_data_group_initialized = true;

	mutex_lock(&fpga_list_lock);
	list_add(&fpga_data->list, &fpga_list);
	mutex_unlock(&fpga_list_lock);

	return 0;

free_fpga_attr_group:
	fpga_data->fpga_attr_group_initialized = false;
	sysfs_remove_group(fpga_data->kobj, &fpga_data->fpga_attr_group);

free_gpio_dirs:
	pci_drvdata->gpio_chip_drvdata_initialized = false;
	pddf_multifpgapci_gpio_module_exit(dev, pci_drvdata->gpio_kobj);

free_gpio_kobj:
	kobject_put(pci_drvdata->gpio_kobj);

free_i2c_dirs:
	pci_drvdata->i2c_adapter_drvdata_initialized = false;
	pddf_multifpgapci_i2c_module_exit(dev, pci_drvdata->i2c_kobj);

free_i2c_kobj:
	kobject_put(pci_drvdata->i2c_kobj);

>>>>>>> 9ab22ad4
free_fpga_kobj:
	attach_protocols_for_fpga(dev, fpga_data->kobj);
	kobject_put(fpga_data->kobj);
free_fpga_data:
	kfree(fpga_data);
	return ret;
}

ssize_t dev_operation(struct device *dev, struct device_attribute *da,
		      const char *buf, size_t count)
{
	PDDF_ATTR *ptr = (PDDF_ATTR *)da;
	NEW_DEV_ATTR *cdata = (NEW_DEV_ATTR *)(ptr->data);
	struct pci_dev *pci_dev = NULL;

	if (strncmp(buf, "fpgapci_init", strlen("fpgapci_init")) == 0) {
		pddf_dbg(MULTIFPGA, KERN_INFO "%s ..\n", __FUNCTION__);
		int err = 0;
		struct pddf_multifpgapci_drvdata *pci_privdata = 0;
		const char *bdf = dev->kobj.name;

		struct fpga_data_node *fpga_node = get_fpga_data_node(bdf);
		if (!fpga_node) {
			pddf_dbg(MULTIFPGA,
				 KERN_ERR "[%s] no matching fpga data node\n",
				 __FUNCTION__);
			return -ENODEV;
		}
		if (cdata->i2c_name[0] == 0) {
			pddf_dbg(MULTIFPGA,
				 KERN_ERR "[%s] no i2c_name specified\n",
				 __FUNCTION__);
			return -EINVAL;
		}

		pddf_dbg(MULTIFPGA, KERN_INFO "Initializing %s as %s\n", cdata->i2c_name, bdf);
		strscpy(fpga_node->dev_name, cdata->i2c_name, sizeof(fpga_node->dev_name));

		// Save pci_dev to hash table for clients to use.
		pci_dev = fpga_node->dev;
		add_device_table(fpga_node->dev_name, (void *)pci_dev_get(pci_dev));

		pci_privdata =
			(struct pddf_multifpgapci_drvdata *)dev_get_drvdata(
				&pci_dev->dev);

		if (map_bars(bdf, pci_privdata, pci_dev)) {
			pddf_dbg(MULTIFPGA, KERN_ERR "error_map_bars\n");
			pci_release_regions(pci_dev);
		}

		if (pddf_multi_fpgapci_ops.post_device_operation) {
			pddf_dbg(MULTIFPGA,
				 KERN_INFO
				 "[%s] Invoking post_device_operation\n",
				 __FUNCTION__);
			err = pddf_multi_fpgapci_ops.post_device_operation(
				pci_dev);
			if (err) {
				pddf_dbg(
					MULTIFPGA,
					KERN_ERR
					"[%s] post_device_operation failed with error %d\n",
					__FUNCTION__, err);
			}
		}
	} else if (strncmp(buf, "fpgapci_deinit", strlen("fpgapci_deinit")) == 0) {
		if (cdata->i2c_name[0] == 0) {
			pddf_dbg(MULTIFPGA,
				 KERN_ERR "[%s] no i2c_name specified\n",
				 __FUNCTION__);
			return -EINVAL;
		}

		pci_dev = (struct pci_dev *)get_device_table(cdata->i2c_name);
		if (pci_dev) {
			delete_device_table(cdata->i2c_name);
			pci_dev_put(pci_dev);
		}
	}

	return count;
}

static int pddf_pci_config_data(struct pci_dev *dev)
{
	unsigned short vendorId = 0xFFFF, deviceId = 0xFFFF;
	char revisionId = 0xFF, classDev = 0xFF, classProg = 0xFF;
	char irqLine = 0xFF, irqPin = 0xFF;

	pddf_dbg(MULTIFPGA, KERN_INFO "[%s] PCI Config Data\n", __FUNCTION__);

	// Accessing the configuration region of the PCI device
	pci_read_config_word(dev, PCI_VENDOR_ID, &vendorId);
	pci_read_config_word(dev, PCI_DEVICE_ID, &deviceId);
	pci_read_config_byte(dev, PCI_REVISION_ID, &revisionId);
	pci_read_config_byte(dev, PCI_CLASS_PROG, &classProg);
	pci_read_config_byte(dev, PCI_CLASS_DEVICE, &classDev);

	pci_read_config_byte(dev, PCI_INTERRUPT_PIN, &irqPin);
	if (pci_read_config_byte(dev, PCI_INTERRUPT_LINE, &irqLine)) {
		pddf_dbg(MULTIFPGA, KERN_ERR "\tPCI_INTERRUPT_LINE Error\n");
	}

	pddf_dbg(MULTIFPGA,
		 KERN_INFO
		 "\t[venId, devId]=[0x%x;0x%x] [group, class]=[%x;%x]\n",
		 vendorId, deviceId, classProg, classDev);
	pddf_dbg(MULTIFPGA,
		 KERN_INFO "\trevisionId=0x%x, irq_line=0x%x, irq_support=%s\n",
		 revisionId, irqLine, (irqPin == 0) ? "No" : "Yes");

	return 0;
}

static int map_bars(const char *bdf,
		    struct pddf_multifpgapci_drvdata *pci_privdata,
		    struct pci_dev *dev)
{
	pddf_dbg(MULTIFPGA, KERN_INFO "%s - %s\n", __FUNCTION__, pci_name(dev));
	unsigned long barFlags, barStart, barEnd, barLen;
	int i;

	struct fpga_data_node *fpga_node = get_fpga_data_node(bdf);
	if (!fpga_node) {
		pddf_dbg(MULTIFPGA,
			 KERN_ERR "[%s] No matching fpga data node\n",
			 __FUNCTION__);
		return -ENODEV;
	}

	int FPGAPCI_BAR_INDEX = -1;

	for (i = 0; i < MAX_PCI_NUM_BARS; i++) {
		if ((barLen = pci_resource_len(dev, i)) != 0 &&
		    (barStart = pci_resource_start(dev, i)) != 0) {
			barFlags = pci_resource_flags(dev, i);
			barEnd = pci_resource_end(dev, i);
			pddf_dbg(
				MULTIFPGA,
				KERN_INFO
				"[%s] PCI_BASE_ADDRESS_%d 0x%08lx-0x%08lx bar_len=0x%lx"
				" flags 0x%08lx IO_mapped=%s Mem_mapped=%s\n",
				__FUNCTION__, i, barStart, barEnd, barLen,
				barFlags,
				(barFlags & IORESOURCE_IO) ? "Yes" : "No",
				(barFlags & IORESOURCE_MEM) ? "Yes" : "No");
			FPGAPCI_BAR_INDEX = i;
			break;
		}
	}

	if (FPGAPCI_BAR_INDEX != -1) {
		map_entire_bar(barStart, barLen, pci_privdata, fpga_node);
		fpga_node->bar_start = barStart;
		pci_privdata->bar_start = barStart;
		pci_privdata->bar_initialized = true;
	} else {
		pddf_dbg(MULTIFPGA, KERN_INFO "[%s] Failed to find BAR\n",
			 __FUNCTION__);
		return -1;
	}

	pddf_dbg(MULTIFPGA,
		 KERN_INFO
		 "[%s] fpga_ctl_addr:0x%p fpga_data__base_addr:0x%p"
		 " bar_index[%d] fpgapci_bar_len:0x%08lx barStart: 0x%08lx\n",
		 __FUNCTION__, fpga_node->fpga_ctl_addr,
		 pci_privdata->fpga_data_base_addr, FPGAPCI_BAR_INDEX,
		 pci_privdata->bar_length, barStart);

	return 0;
}

static void map_entire_bar(unsigned long barStart, unsigned long barLen,
			   struct pddf_multifpgapci_drvdata *pci_privdata,
			   struct fpga_data_node *fpga_node)
{
	void __iomem *bar_base;
	pddf_dbg(MULTIFPGA, KERN_INFO "%s - %s\n", __FUNCTION__,
		 pci_name(fpga_node->dev));

	bar_base = ioremap_cache(barStart, barLen);

	pci_privdata->bar_length = barLen;
	pci_privdata->fpga_data_base_addr = bar_base;
	fpga_node->fpga_ctl_addr = pci_privdata->fpga_data_base_addr;

	// Notify all protocols about BAR mapping
	run_map_bar(fpga_node->dev, bar_base, barStart, barLen);
}

static void free_bars(struct pddf_multifpgapci_drvdata *pci_privdata,
		      struct pci_dev *dev)
{
	// Notify all protocols about BAR unmapping before freeing
	run_unmap_bar(dev, pci_privdata->fpga_data_base_addr,
		      pci_privdata->bar_start, pci_privdata->bar_length);

	pci_iounmap(dev, pci_privdata->fpga_data_base_addr);
	pci_privdata->fpga_data_base_addr = NULL;
}

static int pddf_multifpgapci_probe(struct pci_dev *dev,
				   const struct pci_device_id *id)
{
	struct pddf_multifpgapci_drvdata *pci_privdata = 0;
	int err = 0;
	pddf_dbg(MULTIFPGA, KERN_INFO "[%s]\n", __FUNCTION__);

	// TODO: Use pci_name(dev) instead?
	unsigned int domain_number = pci_domain_nr(dev->bus);
	unsigned int bus_number = dev->bus->number;
	unsigned int device_number = PCI_SLOT(dev->devfn);
	unsigned int function_number = PCI_FUNC(dev->devfn);

	char bdf[BDF_NAME_SIZE];
	snprintf(bdf, BDF_NAME_SIZE, "%04x:%02x:%02x.%x", domain_number,
		 bus_number, device_number, function_number);
	pddf_dbg(MULTIFPGA, KERN_INFO "[%s] Probed FPGA with bdf: %s\n",
		 __FUNCTION__, bdf);

	if ((err = pci_enable_device(dev))) {
		pddf_dbg(MULTIFPGA,
			 KERN_ERR
			 "[%s] pci_enable_device failed. dev:%s err:%#x\n",
			 __FUNCTION__, pci_name(dev), err);
		goto error_enable_dev;
	}

	// Enable DMA
	pci_set_master(dev);

	// Request MMIO/IOP resources - reserve PCI I/O and memory resources
	// DRIVER_NAME shows up in /proc/iomem
	if ((err = pci_request_regions(dev, DRIVER_NAME)) < 0) {
		pddf_dbg(MULTIFPGA,
			 KERN_ERR
			 "[%s] pci_request_regions failed. dev:%s err:%#x\n",
			 __FUNCTION__, pci_name(dev), err);
		goto error_pci_req;
	}

	pci_privdata =
		kzalloc(sizeof(struct pddf_multifpgapci_drvdata), GFP_KERNEL);

	if (!pci_privdata) {
		pddf_dbg(MULTIFPGA,
			 KERN_ERR
			 "[%s] couldn't allocate pci_privdata memory\n",
			 __FUNCTION__);
		err = -ENOMEM;
		goto error_pci_req;
	}

	pci_privdata->pci_dev = dev;
	pci_set_drvdata(dev, pci_privdata);
	pddf_pci_config_data(dev);
	pddf_pci_add_fpga(bdf, dev);

	return 0;

error_pci_req:
	pci_disable_device(dev);
error_enable_dev:
	return err;
}

// Initialize the driver module (but not any device) and register
// the module with the kernel PCI subsystem.
int pddf_multifpgapci_register(const struct pci_device_id *ids,
			       struct kobject *kobj)
{
	int ret;

	pddf_multifpgapci_driver.name = DRIVER_NAME;
	pddf_multifpgapci_driver.id_table = ids;
	pddf_multifpgapci_driver.probe = pddf_multifpgapci_probe;
	pddf_multifpgapci_driver.remove = pddf_multifpgapci_remove;

	if (!driver_registered) {
		multifpgapci_kobj = kobject_get(kobj);
	}

	ret = pci_register_driver(&pddf_multifpgapci_driver);
	if (ret != 0) {
		pddf_dbg(MULTIFPGA, KERN_ERR "%s: Failed to register driver\n",
			 __FUNCTION__);
		return -EINVAL;
	}

	driver_registered = true;
	return ret;
}

EXPORT_SYMBOL(pddf_multifpgapci_register);

static void pddf_multifpgapci_remove(struct pci_dev *dev)
{
	struct pddf_multifpgapci_drvdata *pci_privdata = 0;

	if (dev == 0) {
		pddf_dbg(MULTIFPGA, KERN_ERR "[%s]: dev is 0\n", __FUNCTION__);
		return;
	}

	pci_privdata =
		(struct pddf_multifpgapci_drvdata *)dev_get_drvdata(&dev->dev);

	if (!pci_privdata) {
		pddf_dbg(MULTIFPGA, KERN_ERR "[%s]: pci_privdata is NULL\n",
			 __FUNCTION__);
		return;
	}

	delete_fpga_data_node(pci_name(dev));
	free_bars(pci_privdata, dev);
	pci_disable_device(dev);
	pci_release_regions(dev);
	kfree(pci_privdata);
}

// Add cleanup function for module exit
static void cleanup_all_protocols(void)
{
	struct protocol_module *proto, *tmp_proto;
	struct list_head local_list;

	// Move the list to a local one to be able to process without lock
	mutex_lock(&protocol_modules_lock);
	local_list = protocol_modules;
	INIT_LIST_HEAD(&protocol_modules);
	mutex_unlock(&protocol_modules_lock);

	// Work on local copy without any locks
	list_for_each_entry_safe(proto, tmp_proto, &local_list, list) {
		detach_protocols_for_all_fpgas(proto);
		mutex_destroy(&proto->lock);
		kfree(proto);
	}
}

// Add PCI device to protocol's list - returns 1 if added, 0 if already exists
static int protocol_add_pci_dev(struct protocol_module *proto,
				struct pci_dev *pci_dev)
{
	struct protocol_pci_entry *entry;
	int added = 0;

	mutex_lock(&proto->lock);

	// Check if already exists
	list_for_each_entry(entry, &proto->pci_devices, list) {
		if (entry->pci_dev == pci_dev) {
			goto unlock; // Already exists
		}
	}

	// Add new entry
	entry = kzalloc(sizeof(*entry), GFP_KERNEL);
	if (entry) {
		entry->pci_dev = pci_dev;
		list_add(&entry->list, &proto->pci_devices);
		added = 1;
	}

unlock:
	mutex_unlock(&proto->lock);
	return added;
}

// Remove PCI device from protocol's list - returns 1 if removed, 0 if not found
static int protocol_remove_pci_dev(struct protocol_module *proto,
				   struct pci_dev *pci_dev)
{
	struct protocol_pci_entry *entry, *tmp;
	int removed = 0;

	mutex_lock(&proto->lock);
	list_for_each_entry_safe(entry, tmp, &proto->pci_devices, list) {
		if (entry->pci_dev == pci_dev) {
			list_del(&entry->list);
			kfree(entry);
			removed = 1;
			break;
		}
	}
	mutex_unlock(&proto->lock);

	return removed;
}

static void run_attach(struct pci_dev *pci_dev, struct kobject *kobj)
{
	struct protocol_module *proto;
	attach_fn *attach;
	int i = 0;

	attach = kzalloc(sizeof(*attach) * num_protocols, GFP_KERNEL);
	if (!attach) {
		pddf_dbg(MULTIFPGA,
			 KERN_ERR
			 "%s failed to allocate memory for attach array\n",
			 __FUNCTION__);
		return;
	}

	mutex_lock(&protocol_modules_lock);
	list_for_each_entry(proto, &protocol_modules, list) {
		if (protocol_add_pci_dev(proto, pci_dev) &&
		    proto->ops->attach) {
			attach[i++] = proto->ops->attach;
		}
	}
	mutex_unlock(&protocol_modules_lock);

	// Now run the attach without lock
	for (int j = 0; j < i; j++) {
		int ret = attach[j](pci_dev, kobj);
		if (ret) {
			pddf_dbg(MULTIFPGA,
				 KERN_ERR "Protocol attach failed on %s: %d\n",
				 pci_name(pci_dev), ret);
		}
	}
	kfree(attach);
}

static void attach_protocols_for_fpga(struct pci_dev *pci_dev,
				      struct kobject *kobj)
{
	if (num_protocols > 0) {
		run_attach(pci_dev, kobj);
	}
}

static void run_detach(struct pci_dev *pci_dev, struct kobject *kobj)
{
	struct protocol_module *proto;
	detach_fn *detach;
	int i = 0;

	detach = kzalloc(sizeof(*detach) * num_protocols, GFP_KERNEL);
	if (!detach) {
		pddf_dbg(MULTIFPGA,
			 KERN_ERR
			 "%s failed to allocate memory for detach array\n",
			 __FUNCTION__);
		return;
	}
	mutex_lock(&protocol_modules_lock);
	list_for_each_entry(proto, &protocol_modules, list) {
		if (protocol_remove_pci_dev(proto, pci_dev) &&
		    proto->ops->detach) {
			detach[i++] = proto->ops->detach;
		}
	}
	mutex_unlock(&protocol_modules_lock);

	for (int j = 0; j < i; j++) {
		detach[j](pci_dev, kobj);
	}
	kfree(detach);
}

static void detach_protocols_for_fpga(struct pci_dev *pci_dev,
				      struct kobject *kobj)
{
	if (num_protocols > 0) {
		run_detach(pci_dev, kobj);
	}
}

static void attach_protocols_for_all_fpgas(struct protocol_module *proto)
{
	struct fpga_data_node *fpga_node;
	struct fpga_work_item *work_item, *tmp;
	struct list_head work_list;

	INIT_LIST_HEAD(&work_list);

	// Build work list under lock
	mutex_lock(&fpga_list_lock);
	list_for_each_entry(fpga_node, &fpga_list, list) {
		work_item = kzalloc(sizeof(*work_item), GFP_KERNEL);
		if (work_item) {
			work_item->pci_dev = fpga_node->dev;
			work_item->kobj = fpga_node->kobj;
			list_add(&work_item->list, &work_list);
		}
	}
	mutex_unlock(&fpga_list_lock);

	// Execute work items without locks
	list_for_each_entry_safe(work_item, tmp, &work_list, list) {
		attach_protocols_for_fpga(work_item->pci_dev, work_item->kobj);
		list_del(&work_item->list);
		kfree(work_item);
	}
}

static void detach_protocols_for_all_fpgas(struct protocol_module *proto)
{
	struct protocol_pci_entry *pci_entry, *tmp_pci;

	// No locking needed - proto is already yanked out of the global list
	list_for_each_entry_safe(pci_entry, tmp_pci, &proto->pci_devices,
				 list) {
		if (proto->ops->detach) {
			struct fpga_data_node *fpga_node = get_fpga_data_node(
				pci_name(pci_entry->pci_dev));
			if (fpga_node) {
				proto->ops->detach(pci_entry->pci_dev,
						   fpga_node->kobj);
			}
		}
		kfree(pci_entry);
	}
}

static void run_map_bar(struct pci_dev *pci_dev, void __iomem *bar_base,
			unsigned long bar_start, unsigned long bar_len)
{
	struct protocol_module *proto;
	map_bar_fn *map_bar;
	int i = 0;
	pddf_dbg(MULTIFPGA, KERN_INFO "%s - %s\n", __FUNCTION__,
		 pci_name(pci_dev));

	map_bar = kzalloc(sizeof(*map_bar) * num_protocols, GFP_KERNEL);
	if (!map_bar) {
		pddf_dbg(MULTIFPGA,
			 KERN_ERR
			 "%s failed to allocate memory for map_bar array\n",
			 __FUNCTION__);
		return;
	}

	mutex_lock(&protocol_modules_lock);
	list_for_each_entry(proto, &protocol_modules, list) {
		pddf_dbg(MULTIFPGA, KERN_INFO "%s - protocol %s\n",
			 __FUNCTION__, proto->name);
		if (proto->ops->map_bar) {
			map_bar[i++] = proto->ops->map_bar;
		}
	}
	mutex_unlock(&protocol_modules_lock);

	// Execute map_bar calls without locks
	for (int j = 0; j < i; j++) {
		pddf_dbg(MULTIFPGA, KERN_INFO "%s - map_bar %s\n", __FUNCTION__,
			 pci_name(pci_dev));
		map_bar[j](pci_dev, bar_base, bar_start, bar_len);
	}
	kfree(map_bar);
}

static void run_bar_op_for_all_fpgas(struct protocol_module *proto, bool map)
{
	struct fpga_data_node *fpga_node;
	struct fpga_work_item *work_item, *tmp;
	struct list_head work_list;

	INIT_LIST_HEAD(&work_list);

	// Build work list under lock
	mutex_lock(&fpga_list_lock);
	list_for_each_entry(fpga_node, &fpga_list, list) {
		work_item = kzalloc(sizeof(*work_item), GFP_KERNEL);
		if (work_item) {
			work_item->pci_dev = fpga_node->dev;
			work_item->kobj = fpga_node->kobj;
			work_item->map_bar = proto->ops->map_bar;
			// Get bar length from pci_privdata
			struct pddf_multifpgapci_drvdata *pci_privdata =
				dev_get_drvdata(&fpga_node->dev->dev);
			if (pci_privdata) {
				work_item->bar_start = pci_privdata->bar_start;
				work_item->bar_base =
					pci_privdata->fpga_data_base_addr;
				work_item->bar_len = pci_privdata->bar_length;
			}
			list_add(&work_item->list, &work_list);
		}
	}
	mutex_unlock(&fpga_list_lock);

	// Execute work items without locks
	list_for_each_entry_safe(work_item, tmp, &work_list, list) {
		if (work_item->map_bar) {
			if (map) {
				work_item->map_bar(work_item->pci_dev,
						   work_item->bar_base,
						   work_item->bar_start,
						   work_item->bar_len);
			} else {
				work_item->unmap_bar(work_item->pci_dev,
						     work_item->bar_base,
						     work_item->bar_start,
						     work_item->bar_len);
			}
		}
		list_del(&work_item->list);
		kfree(work_item);
	}
}

static void run_unmap_bar(struct pci_dev *pci_dev, void __iomem *bar_base,
			  unsigned long bar_start, unsigned long bar_len)
{
	struct protocol_module *proto;
	unmap_bar_fn *unmap_bar;
	int i = 0;

	unmap_bar = kzalloc(sizeof(*unmap_bar) * num_protocols, GFP_KERNEL);
	if (!unmap_bar) {
		pddf_dbg(MULTIFPGA,
			 KERN_ERR
			 "%s failed to allocate memory for unmap_bar array\n",
			 __FUNCTION__);
		return;
	}

	mutex_lock(&protocol_modules_lock);
	list_for_each_entry(proto, &protocol_modules, list) {
		if (proto->ops->unmap_bar) {
			unmap_bar[i++] = proto->ops->unmap_bar;
		}
	}
	mutex_unlock(&protocol_modules_lock);

	// Execute unmap_bar calls without locks
	for (int j = 0; j < i; j++) {
		unmap_bar[j](pci_dev, bar_base, bar_start, bar_len);
	}
	kfree(unmap_bar);
}

int multifpgapci_register_protocol(const char *name, struct protocol_ops *ops)
{
	struct protocol_module *proto;

	proto = kzalloc(sizeof(*proto), GFP_KERNEL);
	if (!proto)
		return -ENOMEM;

	strscpy(proto->name, name, sizeof(proto->name));
	proto->ops = ops;
	INIT_LIST_HEAD(&proto->pci_devices);
	mutex_init(&proto->lock);

	// Add to registry
	mutex_lock(&protocol_modules_lock);
	list_add(&proto->list, &protocol_modules);
	num_protocols++;
	mutex_unlock(&protocol_modules_lock);

	// Attach protocol to all existing FPGAs
	attach_protocols_for_all_fpgas(proto);

	// Map BARs for all existing FPGAs
	run_bar_op_for_all_fpgas(proto, true);

	pddf_dbg(MULTIFPGA, KERN_INFO "Registered protocol: %s\n", name);
	return 0;
}
EXPORT_SYMBOL(multifpgapci_register_protocol);

void multifpgapci_unregister_protocol(const char *name)
{
	struct protocol_module *proto, *tmp_proto;
	struct protocol_module *found_proto = NULL;

	// Find and remove protocol from registry
	mutex_lock(&protocol_modules_lock);
	list_for_each_entry_safe(proto, tmp_proto, &protocol_modules, list) {
		if (strcmp(proto->name, name) == 0) {
			list_del(&proto->list);
			found_proto = proto;
			num_protocols--;
			break;
		}
	}
	mutex_unlock(&protocol_modules_lock);

	if (!found_proto)
		return;

	// Unmap BARs for all FPGAs first
	run_bar_op_for_all_fpgas(found_proto, false);

	// Detach protocol from all FPGAs without locks
	detach_protocols_for_all_fpgas(found_proto);
	mutex_destroy(&found_proto->lock);
	kfree(found_proto);
	pddf_dbg(MULTIFPGA, KERN_INFO "Unregistered protocol: %s\n", name);
}
EXPORT_SYMBOL(multifpgapci_unregister_protocol);

unsigned long multifpgapci_get_pci_dev_index(struct pci_dev *pci_dev)
{
	unsigned int domain = pci_domain_nr(pci_dev->bus);
	unsigned int bus = pci_dev->bus->number;
	unsigned int slot = PCI_SLOT(pci_dev->devfn);
	unsigned int func = PCI_FUNC(pci_dev->devfn);
	return (domain << 16) | (bus << 8) | (slot << 3) | func;
}
EXPORT_SYMBOL(multifpgapci_get_pci_dev_index);

int __init pddf_multifpgapci_driver_init(void)
{
	pddf_dbg(MULTIFPGA, KERN_INFO "%s ..\n", __FUNCTION__);
	mutex_init(&fpga_list_lock);
	return 0;
}

void __exit pddf_multifpgapci_driver_exit(void)
{
	pddf_dbg(MULTIFPGA, KERN_INFO "%s ..\n", __FUNCTION__);

	// Cleanup all protocols first
	cleanup_all_protocols();

	if (driver_registered) {
		// Unregister this driver from the PCI bus driver
		pci_unregister_driver(&pddf_multifpgapci_driver);
		driver_registered = false;
	}

	delete_all_fpga_data_nodes();
	KOBJ_FREE(multifpgapci_kobj);

	return;
}

module_init(pddf_multifpgapci_driver_init);
module_exit(pddf_multifpgapci_driver_exit);

MODULE_LICENSE("GPL");
MODULE_AUTHOR("Nexthop Systems");
MODULE_DESCRIPTION("PDDF driver for systems with multiple PCI FPGAs");<|MERGE_RESOLUTION|>--- conflicted
+++ resolved
@@ -50,11 +50,6 @@
 
 #include "pddf_client_defs.h"
 #include "pddf_multifpgapci_defs.h"
-<<<<<<< HEAD
-=======
-#include "pddf_multifpgapci_gpio_defs.h"
-#include "pddf_multifpgapci_i2c_defs.h"
->>>>>>> 9ab22ad4
 
 #define BDF_NAME_SIZE 32
 #define DEVICE_NAME_SIZE 32
@@ -234,26 +229,6 @@
 
 void free_pci_drvdata(struct pci_dev *pci_dev)
 {
-<<<<<<< HEAD
-=======
-	struct pddf_multifpgapci_drvdata *pci_drvdata =
-		pci_get_drvdata(pci_dev);
-	if (!pci_drvdata)
-		return;
-
-	if (pci_drvdata->i2c_adapter_drvdata_initialized) {
-		pddf_multifpgapci_i2c_module_exit(pci_dev,
-						  pci_drvdata->i2c_kobj);
-	}
-	KOBJ_FREE(pci_drvdata->i2c_kobj);
-
-	if (pci_drvdata->gpio_chip_drvdata_initialized) {
-		pddf_multifpgapci_gpio_module_exit(pci_dev,
-						   pci_drvdata->gpio_kobj);
-	}
-	KOBJ_FREE(pci_drvdata->gpio_kobj);
-
->>>>>>> 9ab22ad4
 	pci_set_drvdata(pci_dev, NULL);
 }
 
@@ -276,12 +251,6 @@
 	mutex_lock(&fpga_list_lock);
 	list_for_each_entry_safe(node, tmp_node, &fpga_list, list) {
 		if (strcmp(node->bdf, bdf) == 0) {
-<<<<<<< HEAD
-=======
-			free_pci_drvdata(node->dev);
-			free_sysfs_attr_groups(node);
-			KOBJ_FREE(node->kobj);
->>>>>>> 9ab22ad4
 			list_del(&node->list);
 			found_node = node;
 			break;
@@ -377,43 +346,6 @@
 		goto free_fpga_data;
 	}
 
-<<<<<<< HEAD
-=======
-	pci_drvdata->i2c_kobj = kobject_create_and_add("i2c", fpga_data->kobj);
-	if (!pci_drvdata->i2c_kobj) {
-		pddf_dbg(MULTIFPGA, KERN_ERR "[%s] create i2c kobj failed\n",
-			 __FUNCTION__);
-		ret = -ENOMEM;
-		goto free_fpga_kobj;
-	}
-
-	ret = pddf_multifpgapci_i2c_module_init(dev, pci_drvdata->i2c_kobj);
-	if (ret) {
-		pddf_dbg(MULTIFPGA,
-			 KERN_ERR "[%s] create i2c module failed %d\n",
-			 __FUNCTION__, ret);
-		goto free_i2c_kobj;
-	}
-	pci_drvdata->i2c_adapter_drvdata_initialized = true;
-
-	pci_drvdata->gpio_kobj = kobject_create_and_add("gpio", fpga_data->kobj);
-	if (!pci_drvdata->gpio_kobj) {
-		pddf_dbg(MULTIFPGA, KERN_ERR "%s create gpio kobj failed\n",
-			 __FUNCTION__);
-		ret = -ENOMEM;
-		goto free_i2c_dirs;
-	}
-
-	ret = pddf_multifpgapci_gpio_module_init(dev, pci_drvdata->gpio_kobj);
-	if (ret) {
-		pddf_dbg(MULTIFPGA,
-			 KERN_ERR "%s create add gpio module failed %d\n",
-			 __FUNCTION__, ret);
-		goto free_gpio_kobj;
-	}
-	pci_drvdata->gpio_chip_drvdata_initialized = true;
-
->>>>>>> 9ab22ad4
 	fpga_data->dev = dev;
 
 	PDDF_DATA_ATTR(
@@ -425,7 +357,6 @@
 
 	fpga_data->fpga_attrs[0] = &fpga_data->attrs.attr_dev_ops.dev_attr.attr;
 	fpga_data->fpga_attrs[1] = NULL;
-<<<<<<< HEAD
 	fpga_data->fpga_attr_group.attrs = fpga_data->fpga_attrs;
 
 	// Add to FPGA list
@@ -435,20 +366,6 @@
 
 	// Attach all registered protocols to this new FPGA
 	attach_protocols_for_fpga(dev, fpga_data->kobj);
-=======
-
-	fpga_data->fpga_attr_group.attrs = fpga_data->fpga_attrs;
-
-	ret = sysfs_create_group(fpga_data->kobj, &fpga_data->fpga_attr_group);
-
-	if (ret) {
-		pddf_dbg(MULTIFPGA,
-			 KERN_ERR "%s create fpga sysfs attributes failed\n",
-			 __FUNCTION__);
-		goto free_gpio_dirs;
-	}
-	fpga_data->fpga_attr_group_initialized = true;
->>>>>>> 9ab22ad4
 
 	ret = sysfs_create_group(fpga_data->kobj, &fpga_data->fpga_attr_group);
 	if (ret) {
@@ -457,39 +374,10 @@
 			 __FUNCTION__, ret);
 		goto free_fpga_kobj;
 	}
-<<<<<<< HEAD
 	fpga_data->fpga_attr_group_initialized = true;
 
 	return 0;
 
-=======
-	fpga_data->pddf_clients_data_group_initialized = true;
-
-	mutex_lock(&fpga_list_lock);
-	list_add(&fpga_data->list, &fpga_list);
-	mutex_unlock(&fpga_list_lock);
-
-	return 0;
-
-free_fpga_attr_group:
-	fpga_data->fpga_attr_group_initialized = false;
-	sysfs_remove_group(fpga_data->kobj, &fpga_data->fpga_attr_group);
-
-free_gpio_dirs:
-	pci_drvdata->gpio_chip_drvdata_initialized = false;
-	pddf_multifpgapci_gpio_module_exit(dev, pci_drvdata->gpio_kobj);
-
-free_gpio_kobj:
-	kobject_put(pci_drvdata->gpio_kobj);
-
-free_i2c_dirs:
-	pci_drvdata->i2c_adapter_drvdata_initialized = false;
-	pddf_multifpgapci_i2c_module_exit(dev, pci_drvdata->i2c_kobj);
-
-free_i2c_kobj:
-	kobject_put(pci_drvdata->i2c_kobj);
-
->>>>>>> 9ab22ad4
 free_fpga_kobj:
 	attach_protocols_for_fpga(dev, fpga_data->kobj);
 	kobject_put(fpga_data->kobj);
