#!/usr/bin/env python
import argparse
import glob
import json
import os
import re
import subprocess
import sys
import time
import unicodedata
from sonic_py_common import device_info

bmc_cache = {}
cache = {}
SONIC_CFGGEN_PATH = '/usr/local/bin/sonic-cfggen'
HWSKU_KEY = 'DEVICE_METADATA.localhost.hwsku'
PLATFORM_KEY = 'DEVICE_METADATA.localhost.platform'

dirname = os.path.dirname(os.path.realpath(__file__))

class PddfParse():
    def __init__(self):
        if not os.path.exists("/usr/share/sonic/platform"):
            platform, hwsku = device_info.get_platform_and_hwsku()
            os.symlink("/usr/share/sonic/device/"+platform, "/usr/share/sonic/platform")

        try:
            with open('/usr/share/sonic/platform/pddf/pddf-device.json') as f:
                self.data = json.load(f)
        except IOError:
            if os.path.exists('/usr/share/sonic/platform'):
                os.unlink("/usr/share/sonic/platform")
            raise Exception('PDDF JSON file not found. PDDF is not supported on this platform')

        self.data_sysfs_obj = {}
        self.sysfs_obj = {}


    ###################################################################################################################
    #   GENERIC DEFS
    ###################################################################################################################
    def runcmd(self, cmd):
        rc = os.system(cmd)
        if rc != 0:
            print("%s -- command failed" % cmd)
        return rc

    def get_dev_idx(self, dev, ops):
        parent = dev['dev_info']['virt_parent']
        pdev = self.data[parent]

        return pdev['dev_attr']['dev_idx']

    def get_paths(self, target, attr):
        aa = target + attr

        if aa in cache:
            return cache[aa]

        strings = []
        p = re.search(r'\d+$', target)
        if p is None:
            for bb in filter(re.compile(target).search, self.data.keys()):
                paths = self.dev_parse(self.data[bb], {"cmd": "show_attr", "target": bb, "attr": attr})
                if paths:
                    strings.extend(paths)
        else:
            if target in self.data.keys():
                paths = self.dev_parse(self.data[target], {"cmd": "show_attr", "target": target, "attr": attr})
                if paths:
                    strings.extend(paths)

        cache[aa] = strings
        return strings

    def get_path(self, target, attr):
        nodes = self.get_paths(target, attr)
        if nodes:
            if len(nodes)==1:
                return nodes[0]
            # CAREFULL!!! If more than one paths are expected, use get_paths
            else:
                return nodes[0]
        else:
            return None

    def get_device_type(self, key):
        if key not in self.data.keys():
            return None
        return self.data[key]['dev_info']['device_type']

    def get_platform(self):
        return self.data['PLATFORM']

    def get_num_psu_fans(self, dev):
        if dev not in self.data.keys():
            return 0

        if 'num_psu_fans' not in self.data[dev]['dev_attr']:
            return 0

        return self.data[dev]['dev_attr']['num_psu_fans']

    def get_num_psu_thermals(self, dev):
        if dev not in self.data.keys():
            return str(1)

        if 'num_psu_thermals' not in self.data[dev]['dev_attr']:
            return str(1)

        return self.data[dev]['dev_attr']['num_psu_thermals']

    def get_led_path(self):
        return ("pddf/devices/led")

    def get_led_cur_state_path(self):
        return ("pddf/devices/led/cur_state")

    def get_led_color(self):
        color_f = "/sys/kernel/pddf/devices/led/cur_state/color"
        try:
            with open(color_f, 'r') as f:
                color = f.read().strip("\r\n")
        except IOError:
            return ("Error")

        return (color)

    ###################################################################################################################
    #   CREATE DEFS
    ###################################################################################################################
    def create_device(self, attr, path, ops):
        ret = 0
        for key in attr.keys():
            if type(attr[key]) is list:
                val = " ".join(attr[key])
            else:
                val = attr[key]

            cmd = "echo '%s' > /sys/kernel/%s/%s" % (val, path, key)
            ret = self.runcmd(cmd)
            if ret != 0:
                return ret
        return ret


    def create_psu_i2c_device(self, dev, ops):
        create_ret = []
        ret = 0
        if dev['i2c']['topo_info']['dev_type'] in self.data['PLATFORM']['pddf_dev_types']['PSU']:
            ret = self.create_device(dev['i2c']['topo_info'], "pddf/devices/psu/i2c", ops)
            if ret != 0:
                return create_ret.append(ret)
            cmd = "echo '%s' > /sys/kernel/pddf/devices/psu/i2c/i2c_name" % (dev['dev_info']['device_name'])
            ret = self.runcmd(cmd)
            if ret != 0:
                return create_ret.append(ret)
            cmd = "echo '%s'  > /sys/kernel/pddf/devices/psu/i2c/psu_idx" % (self.get_dev_idx(dev, ops))
            ret = self.runcmd(cmd)
            if ret != 0:
                return create_ret.append(ret)
            cmd = "echo '%s' > /sys/kernel/pddf/devices/psu/i2c/psu_thermals" % (self.get_num_psu_thermals(dev['dev_info']['virt_parent']))
            ret = self.runcmd(cmd)
            if ret != 0:
                return create_ret.append(ret)
            cmd = "echo '%s' > /sys/kernel/pddf/devices/psu/i2c/psu_temp_high_thresh_bitmap" % (self.get_psu_temp_high_thresh_bitmap(dev['dev_info']['device_name'],
                                                                                                    int(self.get_num_psu_thermals(dev['dev_info']['virt_parent']))))
            ret = self.runcmd(cmd)
            if ret != 0:
                return create_ret.append(ret)
            for attr in dev['i2c']['attr_list']:
                ret = self.create_device(attr, "pddf/devices/psu/i2c", ops)
                if ret != 0:
                    return create_ret.append(ret)
                cmd = "echo 'add' > /sys/kernel/pddf/devices/psu/i2c/attr_ops"
                ret = self.runcmd(cmd)
                if ret != 0:
                    return create_ret.append(ret)

            cmd = "echo 'add' > /sys/kernel/pddf/devices/psu/i2c/dev_ops"
            ret = self.runcmd(cmd)
            if ret != 0:
                return create_ret.append(ret)
        else:
            cmd = "echo %s 0x%x > /sys/bus/i2c/devices/i2c-%d/new_device" % (dev['i2c']['topo_info']['dev_type'],
                    int(dev['i2c']['topo_info']['dev_addr'], 0), int(dev['i2c']['topo_info']['parent_bus'], 0))
            ret = self.runcmd(cmd)
            if ret != 0:
                return create_ret.append(ret)

        return create_ret.append(ret)

    def create_psu_bmc_device(self, dev, ops):
        return [0]

    def create_psu_device(self, dev, ops):
        return self.create_psu_i2c_device(dev, ops)

    def create_fan_device(self, dev, ops):
        create_ret = []
        ret = 0
        if dev['i2c']['topo_info']['dev_type'] in self.data['PLATFORM']['pddf_dev_types']['FAN']:
            ret = self.create_device(dev['i2c']['topo_info'], "pddf/devices/fan/i2c", ops)
            if ret != 0:
                return create_ret.append(ret)
            cmd = "echo '%s' > /sys/kernel/pddf/devices/fan/i2c/i2c_name" % (dev['dev_info']['device_name'])
            ret = self.runcmd(cmd)
            if ret != 0:
                return create_ret.append(ret)
            ret = self.create_device(dev['i2c']['dev_attr'], "pddf/devices/fan/i2c", ops)
            if ret != 0:
                return create_ret.append(ret)
            for attr in dev['i2c']['attr_list']:
                ret = self.create_device(attr, "pddf/devices/fan/i2c", ops)
                if ret != 0:
                    return create_ret.append(ret)
                cmd = "echo 'add' > /sys/kernel/pddf/devices/fan/i2c/attr_ops"
                ret = self.runcmd(cmd)
                if ret != 0:
                    return create_ret.append(ret)

            cmd = "echo 'add' > /sys/kernel/pddf/devices/fan/i2c/dev_ops"
            ret = self.runcmd(cmd)
            if ret != 0:
                return create_ret.append(ret)
        else:
            cmd = "echo %s 0x%x > /sys/bus/i2c/devices/i2c-%d/new_device" % (dev['i2c']['topo_info']['dev_type'],
                    int(dev['i2c']['topo_info']['dev_addr'], 0), int(dev['i2c']['topo_info']['parent_bus'], 0))
            ret = self.runcmd(cmd)
            if ret != 0:
                return create_ret.append(ret)

        return create_ret.append(ret)

    def create_non_pddf_i2c_device(self, dev, ops):
        # Create i2c devices for which a PDDF specific driver is not needed
        create_ret = []
        ret = 0
        cmd = "echo %s 0x%x > /sys/bus/i2c/devices/i2c-%d/new_device" % (dev['i2c']['topo_info']['dev_type'],
                int(dev['i2c']['topo_info']['dev_addr'], 0), int(dev['i2c']['topo_info']['parent_bus'], 0))
        ret = self.runcmd(cmd)
        return create_ret.append(ret)

    def create_temp_sensor_device(self, dev, ops):
        return self.create_non_pddf_i2c_device(dev, ops)

    def create_asic_temp_sensor_device(self, dev, ops):
        # NO-OP
        return [0]

    def create_dpm_device(self, dev, ops):
        return self.create_non_pddf_i2c_device(dev, ops)

    def create_dcdc_device(self, dev, ops):
        return self.create_non_pddf_i2c_device(dev, ops)

    def create_cpld_device(self, dev, ops):
        create_ret = []
        ret = 0
        if dev['i2c']['topo_info']['dev_type'] in self.data['PLATFORM']['pddf_dev_types']['CPLD']:
            ret = self.create_device(dev['i2c']['topo_info'], "pddf/devices/cpld", ops)
            if ret != 0:
                return create_ret.append(ret)

            cmd = "echo '%s' > /sys/kernel/pddf/devices/cpld/i2c_name" % (dev['dev_info']['device_name'])
            ret = self.runcmd(cmd)
            if ret != 0:
                return create_ret.append(ret)
            # TODO: If attributes are provided then, use 'self.create_device' for them too
            cmd = "echo 'add' > /sys/kernel/pddf/devices/cpld/dev_ops"
            ret = self.runcmd(cmd)
            if ret != 0:
                return create_ret.append(ret)
        else:
            cmd = "echo %s 0x%x > /sys/bus/i2c/devices/i2c-%d/new_device" % (dev['i2c']['topo_info']['dev_type'],
                    int(dev['i2c']['topo_info']['dev_addr'], 0), int(dev['i2c']['topo_info']['parent_bus'], 0))
            ret = self.runcmd(cmd)
            if ret != 0:
                return create_ret.append(ret)

        return create_ret.append(ret)

    def create_fpgai2c_device(self, dev, ops):
        create_ret = []
        ret = 0
        if dev['i2c']['topo_info']['dev_type'] in self.data['PLATFORM']['pddf_dev_types']['FPGAI2C']:
            ret = self.create_device(dev['i2c']['topo_info'], "pddf/devices/fpgai2c", ops)
            if ret!=0:
                return create_ret.append(ret)

            cmd= "echo '%s' > /sys/kernel/pddf/devices/fpgai2c/i2c_name"%(dev['dev_info']['device_name'])
            ret = self.runcmd(cmd)
            if ret!=0:
                return create_ret.append(ret)
            cmd= "echo 'add' > /sys/kernel/pddf/devices/fpgai2c/dev_ops"
            ret = self.runcmd(cmd)
            if ret!=0:
                return create_ret.append(ret)
        else:
            cmd= "echo %s 0x%x > /sys/bus/i2c/devices/i2c-%d/new_device" % (dev['i2c']['topo_info']['dev_type'], int(dev['i2c']['topo_info']['dev_addr'], 0), int(dev['i2c']['topo_info']['parent_bus'], 0))
            ret = self.runcmd(cmd)
            if ret!=0:
                return create_ret.append(ret)

        return create_ret.append(ret)

    def create_cpldmux_device(self, dev, ops):
        create_ret = []
        ret = 0
        ret = self.create_device(dev['i2c']['topo_info'], "pddf/devices/cpldmux", ops)
        if ret != 0:
            return create_ret.append(ret)
        cmd = "echo '%s' > /sys/kernel/pddf/devices/cpldmux/i2c_name" % (dev['dev_info']['device_name'])
        ret = self.runcmd(cmd)
        if ret != 0:
            return create_ret.append(ret)
        self.create_device(dev['i2c']['dev_attr'], "pddf/devices/cpldmux", ops)
        # Parse channel info
        for chan in dev['i2c']['channel']:
            self.create_device(chan, "pddf/devices/cpldmux", ops)
            cmd = "echo 'add' > /sys/kernel/pddf/devices/cpldmux/chan_ops"
            ret = self.runcmd(cmd)
            if ret != 0:
                return create_ret.append(ret)

        cmd = "echo 'add' > /sys/kernel/pddf/devices/cpldmux/dev_ops"
        ret = self.runcmd(cmd)
        return create_ret.append(ret)

    def create_gpio_device(self, dev, ops):
        create_ret = []
        ret = 0
        ret = self.create_device(dev['i2c']['topo_info'], "pddf/devices/gpio", ops)
        if ret != 0:
            return create_ret.append(ret)
        cmd = "echo '%s' > /sys/kernel/pddf/devices/gpio/i2c_name" % (dev['dev_info']['device_name'])
        ret = self.runcmd(cmd)
        if ret != 0:
            return create_ret.append(ret)
        ret = self.create_device(dev['i2c']['dev_attr'], "pddf/devices/gpio", ops)
        if ret != 0:
            return create_ret.append(ret)
        cmd = "echo 'add' > /sys/kernel/pddf/devices/gpio/dev_ops"
        ret = self.runcmd(cmd)
        if ret != 0:
            return create_ret.append(ret)

        time.sleep(2)
        base = dev['i2c']['dev_attr']['gpio_base']
        for inst in dev['i2c']['ports']:
            if inst['port_num'] != "":
                port_no = int(base, 16) + int(inst['port_num'])
                cmd = "echo %d > /sys/class/gpio/export" % port_no
                ret = self.runcmd(cmd)
                if ret != 0:
                    return create_ret.append(ret)
                if inst['direction'] != "":
                    cmd = "echo %s >/sys/class/gpio/gpio%d/direction" % (inst['direction'], port_no)
                    ret = self.runcmd(cmd)
                    if ret != 0:
                        return create_ret.append(ret)
                    if inst['active_low'] == "1" :
                        cmd = "echo %s >/sys/class/gpio/gpio%d/active_low" % (inst['active_low'], port_no)
                        ret = self.runcmd(cmd)
                        if ret != 0:
                            return create_ret.append(ret)
                    if inst['value'] != "":
                        for i in inst['value'].split(','):
                            cmd = "echo %s >/sys/class/gpio/gpio%d/value" % (i.rstrip(), port_no)
                            ret = self.runcmd(cmd)
                            if ret != 0:
                                return create_ret.append(ret)

        return create_ret.append(ret)

    def create_mux_device(self, dev, ops):
        create_ret = []
        ret = 0
        ret = self.create_device(dev['i2c']['topo_info'], "pddf/devices/mux", ops)
        if ret != 0:
            return create_ret.append(ret)
        cmd = "echo '%s' > /sys/kernel/pddf/devices/mux/i2c_name" % (dev['dev_info']['device_name'])
        ret = self.runcmd(cmd)
        if ret != 0:
            return create_ret.append(ret)
        cmd = "echo %s > /sys/kernel/pddf/devices/mux/virt_bus" % (dev['i2c']['dev_attr']['virt_bus'])
        ret = self.runcmd(cmd)
        if ret != 0:
            return create_ret.append(ret)
        cmd = "echo 'add' > /sys/kernel/pddf/devices/mux/dev_ops"
        ret = self.runcmd(cmd)
        # Check if the dev_attr array contain idle_state
        if 'idle_state' in dev['i2c']['dev_attr']:
            cmd = "echo {} > /sys/bus/i2c/devices/{}-00{:02x}/idle_state".format(dev['i2c']['dev_attr']['idle_state'],
                    int(dev['i2c']['topo_info']['parent_bus'],0), int(dev['i2c']['topo_info']['dev_addr'],0))
            ret = self.runcmd(cmd)

        return create_ret.append(ret)

    def create_xcvr_i2c_device(self, dev, ops):
        create_ret = []
        ret = 0
        # Check if topo_info is present otherwise return from here
        if "topo_info" not in dev['i2c']:
            return create_ret.append(ret)
        if dev['i2c']['topo_info']['dev_type'] in self.data['PLATFORM']['pddf_dev_types']['PORT_MODULE']:
            self.create_device(dev['i2c']['topo_info'], "pddf/devices/xcvr/i2c", ops)
            cmd = "echo '%s' > /sys/kernel/pddf/devices/xcvr/i2c/i2c_name" % (dev['dev_info']['device_name'])
            ret = self.runcmd(cmd)
            if ret != 0:
                return create_ret.append(ret)
            cmd = "echo '%s'  > /sys/kernel/pddf/devices/xcvr/i2c/dev_idx" % (self.get_dev_idx(dev, ops))
            ret = self.runcmd(cmd)
            if ret != 0:
                return create_ret.append(ret)
            for attr in dev['i2c']['attr_list']:
                self.create_device(attr, "pddf/devices/xcvr/i2c", ops)
                cmd = "echo 'add' > /sys/kernel/pddf/devices/xcvr/i2c/attr_ops"
                ret = self.runcmd(cmd)
                if ret != 0:
                    return create_ret.append(ret)

            cmd = "echo 'add' > /sys/kernel/pddf/devices/xcvr/i2c/dev_ops"
            ret = self.runcmd(cmd)
            if ret != 0:
                return create_ret.append(ret)
        else:
            cmd = "echo %s 0x%x > /sys/bus/i2c/devices/i2c-%d/new_device" % (dev['i2c']['topo_info']['dev_type'],
                    int(dev['i2c']['topo_info']['dev_addr'], 0), int(dev['i2c']['topo_info']['parent_bus'], 0))
            ret = self.runcmd(cmd)
            # print("\n")
            if ret != 0:
                return create_ret.append(ret)
            # Add port name
            port_name_sysfs = '/sys/bus/i2c/devices/{}-00{:02x}/port_name'.format(
                int(dev['i2c']['topo_info']['parent_bus'], 0), int(dev['i2c']['topo_info']['dev_addr'], 0))

            if os.path.exists(port_name_sysfs):
                cmd = "echo {} > /sys/bus/i2c/devices/{}-00{:02x}/port_name".format(
                    dev['dev_info']['virt_parent'].lower(), int(dev['i2c']['topo_info']['parent_bus'], 0),
                    int(dev['i2c']['topo_info']['dev_addr'], 0))
                ret = self.runcmd(cmd)
                if ret != 0:
                    return create_ret.append(ret)

        return create_ret.append(ret)

    def create_xcvr_bmc_device(self, dev, ops):
        return [0]

    def create_xcvr_device(self, dev, ops):
        return self.create_xcvr_i2c_device(dev, ops)

    def create_sysstatus_device(self, dev, ops):
        create_ret = []
        ret = 0
        for attr in dev['attr_list']:
            self.create_device(attr, "pddf/devices/sysstatus", ops)
            cmd = "echo 'add' > /sys/kernel/pddf/devices/sysstatus/attr_ops"
            ret = self.runcmd(cmd)
            if ret != 0:
                return create_ret.append(ret)

    def create_eeprom_device(self, dev, ops):
        create_ret = []
        ret = 0
        if "EEPROM" in self.data['PLATFORM']['pddf_dev_types'] and \
                dev['i2c']['topo_info']['dev_type'] in self.data['PLATFORM']['pddf_dev_types']['EEPROM']:
            self.create_device(dev['i2c']['topo_info'], "pddf/devices/eeprom/i2c", ops)
            cmd = "echo '%s' > /sys/kernel/pddf/devices/eeprom/i2c/i2c_name" % (dev['dev_info']['device_name'])
            ret = self.runcmd(cmd)
            if ret != 0:
                return create_ret.append(ret)
            self.create_device(dev['i2c']['dev_attr'], "pddf/devices/eeprom/i2c", ops)
            cmd = "echo 'add' > /sys/kernel/pddf/devices/eeprom/i2c/dev_ops"
            ret = self.runcmd(cmd)
            if ret != 0:
                return create_ret.append(ret)

        else:
            cmd = "echo %s 0x%x > /sys/bus/i2c/devices/i2c-%d/new_device" % (dev['i2c']['topo_info']['dev_type'],
                    int(dev['i2c']['topo_info']['dev_addr'], 0), int(dev['i2c']['topo_info']['parent_bus'], 0))
            ret = self.runcmd(cmd)
            if ret != 0:
                return create_ret.append(ret)

        return create_ret.append(ret)

    def create_fpgapci_device(self, dev, ops):
        create_ret = []
        ret = 0
        ret = self.create_device(dev['i2c']['dev_attr'], "pddf/devices/fpgapci", ops)
        if ret!=0:
            return create_ret.append(ret)

        cmd = "echo 'fpgapci_init' > /sys/kernel/pddf/devices/fpgapci/dev_ops"
        ret = self.runcmd(cmd)
        return create_ret.append(ret)

    def create_multifpgapcisystem_device(self, dev, ops):
        create_ret = []
        ret = 0
        for i in dev['dev_attr']['PCI_DEVICE_IDS']:
            cmd = "echo '{} {}' > /sys/kernel/pddf/devices/multifpgapci/register_pci_device_id".format(i['vendor'], i['device'])
            ret = self.runcmd(cmd)
            if ret != 0:
                return create_ret.append(ret)

        cmd = "echo 'multifpgapci_init' > /sys/kernel/pddf/devices/multifpgapci/dev_ops"
        ret = self.runcmd(cmd)
        return create_ret.append(ret)

    def create_multifpgapci_device(self, dev, ops):
        create_ret = []
        ret = 0
        bdf = dev['dev_info']['device_bdf']
        
        # Top level data store
        ret = self.create_device(dev['dev_info']['dev_attr'], "pddf/devices/multifpgapci/{}".format(bdf), ops)
        if ret != 0:
            return create_ret.append(ret)

        # PDDF client data store
        cmd = "echo '{}' > /sys/kernel/pddf/devices/multifpgapci/{}/i2c_name".format(dev['dev_info']['device_name'], bdf)
        ret = self.runcmd(cmd)
        if ret != 0:
            return create_ret.append(ret)

        # I2C specific data store
        ret = self.create_device(dev['i2c']['dev_attr'], "pddf/devices/multifpgapci/{}/i2c".format(bdf), ops)
        if ret != 0:
            return create_ret.append(ret)

        # MDIO specific data store
        if 'mdio' in dev:
            ret = self.create_device(dev['mdio']['dev_attr'], "pddf/devices/multifpgapci/{}/mdio".format(bdf), ops)
            if ret != 0:
                return create_ret.append(ret)

        # TODO: add GPIO & SPI specific data stores

        cmd = "echo 'fpgapci_init' > /sys/kernel/pddf/devices/multifpgapci/{}/dev_ops".format(bdf)
        ret = self.runcmd(cmd)
        if ret != 0:
            return create_ret.append(ret)

        for bus in range(int(dev['i2c']['dev_attr']['num_virt_ch'], 16)):
            cmd = "echo {} > /sys/kernel/pddf/devices/multifpgapci/{}/i2c/new_i2c_adapter".format(bus, bdf)
            ret = self.runcmd(cmd)
            if ret != 0:
                return create_ret.append(ret)

<<<<<<< HEAD
        if 'mdio' in dev:
            ret = self.create_mdio_bus(bdf, dev['mdio'], ops)
            if ret != 0:
                return create_ret.append(ret)

        if 'gpio' in dev:
            ret = self.create_gpio_device(bdf, dev['gpio'], ops)
            if ret != 0:
                return create_ret.append(ret)

=======
        if 'gpio' in dev:
            ret = self.create_gpio_device(bdf, dev['gpio'], ops)
            if ret != 0:
                return create_ret.append(ret)

        return create_ret.append(ret)

    def create_gpio_device(self, bdf, gpio_dev, ops):
        create_ret = []
        ret = 0

        for line in gpio_dev.keys():
            for attr in gpio_dev[line]['attr_list']:
                ret = self.create_device(attr, "pddf/devices/multifpgapci/{}/gpio/line".format(bdf), ops)
                if ret != 0:
                    return create_ret.append(ret)

            cmd = "echo 'init' > /sys/kernel/pddf/devices/multifpgapci/{}/gpio/line/create_line".format(bdf)
            ret = self.runcmd(cmd)
            if ret != 0:
                return create_ret.append(ret)

        cmd = "echo 'init' > /sys/kernel/pddf/devices/multifpgapci/{}/gpio/create_chip".format(bdf)
        ret = self.runcmd(cmd)
        if ret != 0:
            return create_ret.append(ret)

>>>>>>> 9ab22ad4
        return create_ret.append(ret)

    def create_mdio_bus(self, bdf, mdio_dev, ops):
        for bus in range(int(mdio_dev['dev_attr']['num_virt_ch'], 16)):
            cmd = "echo {} > /sys/kernel/pddf/devices/multifpgapci/{}/mdio/new_mdio_bus".format(bus, bdf)
            ret = self.runcmd(cmd)
            if ret != 0:
                return ret

        return 0

    def create_gpio_device(self, bdf, gpio_dev, ops):
        for line in gpio_dev.keys():
            for attr in gpio_dev[line]['attr_list']:
                ret = self.create_device(attr, "pddf/devices/multifpgapci/{}/gpio/line".format(bdf), ops)
                if ret != 0:
                    return ret

            cmd = "echo 'init' > /sys/kernel/pddf/devices/multifpgapci/{}/gpio/line/create_line".format(bdf)
            ret = self.runcmd(cmd)
            if ret != 0:
                return ret

        cmd = "echo 'init' > /sys/kernel/pddf/devices/multifpgapci/{}/gpio/create_chip".format(bdf)
        ret = self.runcmd(cmd)
        if ret != 0:
            return ret

        return 0

    #################################################################################################################################
    #   DELETE DEFS
    ###################################################################################################################
    def delete_eeprom_device(self, dev, ops):
        if "EEPROM" in self.data['PLATFORM']['pddf_dev_types'] and \
                dev['i2c']['topo_info']['dev_type'] in self.data['PLATFORM']['pddf_dev_types']['EEPROM']:
            cmd = "echo '%s' > /sys/kernel/pddf/devices/eeprom/i2c/i2c_name" % (dev['dev_info']['device_name'])
            self.runcmd(cmd)
            cmd = "echo 'delete' > /sys/kernel/pddf/devices/eeprom/i2c/dev_ops"
            self.runcmd(cmd)
        else:
            cmd = "echo 0x%x > /sys/bus/i2c/devices/i2c-%d/delete_device" % (
                    int(dev['i2c']['topo_info']['dev_addr'], 0), int(dev['i2c']['topo_info']['parent_bus'], 0))
            self.runcmd(cmd)

    def delete_sysstatus_device(self, dev, ops):
        # NOT A PHYSICAL DEVICE.... rmmod on module would remove all the artifacts
        pass


    def delete_xcvr_i2c_device(self, dev, ops):
        if dev['i2c']['topo_info']['dev_type'] in self.data['PLATFORM']['pddf_dev_types']['PORT_MODULE']:
            cmd = "echo '%s' > /sys/kernel/pddf/devices/xcvr/i2c/i2c_name" % (dev['dev_info']['device_name'])
            self.runcmd(cmd)
            cmd = "echo 'delete' > /sys/kernel/pddf/devices/xcvr/i2c/dev_ops"
            self.runcmd(cmd)
        else:
            cmd = "echo 0x%x > /sys/bus/i2c/devices/i2c-%d/delete_device" % (
                    int(dev['i2c']['topo_info']['dev_addr'], 0), int(dev['i2c']['topo_info']['parent_bus'], 0))
            self.runcmd(cmd)

    def delete_xcvr_device(self, dev, ops):
        self.delete_xcvr_i2c_device(dev, ops)
        return

    def delete_gpio_device(self, dev, ops):
        cmd = "echo '%s' > /sys/kernel/pddf/devices/gpio/i2c_name" % (dev['dev_info']['device_name'])
        self.runcmd(cmd)
        cmd = "echo 'delete' > /sys/kernel/pddf/devices/gpio/dev_ops"
        self.runcmd(cmd)

    def delete_mux_device(self, dev, ops):
        cmd = "echo '%s' > /sys/kernel/pddf/devices/mux/i2c_name" % (dev['dev_info']['device_name'])
        self.runcmd(cmd)
        cmd = "echo 'delete' > /sys/kernel/pddf/devices/mux/dev_ops"
        self.runcmd(cmd)

    def delete_cpld_device(self, dev, ops):
        if dev['i2c']['topo_info']['dev_type'] in self.data['PLATFORM']['pddf_dev_types']['CPLD']:
            cmd = "echo '%s' > /sys/kernel/pddf/devices/cpld/i2c_name" % (dev['dev_info']['device_name'])
            self.runcmd(cmd)
            cmd = "echo 'delete' > /sys/kernel/pddf/devices/cpld/dev_ops"
            self.runcmd(cmd)
        else:
            cmd = "echo 0x%x > /sys/bus/i2c/devices/i2c-%d/delete_device" % (
                    int(dev['i2c']['topo_info']['dev_addr'], 0), int(dev['i2c']['topo_info']['parent_bus'], 0))
            self.runcmd(cmd)

    def delete_fpgai2c_device(self, dev, ops):
        if dev['i2c']['topo_info']['dev_type'] in self.data['PLATFORM']['pddf_dev_types']['FPGAI2C']:
            cmd= "echo '%s' > /sys/kernel/pddf/devices/fpgai2c/i2c_name"%(dev['dev_info']['device_name'])
            self.runcmd(cmd)
            cmd= "echo 'delete' > /sys/kernel/pddf/devices/fpgai2c/dev_ops"
            self.runcmd(cmd)
        else:
            cmd= "echo 0x%x > /sys/bus/i2c/devices/i2c-%d/delete_device" % (int(dev['i2c']['topo_info']['dev_addr'], 0), int(dev['i2c']['topo_info']['parent_bus'], 0))
            self.runcmd(cmd)

    def delete_cpldmux_device(self, dev, ops):
        if dev['i2c']['topo_info']['dev_type'] in self.data['PLATFORM']['pddf_dev_types']['CPLDMUX']:
            cmd = "echo '%s' > /sys/kernel/pddf/devices/cpldmux/i2c_name" % (dev['dev_info']['device_name'])
            self.runcmd(cmd)
            cmd = "echo 'delete' > /sys/kernel/pddf/devices/cpldmux/dev_ops"
            self.runcmd(cmd)

    def delete_non_pddf_i2c_device(self, dev, ops):
        # Delete i2c devices for which a PDDF specific driver is not needed
        cmd = "echo 0x%x > /sys/bus/i2c/devices/i2c-%d/delete_device" % (
                int(dev['i2c']['topo_info']['dev_addr'], 0), int(dev['i2c']['topo_info']['parent_bus'], 0))
        self.runcmd(cmd)

    def delete_temp_sensor_device(self, dev, ops):
        return self.delete_non_pddf_i2c_device(dev, ops)

    def delete_asic_temp_sensor_device(self, dev, ops):
        # NO-OP
        return

    def delete_dpm_device(self, dev, ops):
        return self.delete_non_pddf_i2c_device(dev, ops)

    def delete_dcdc_device(self, dev, ops):
        return self.delete_non_pddf_i2c_device(dev, ops)

    def delete_fan_device(self, dev, ops):
        if dev['i2c']['topo_info']['dev_type'] in self.data['PLATFORM']['pddf_dev_types']['FAN']:
            cmd = "echo '%s' > /sys/kernel/pddf/devices/fan/i2c/i2c_name" % (dev['dev_info']['device_name'])
            self.runcmd(cmd)
            cmd = "echo 'delete' > /sys/kernel/pddf/devices/fan/i2c/dev_ops"
            self.runcmd(cmd)
        else:
            cmd = "echo 0x%x > /sys/bus/i2c/devices/i2c-%d/delete_device" % (
                    int(dev['i2c']['topo_info']['dev_addr'], 0), int(dev['i2c']['topo_info']['parent_bus'], 0))
            self.runcmd(cmd)


    def delete_psu_i2c_device(self, dev, ops):
        if dev['i2c']['topo_info']['dev_type'] in self.data['PLATFORM']['pddf_dev_types']['PSU']:
            cmd = "echo '%s' > /sys/kernel/pddf/devices/psu/i2c/i2c_name" % (dev['dev_info']['device_name'])
            self.runcmd(cmd)
            cmd = "echo 'delete' > /sys/kernel/pddf/devices/psu/i2c/dev_ops"
            self.runcmd(cmd)
        else:
            cmd = "echo 0x%x > /sys/bus/i2c/devices/i2c-%d/delete_device" % (
                    int(dev['i2c']['topo_info']['dev_addr'], 0), int(dev['i2c']['topo_info']['parent_bus'], 0))
            self.runcmd(cmd)

    def delete_psu_device(self, dev, ops):
        self.delete_psu_i2c_device(dev, ops)
        return

    def delete_fpgapci_device(self, dev, ops):
        return

    def delete_multifpgapci_device(self, dev, ops):
        bdf = dev['dev_info']['device_bdf']

        cmd = "echo '{}' > /sys/kernel/pddf/devices/multifpgapci/{}/i2c_name".format(dev['dev_info']['device_name'], bdf)
        self.runcmd(cmd)
        cmd = "echo 'fpgapci_deinit' > /sys/kernel/pddf/devices/multifpgapci/{}/dev_ops".format(bdf)
        self.runcmd(cmd)

    #################################################################################################################################
    #   SHOW ATTRIBIUTES DEFS
    ###################################################################################################################
    def is_led_device_configured(self, device_name, attr_name):
        if device_name in self.data.keys():
            attr_list = self.data[device_name]['i2c']['attr_list']
            for attr in attr_list:
                if attr['attr_name'].strip() == attr_name.strip():
                    return (True)
        return (False)


    def show_device_sysfs(self, dev, ops):
        parent = dev['dev_info']['device_parent']
        pdev = self.data[parent]
        if pdev['dev_info']['device_parent'] == 'SYSTEM':
            if 'topo_info' in pdev['i2c']:
                return "/sys/bus/i2c/devices/"+"i2c-%d"%int(pdev['i2c']['topo_info']['dev_addr'], 0)
            else:
                return "/sys/bus/i2c/devices"
        if 'topo_info' in dev['i2c'] and 'parent_bus' in dev['i2c']['topo_info']:
            return self.show_device_sysfs(pdev, ops) + "/" + "i2c-%d" % int(dev['i2c']['topo_info']['parent_bus'], 0)
        else:
            return self.show_device_sysfs(pdev, ops)

    def get_gpio_attr_path(self, dev, offset):
        base = int(dev['i2c']['dev_attr']['gpio_base'], 16)
        port_num = base + int(offset, 16)
        gpio_name = 'gpio'+str(port_num)
        path = '/sys/class/gpio/'+gpio_name+'/value'
        return path

    # 'at24' type of EEPROM devices have only one attribtue 'eeprom'
    def show_attr_eeprom_device(self, dev, ops):
        ret = []
        attr_name = ops['attr']
        attr_list = dev['i2c']['attr_list']
        KEY = "eeprom"
        dsysfs_path = ""

        if KEY not in self.data_sysfs_obj:
            self.data_sysfs_obj[KEY] = []

        for attr in attr_list:
            if attr_name == attr['attr_name'] or attr_name == 'all':
                if 'drv_attr_name' in attr.keys():
                    real_name = attr['drv_attr_name']
                else:
                    real_name = attr['attr_name']

                dsysfs_path = self.show_device_sysfs(dev, ops) + \
                    "/%d-00%02x" % (int(dev['i2c']['topo_info']['parent_bus'], 0),
                                  int(dev['i2c']['topo_info']['dev_addr'], 0)) + \
                    "/%s" % real_name
                if dsysfs_path not in self.data_sysfs_obj[KEY]:
                    self.data_sysfs_obj[KEY].append(dsysfs_path)
                ret.append(dsysfs_path)
        return ret

    def show_attr_gpio_device(self, dev, ops):
        ret = []
        KEY = "gpio"
        if KEY not in self.data_sysfs_obj:
            self.data_sysfs_obj[KEY] = []

        return ret


    def show_attr_mux_device(self, dev, ops):
        ret = []
        KEY = "mux"
        if KEY not in self.data_sysfs_obj:
            self.data_sysfs_obj[KEY] = []

        return ret

    def show_attr_psu_i2c_device(self, dev, ops):
        target = ops['target']
        attr_name = ops['attr']
        ret = []
        KEY = "psu"
        dsysfs_path = ""

        if KEY not in self.data_sysfs_obj:
            self.data_sysfs_obj[KEY] = []

        if target == 'all' or target == dev['dev_info']['virt_parent']:
            attr_list = dev['i2c']['attr_list'] if 'i2c' in dev else []
            for attr in attr_list:
                if attr_name == attr['attr_name'] or attr_name == 'all':
                    if 'attr_devtype' in attr.keys() and attr['attr_devtype'] == "gpio":
                        # Check and enable the gpio from class
                        attr_path = self.get_gpio_attr_path(self.data[attr['attr_devname']], attr['attr_offset'])
                        if (os.path.exists(attr_path)):
                            if attr_path not in self.data_sysfs_obj[KEY]:
                                self.data_sysfs_obj[KEY].append(attr_path)
                            ret.append(attr_path)
                    else:
                        if 'drv_attr_name' in attr.keys():
                            real_name = attr['drv_attr_name']
                            real_dev = dev
                        elif 'attr_devattr' in attr.keys():
                            real_name = attr['attr_devattr']
                            real_devname = attr['attr_devname'] if 'attr_devname' in attr.keys() else ''
                            real_dev = self.data[real_devname]
                        else:
                            real_name = attr['attr_name']
                            real_dev = dev

                        dsysfs_path = self.show_device_sysfs(real_dev, ops) + \
                            "/%d-00%02x" % (int(real_dev['i2c']['topo_info']['parent_bus'], 0),
                                          int(real_dev['i2c']['topo_info']['dev_addr'], 0)) + \
                            "/%s" % real_name
                        if dsysfs_path not in self.data_sysfs_obj[KEY]:
                            self.data_sysfs_obj[KEY].append(dsysfs_path)
                            ret.append(dsysfs_path)
        return ret


    def show_attr_psu_device(self, dev, ops):
        return self.show_attr_psu_i2c_device(dev, ops)

    def show_attr_fan_device(self, dev, ops):
        ret = []
        attr_name = ops['attr']
        attr_list = dev['i2c']['attr_list'] if 'i2c' in dev else []
        KEY = "fan"
        dsysfs_path = ""

        if KEY not in self.data_sysfs_obj:
            self.data_sysfs_obj[KEY] = []

        for attr in attr_list:
            if attr_name == attr['attr_name'] or attr_name == 'all':
                if 'attr_devtype' in attr.keys() and attr['attr_devtype'] == "gpio":
                    # Check and enable the gpio from class
                    attr_path = self.get_gpio_attr_path(self.data[attr['attr_devname']], attr['attr_offset'])
                    if (os.path.exists(attr_path)):
                        if attr_path not in self.data_sysfs_obj[KEY]:
                            self.data_sysfs_obj[KEY].append(attr_path)
                        ret.append(attr_path)
                else:
                    if 'drv_attr_name' in attr.keys():
                        real_name = attr['drv_attr_name']
                        real_dev = dev
                    elif 'attr_devattr' in attr.keys():
                        real_name = attr['attr_devattr']
                        real_devname = attr['attr_devname'] if 'attr_devname' in attr.keys() else ''
                        real_dev = self.data[real_devname]
                    else:
                        real_name = attr['attr_name']
                        real_dev = dev

                    dsysfs_path = self.show_device_sysfs(real_dev, ops) + \
                        "/%d-00%02x" % (int(real_dev['i2c']['topo_info']['parent_bus'], 0),
                                      int(real_dev['i2c']['topo_info']['dev_addr'], 0)) + \
                        "/%s" % real_name
                    if dsysfs_path not in self.data_sysfs_obj[KEY]:
                        self.data_sysfs_obj[KEY].append(dsysfs_path)
                    ret.append(dsysfs_path)
        return ret

    # This is only valid for LM75
    def show_attr_temp_sensor_device(self, dev, ops):
        ret = []
        attr_name = ops['attr']
        attr_list = dev['i2c']['attr_list'] if 'i2c' in dev else []
        KEY = "temp-sensors"
        dsysfs_path = ""

        if KEY not in self.data_sysfs_obj:
            self.data_sysfs_obj[KEY] = []

        for attr in attr_list:
            if attr_name == attr['attr_name'] or attr_name == 'all':
                path = self.show_device_sysfs(dev, ops) + \
                    "/%d-00%02x/" % (int(dev['i2c']['topo_info']['parent_bus'], 0),
                                   int(dev['i2c']['topo_info']['dev_addr'], 0))
                if 'drv_attr_name' in attr.keys():
                    real_name = attr['drv_attr_name']
                else:
                    real_name = attr['attr_name']

                if (os.path.exists(path)):
                    full_path = glob.glob(path + 'hwmon/hwmon*/' + real_name)[0]
                    dsysfs_path = full_path
                    if dsysfs_path not in self.data_sysfs_obj[KEY]:
                        self.data_sysfs_obj[KEY].append(dsysfs_path)
                    ret.append(full_path)
        return ret

    def show_attr_asic_temp_sensor_device(self, dev, ops):
        # NO-OP
        return []

    def show_attr_sysstatus_device(self, dev, ops):
        ret = []
        attr_name = ops['attr']
        attr_list = dev['attr_list']
        KEY = "sys-status"
        dsysfs_path = ""

        if KEY not in self.data_sysfs_obj:
            self.data_sysfs_obj[KEY] = []

        for attr in attr_list:
            if attr_name == attr['attr_name'] or attr_name == 'all':
                dsysfs_path = "/sys/kernel/pddf/devices/sysstatus/sysstatus_data/" + attr['attr_name']
                if dsysfs_path not in self.data_sysfs_obj[KEY]:
                    self.data_sysfs_obj[KEY].append(dsysfs_path)
                ret.append(dsysfs_path)
        return ret


    def show_attr_xcvr_i2c_device(self, dev, ops):
        target = ops['target']
        attr_name = ops['attr']
        ret = []
        dsysfs_path = ""
        KEY = "xcvr"
        if KEY not in self.data_sysfs_obj:
            self.data_sysfs_obj[KEY] = []

        if target == 'all' or target == dev['dev_info']['virt_parent']:
            attr_list = dev['i2c']['attr_list']
            for attr in attr_list:
                if attr_name == attr['attr_name'] or attr_name == 'all':
                    if 'attr_devtype' in attr.keys() and attr['attr_devtype'] == "gpio":
                        # Check and enable the gpio from class
                        attr_path = self.get_gpio_attr_path(self.data[attr['attr_devname']], attr['attr_offset'])
                        if (os.path.exists(attr_path)):
                            if attr_path not in self.data_sysfs_obj[KEY]:
                                self.data_sysfs_obj[KEY].append(attr_path)
                            ret.append(attr_path)
                    else:
                        if 'drv_attr_name' in attr.keys():
                            real_name = attr['drv_attr_name']
                            real_dev = dev
                        elif 'attr_devattr' in attr.keys():
                            real_name = attr['attr_devattr']
                            real_devname = attr['attr_devname'] if 'attr_devname' in attr.keys() else ''
                            real_dev = self.data[real_devname]
                        else:
                            real_name = attr['attr_name']
                            real_dev = dev

                        dsysfs_path = self.show_device_sysfs(real_dev, ops) + \
                            "/%d-00%02x" % (int(real_dev['i2c']['topo_info']['parent_bus'], 0),
                                          int(real_dev['i2c']['topo_info']['dev_addr'], 0)) + \
                            "/%s" % real_name
                        if dsysfs_path not in self.data_sysfs_obj[KEY]:
                            self.data_sysfs_obj[KEY].append(dsysfs_path)
                            ret.append(dsysfs_path)
        return ret


    def show_attr_xcvr_device(self, dev, ops):
        return self.show_attr_xcvr_i2c_device(dev, ops)

    def show_attr_cpld_device(self, dev, ops):
        ret = []
        KEY = "cpld"
        if KEY not in self.data_sysfs_obj:
            self.data_sysfs_obj[KEY] = []

        return ret

    def show_attr_fpgai2c_device(self, dev, ops):
        ret = []
        KEY="fpgai2c"
        if KEY not in self.data_sysfs_obj:
            self.data_sysfs_obj[KEY]=[]

        return ret

    def show_attr_cpldmux_device(self, dev, ops):
        ret = []
        KEY = "cpldmux"
        if KEY not in self.data_sysfs_obj:
            self.data_sysfs_obj[KEY] = []

        return ret


    def show_attr_fpgapci_device(self, dev, ops):
        ret = []
        KEY="fpgapci"
        if KEY not in self.data_sysfs_obj:
            self.data_sysfs_obj[KEY]=[]

        return ret

    def show_attr_multifpgapci_device(self, dev, ops):
        ret = []
        KEY="multifpgapci"
        if KEY not in self.data_sysfs_obj:
            self.data_sysfs_obj[KEY] = []

        return ret


    ###################################################################################################################
    #   SHOW DEFS
    ###################################################################################################################
    def check_led_cmds(self, key, ops):
        name = ops['target']+'_LED'
        if (ops['target'] == 'config' or ops['attr'] == 'all') or \
                (name == self.data[key]['dev_info']['device_name'] and
                 ops['attr'] == self.data[key]['dev_attr']['index']):
            return (True)
        else:
            return (False)

    def dump_sysfs_obj(self, obj, key_type):
        if (key_type == 'keys'):
            for key in obj.keys():
                print(key)
            return

        for key in obj:
            if (key == key_type or key_type == 'all'):
                print(key+":")
                for entry in obj[key]:
                    print("\t"+entry)

    def add_list_sysfs_obj(self, obj, KEY, extra_list):
        for sysfs in extra_list:
            if not sysfs in obj[KEY]:
                obj[KEY].append(sysfs)

    def sysfs_attr(self, key, value, path, obj, obj_key):
        sysfs_path = "/sys/kernel/%s/%s" % (path, key)
        if not sysfs_path in obj[obj_key]:
            obj[obj_key].append(sysfs_path)

    def sysfs_device(self, attr, path, obj, obj_key, exceptions=[]):
        for key in attr.keys():
            if key not in exceptions:
                sysfs_path = "/sys/kernel/%s/%s" % (path, key)
                if not sysfs_path in obj[obj_key]:
                    obj[obj_key].append(sysfs_path)

    def show_eeprom_device(self, dev, ops):
        return

    def show_mux_device(self, dev, ops):
        KEY = 'mux'
        if not KEY in self.sysfs_obj:
            self.sysfs_obj[KEY] = []
            self.sysfs_device(dev['i2c']['topo_info'], "pddf/devices/mux", self.sysfs_obj, KEY)
            self.sysfs_device(dev['i2c']['dev_attr'], "pddf/devices/mux", self.sysfs_obj, KEY, ['idle_state'])
            sysfs_path = "/sys/kernel/pddf/devices/mux/dev_ops"
            if not sysfs_path in self.sysfs_obj[KEY]:
                self.sysfs_obj[KEY].append(sysfs_path)
            extra_list = ['/sys/kernel/pddf/devices/mux/i2c_type',
                    '/sys/kernel/pddf/devices/mux/i2c_name',
                    '/sys/kernel/pddf/devices/mux/error']
            self.add_list_sysfs_obj(self.sysfs_obj, KEY, extra_list)

    def show_gpio_device(self, dev, ops):
        KEY = 'gpio'
        if not KEY in self.sysfs_obj:
            self.sysfs_obj[KEY] = []
            self.sysfs_device(dev['i2c']['topo_info'], "pddf/devices/gpio", self.sysfs_obj, KEY)
            self.sysfs_device(dev['i2c']['dev_attr'], "pddf/devices/gpio", self.sysfs_obj, KEY)
            sysfs_path = "/sys/kernel/pddf/devices/gpio/dev_ops"
            if not sysfs_path in self.sysfs_obj[KEY]:
                self.sysfs_obj[KEY].append(sysfs_path)
            extra_list = ['/sys/kernel/pddf/devices/gpio/i2c_type',
                    '/sys/kernel/pddf/devices/gpio/i2c_name',
                    '/sys/kernel/pddf/devices/gpio/error']
            self.add_list_sysfs_obj(self.sysfs_obj, KEY, extra_list)

    def show_psu_i2c_device(self, dev, ops):
        KEY = 'psu'
        path = 'pddf/devices/psu/i2c'
        if dev['i2c']['topo_info']['dev_type'] in self.data['PLATFORM']['pddf_dev_types']['PSU']:
            if not KEY in self.sysfs_obj:
                self.sysfs_obj[KEY] = []
                self.sysfs_device(dev['i2c']['topo_info'], path, self.sysfs_obj, KEY)
                sysfs_path = "/sys/kernel/pddf/devices/psu/i2c/psu_idx"
                self.sysfs_obj[KEY].append(sysfs_path)

                for attr in dev['i2c']['attr_list']:
                    self.sysfs_device(attr, "pddf/devices/psu/i2c", self.sysfs_obj, KEY)
                    sysfs_path = "/sys/kernel/pddf/devices/psu/i2c/dev_ops"
                    if not sysfs_path in self.sysfs_obj[KEY]:
                        self.sysfs_obj[KEY].append(sysfs_path)
                extra_list = ['/sys/kernel/pddf/devices/psu/i2c/i2c_type',
                        '/sys/kernel/pddf/devices/fan/i2c/i2c_name',
                        '/sys/kernel/pddf/devices/psu/i2c/error',
                        '/sys/kernel/pddf/devices/psu/i2c/attr_ops']
                self.add_list_sysfs_obj(self.sysfs_obj, KEY, extra_list)

    def show_psu_device(self, dev, ops):
        self.show_psu_i2c_device(dev, ops)
        return

    def show_client_device(self):
        KEY = 'client'
        if not KEY in self.sysfs_obj:
            self.sysfs_obj[KEY] = []
            extra_list = ['/sys/kernel/pddf/devices/showall']
            self.add_list_sysfs_obj(self.sysfs_obj, KEY, extra_list)

    def show_fan_device(self, dev, ops):
        KEY = 'fan'
        path = 'pddf/devices/fan/i2c'
        if dev['i2c']['topo_info']['dev_type'] in self.data['PLATFORM']['pddf_dev_types']['FAN']:
            if not KEY in self.sysfs_obj:
                self.sysfs_obj[KEY] = []

                self.sysfs_device(dev['i2c']['topo_info'], path, self.sysfs_obj, KEY, ['client_type'])
                self.sysfs_device(dev['i2c']['dev_attr'], path, self.sysfs_obj, KEY)
                for attr in dev['i2c']['attr_list']:
                    self.sysfs_device(attr, path, self.sysfs_obj, KEY)
                extra_list = ['/sys/kernel/pddf/devices/fan/i2c/i2c_type',
                        '/sys/kernel/pddf/devices/fan/i2c/i2c_name',
                        '/sys/kernel/pddf/devices/fan/i2c/error',
                        '/sys/kernel/pddf/devices/fan/i2c/attr_ops',
                        '/sys/kernel/pddf/devices/fan/i2c/dev_ops']
                self.add_list_sysfs_obj(self.sysfs_obj, KEY, extra_list)

    def show_temp_sensor_device(self, dev, ops):
        return

    def show_asic_temp_sensor_device(self, dev, ops):
        return

    def show_sysstatus_device(self, dev, ops):
        KEY = 'sysstatus'
        if not KEY in self.sysfs_obj:
            self.sysfs_obj[KEY] = []
            for attr in dev['attr_list']:
                self.sysfs_device(attr, "pddf/devices/sysstatus", self.sysfs_obj, KEY)
                sysfs_path = "/sys/kernel/pddf/devices/sysstatus/attr_ops"
                if not sysfs_path in self.sysfs_obj[KEY]:
                    self.sysfs_obj[KEY].append(sysfs_path)

    def show_xcvr_i2c_device(self, dev, ops):
        KEY = 'xcvr'
        if dev['i2c']['topo_info']['dev_type'] in self.data['PLATFORM']['pddf_dev_types']['PORT_MODULE']:
            if not KEY in self.sysfs_obj:
                self.sysfs_obj[KEY] = []
                self.sysfs_device(dev['i2c']['topo_info'], "pddf/devices/xcvr/i2c", self.sysfs_obj, KEY, ['client_type'])

                for attr in dev['i2c']['attr_list']:
                    self.sysfs_device(attr, "pddf/devices/xcvr/i2c", self.sysfs_obj, KEY)
                    sysfs_path = "/sys/kernel/pddf/devices/xcvr/i2c/dev_ops"
                    if not sysfs_path in self.sysfs_obj[KEY]:
                        self.sysfs_obj[KEY].append(sysfs_path)
                extra_list = ['/sys/kernel/pddf/devices/xcvr/i2c/i2c_type',
                        '/sys/kernel/pddf/devices/xcvr/i2c/i2c_name',
                        '/sys/kernel/pddf/devices/xcvr/i2c/error',
                        '/sys/kernel/pddf/devices/xcvr/i2c/attr_ops']
                self.add_list_sysfs_obj(self.sysfs_obj, KEY, extra_list)

    def show_xcvr_device(self, dev, ops):
        self.show_xcvr_i2c_device(dev, ops)
        return

    def show_cpld_device(self, dev, ops):
        KEY = 'cpld'
        if dev['i2c']['topo_info']['dev_type'] in self.data['PLATFORM']['pddf_dev_types']['CPLD']:
            if not KEY in self.sysfs_obj:
                self.sysfs_obj[KEY] = []
                self.sysfs_device(dev['i2c']['topo_info'], "pddf/devices/cpld", self.sysfs_obj, KEY)
                sysfs_path = "/sys/kernel/pddf/devices/cpld/dev_ops"
                if not sysfs_path in self.sysfs_obj[KEY]:
                    self.sysfs_obj[KEY].append(sysfs_path)
                extra_list = ['/sys/kernel/pddf/devices/cpld/i2c_type',
                        '/sys/kernel/pddf/devices/cpld/i2c_name',
                        '/sys/kernel/pddf/devices/cpld/error']
                self.add_list_sysfs_obj(self.sysfs_obj, KEY, extra_list)

    def show_fpgai2c_device(self, dev, ops):
        KEY ='fpgai2c'
        if dev['i2c']['topo_info']['dev_type'] in self.data['PLATFORM']['pddf_dev_types']['FPGAI2C']:
            if not KEY in self.sysfs_obj:
                self.sysfs_obj[KEY] = []
                self.sysfs_device(dev['i2c']['topo_info'], "pddf/devices/fpgai2c", self.sysfs_obj, KEY)
                sysfs_path = "/sys/kernel/pddf/devices/fpgai2c/dev_ops"
                if not sysfs_path in self.sysfs_obj[KEY]:
                    self.sysfs_obj[KEY].append(sysfs_path)
                extra_list = ['/sys/kernel/pddf/devices/fpgai2c/i2c_type',
                              '/sys/kernel/pddf/devices/fpgai2c/i2c_name',
                              '/sys/kernel/pddf/devices/fpgai2c/error']
                self.add_list_sysfs_obj(self.sysfs_obj, KEY, extra_list)


    def show_led_platform_device(self, key, ops):
        if ops['attr'] == 'all' or ops['attr'] == 'PLATFORM':
            KEY = 'platform'
            if not KEY in self.sysfs_obj:
                self.sysfs_obj[KEY] = []
                path = 'pddf/devices/platform'
                self.sysfs_attr('num_psus', self.data['PLATFORM']['num_psus'], path, self.sysfs_obj, KEY)
                self.sysfs_attr('num_fantrays', self.data['PLATFORM']['num_fantrays'], path, self.sysfs_obj, KEY)

    def show_led_device(self, key, ops):
        if self.check_led_cmds(key, ops):
            KEY='led'
            if not KEY in self.sysfs_obj:
                self.sysfs_obj[KEY] = []
                path="pddf/devices/led"
                self.sysfs_attr('device_name', self.data[key]['dev_info']['device_name'], path, self.sysfs_obj, KEY)
                self.sysfs_attr('swpld_addr', self.data[key]['dev_info']['device_name'], path, self.sysfs_obj, KEY)
                self.sysfs_attr('swpld_addr_offset', self.data[key]['dev_info']['device_name'], path, self.sysfs_obj, KEY)
                state_attr_path="pddf/devices/led/state_attr"
                self.sysfs_attr('bits', self.data[key]['dev_info']['device_name'], state_attr_path, self.sysfs_obj, KEY)
                self.sysfs_attr('value', self.data[key]['dev_info']['device_name'], state_attr_path, self.sysfs_obj, KEY)
                sysfs_path="/sys/kernel/pddf/devices/led/dev_ops"
                if not sysfs_path in self.sysfs_obj[KEY]:
                    self.sysfs_obj[KEY].append(sysfs_path)
                extra_list=['/sys/kernel/pddf/devices/led/cur_state/color']
                self.add_list_sysfs_obj(self.sysfs_obj, KEY, extra_list)


    def show_fpgapci_device(self, dev, ops):
        KEY ='fpgapci'
        if dev['dev_info']['device_type'] in self.data['PLATFORM']['pddf_dev_types']['FPGAPCIE']:
            if not KEY in self.sysfs_obj:
                self.sysfs_obj[KEY] = []
                sysfs_path = "/sys/kernel/pddf/devices/fpgapci"
                if not sysfs_path in self.sysfs_obj[KEY]:
                    self.sysfs_obj[KEY].append(sysfs_path)
                extra_list = ['/sys/kernel/pddf/devices/fpgapci/vendor_id',
                              '/sys/kernel/pddf/devices/fpgapci/virt_bus',
                              '/sys/kernel/pddf/devices/fpgapci/device_id',
                              '/sys/kernel/pddf/devices/fpgapci/data_base_offset',
                              '/sys/kernel/pddf/devices/fpgapci/data_size',
                              '/sys/kernel/pddf/devices/fpgapci/i2c_ch_base_offset',
                              '/sys/kernel/pddf/devices/fpgapci/i2c_ch_size',
                              '/sys/kernel/pddf/devices/fpgapci/virt_i2c_ch']
                self.add_list_sysfs_obj(self.sysfs_obj, KEY, extra_list)

    def show_multifpgapci_device(self, dev, ops):
        # TODO: Implement this once we've finalized the sysfs interface (i.e. i2c, spi directories)
        return

    def validate_xcvr_device(self, dev, ops):
        devtype_list = ['optoe1', 'optoe2', 'optoe3']
        dev_attribs = ['xcvr_present', 'xcvr_reset', 'xcvr_intr_status', 'xcvr_lpmode']
        ret_val = "xcvr validation failed"

        if dev['i2c']['topo_info']['dev_type'] in devtype_list:
            for attr in dev['i2c']['attr_list']:
                if 'attr_name' in attr.keys() and 'eeprom' in attr.values():
                    ret_val = "xcvr validation success"
                else:
                    print("xcvr validation Failed")
                    return

        elif dev['i2c']['topo_info']['dev_type'] in self.data['PLATFORM']['pddf_dev_types']['PORT_MODULE']:
            for attr in dev['i2c']['attr_list']:
                if attr.get("attr_name") in dev_attribs:
                    ret_val = "Success"
                else:
                    print("xcvr validation Failed")
                    return
        print(ret_val)

    def validate_eeprom_device(self, dev, ops):
        devtype_list = ['24c02']
        dev_access_mode = ['BLOCK', 'BYTE']
        dev_attribs = ['eeprom']
        ret_val = "eeprom failed"

        if dev['i2c']['topo_info']['dev_type'] in devtype_list:
            if dev['i2c']['dev_attr']['access_mode'] in dev_access_mode:
                for attr in dev['i2c']['attr_list']:
                    if attr.get("attr_name") in dev_attribs:
                        ret_val = "eeprom success"
        print(ret_val)

    def validate_mux_device(self, dev, ops):
        devtype_list = ['pca9548', 'pca9545', 'pca9546', 'pca954x']
        dev_channels = ["0", "1", "2", "3", "4", "5", "6", "7"]
        ret_val = "mux failed"

        if dev['i2c']['topo_info']['dev_type'] in devtype_list:
            for attr in dev['i2c']['channel']:
                if attr.get("chn") in dev_channels:
                    ret_val = "Mux success"
        print(ret_val)

    def validate_cpld_device(self, dev, ops):
        devtype_list = ['i2c_cpld']
        ret_val = "cpld failed"

        if dev['i2c']['topo_info']['dev_type'] in devtype_list:
            ret_val = "cpld success"
        print(ret_val)

    def validate_fpgai2c_device(self, dev, ops):
        devtype_list = ['i2c_fpga']
        ret_val = "fpgai2c failed"

        if dev['i2c']['topo_info']['dev_type'] in devtype_list:
            ret_val = "fpgai2c success"
        print(ret_val)

    def validate_sysstatus_device(self, dev, ops):
        dev_attribs = ['board_info', 'cpld1_version', 'power_module_status', 'system_reset5',
                       'system_reset6', 'system_reset7', 'misc1', 'cpld2_version', 'cpld3_version'
                       ]
        ret_val = "sysstatus failed"

        if dev['dev_info']['device_type'] == "SYSSTAT":
            for attr in dev['attr_list']:
                if attr.get("attr_name") in dev_attribs:
                    ret_val = "sysstatus success"
        print(ret_val)

    def validate_temp_sensor_device(self, dev, ops):
        devtype_list = ['lm75']
        dev_attribs = ['temp1_max', 'temp1_max_hyst', 'temp1_input']
        ret_val = "temp sensor failed"

        if dev['dev_info']['device_type'] == "TEMP_SENSOR":
            if dev['i2c']['topo_info']['dev_type'] in devtype_list:
                for attr in dev['i2c']['attr_list']:
                    if attr.get("attr_name") in dev_attribs:
                        ret_val = "tempsensor success"
        print(ret_val)

    def validate_asic_temp_sensor_device(self, dev, ops):
        dev_attribs = ['display_name', 'temp1_high_threshold', 'temp1_high_crit_threshold']
        ret_val = "asic temp sensor failed"

        if dev['dev_info']['device_type'] == "ASIC_TEMP_SENSOR":
            for attr in dev['dev_attr'].keys():
                if attr in dev_attribs:
                    ret_val = "asic temp sensor success"
        print(ret_val)

    def validate_fan_device(self, dev, ops):
        ret_val = "fan failed"

        if dev['i2c']['topo_info']['dev_type'] in self.data['PLATFORM']['pddf_dev_types']['FAN']:
            if dev['i2c']['dev_attr']['num_fantrays'] is not None:
                ret_val = "fan success"

        print(ret_val)

    def validate_psu_device(self, dev, ops):
        dev_attribs = ['psu_present', 'psu_model_name', 'psu_power_good', 'psu_mfr_id', 'psu_serial_num',
                       'psu_fan_dir', 'psu_v_out', 'psu_i_out', 'psu_p_out', 'psu_fan1_speed_rpm'
                       ]
        ret_val = "psu failed"

        if dev['i2c']['topo_info']['dev_type'] in self.data['PLATFORM']['pddf_dev_types']['PSU']:
            for attr in dev['i2c']['attr_list']:
                if attr.get("attr_name") in dev_attribs:
                    if attr.get("attr_devaddr") is not None:
                        if attr.get("attr_offset") is not None:
                            if attr.get("attr_mask") is not None:
                                if attr.get("attr_len") is not None:
                                    ret_val = "psu success"
                else:
                    ret_val = "psu failed"

        print(ret_val)

    ###################################################################################################################
    #  SPYTEST 
    ###################################################################################################################
    def verify_attr(self, key, attr, path):
        node = "/sys/kernel/%s/%s" % (path, key)
        try:
            with open(node, 'r') as f:
                status = f.read()
        except IOError:
            print("PDDF_VERIFY_ERR: IOError: node:%s key:%s" % (node, key))
            return

        status = status.rstrip("\n\r")
        if attr[key] != status:
            print("PDDF_VERIFY_ERR: node: %s switch:%s" % (node, status))

    def verify_device(self, attr, path, ops):
        for key in attr.keys():
            self.verify_attr(key, attr, path)

    def get_led_device(self, device_name):
        self.create_attr('device_name', self.data[device_name]['dev_info']['device_name'], "pddf/devices/led")
        self.create_attr('index', self.data[device_name]['dev_attr']['index'], "pddf/devices/led")
        cmd = "echo 'verify'  > /sys/kernel/pddf/devices/led/dev_ops"
        self.runcmd(cmd)

    def validate_sysfs_creation(self, obj, validate_type):
        dir = '/sys/kernel/pddf/devices/'+validate_type
        if (os.path.exists(dir) or validate_type == 'client'):
            for sysfs in obj[validate_type]:
                if(not os.path.exists(sysfs)):
                    print("[SYSFS FILE] " + sysfs + ": does not exist")
        else:
            print("[SYSFS DIR] " + dir + ": does not exist")

    def validate_dsysfs_creation(self, obj, validate_type):
        if validate_type in obj.keys():
            # There is a possibility that some components dont have any device-self.data attr
            if not obj[validate_type]:
                print("[SYSFS ATTR] for " + validate_type + ": empty ")
            else:
                for sysfs in obj[validate_type]:
                    if(not os.path.exists(sysfs)):
                        print("[SYSFS FILE] " + sysfs + ": does not exist")
        else:
            print("[SYSFS KEY] for " + validate_type + ": not configured")

    def verify_sysfs_data(self, verify_type):
        if (verify_type == 'LED'):
            for key in self.data.keys():
                if key != 'PLATFORM':
                    attr = self.data[key]['dev_info']
                    if attr['device_type'] == 'LED':
                        self.get_led_device(key)
                        self.verify_attr('device_name', self.data[key]['dev_info'], "pddf/devices/led")
                        self.verify_attr('index', self.data[key]['dev_attr'], "pddf/devices/led")
                        for attr in self.data[key]['i2c']['attr_list']:
                            path = "pddf/devices/led/" + attr['attr_name']
                            for entry in attr.keys():
                                if (entry != 'attr_name' and entry != 'swpld_addr' and entry != 'swpld_addr_offset'):
                                    self.verify_attr(entry, attr, path)
                                if (entry == 'swpld_addr' or entry == 'swpld_addr_offset'):
                                    self.verify_attr(entry, attr, 'pddf/devices/led')



    def schema_validation(self, validate_type):
        process_validate_type = 0
        for key in self.data.keys():
            if (key != 'PLATFORM'):
                temp_obj = {}
                schema_list = []
                try:
                    device_type = self.data[key]["dev_info"]["device_type"]
                except Exception as e:
                    print("dev_info or device_type ERROR: " + key)
                    print(e)

                if validate_type == 'mismatch':
                    process_validate_type = 1
                    device_type = "PSU"
                    schema_file = "/usr/local/bin/schema/FAN.schema"
                    schema_list.append(schema_file)
                elif validate_type == 'missing':
                    process_validate_type = 1
                    schema_file = "/usr/local/bin/schema/PLATFORM.schema"
                    schema_list.append(schema_file)

                elif validate_type == 'empty':
                    process_validate_type = 1
                    if not device_type:
                        print("Empty device_type for " + key)
                        continue
                elif (validate_type == 'all' or validate_type == device_type):
                    process_validate_type = 1
                    if "bmc" in self.data[key].keys():
                        schema_file = "/usr/local/bin/schema/"+device_type + "_BMC.schema"
                        schema_list.append(schema_file)

                    if "i2c" in self.data[key].keys():
                        schema_file = "/usr/local/bin/schema/"+device_type + ".schema"
                        schema_list.append(schema_file)
                if device_type:
                    temp_obj[device_type] = self.data[key]
                    for schema_file in schema_list:
                        if (os.path.exists(schema_file)):
                            print("Validate " + schema_file + ";" + key)
                            json_data = json.dumps(temp_obj)
                            with open(schema_file, 'r') as f:
                                schema = json.load(f)
                            try:
                                from jsonschema import validate
                                validate(temp_obj, schema)
                            except Exception as e:
                                print("Validation ERROR: " + schema_file + ";" + key)
                                if validate_type == 'mismatch':
                                    return
                                else:
                                    print(e)
                        else:
                            print("ERROR Missing File: " + schema_file)
        if not process_validate_type:
            print("device_type: " + validate_type + " not configured")

    def modules_validation(self, validate_type):
        kos = []
        supported_type = False
        module_validation_status = []

        if validate_type == "bmc":
            kos = ['ipmi_devintf', 'ipmi_si', 'ipmi_msghandler']
            validate_type = 'ipmi'
        else:
            # generate the KOS list from pddf device JSON file
            kos.extend(self.data['PLATFORM']['pddf_kos'])

            if 'custom_kos' in self.data['PLATFORM']:
                kos.extend(self.data['PLATFORM']['custom_kos'])

        for mod in kos:
            if validate_type in mod or validate_type == "pddf":
                supported_type = True
                cmd = "lsmod | grep " + mod
                try:
                    subprocess.check_output(cmd, shell=True)
                except Exception as e:
                    module_validation_status.append(mod)
        if supported_type:
            if module_validation_status:
                module_validation_status.append(":ERROR not loaded")
                print(str(module_validation_status)[1:-1])
            else:
                print("Loaded")
        else:
            print(validate_type + " not configured")
    




    ###################################################################################################################
    #   PARSE DEFS
    ###################################################################################################################
    def psu_parse(self, dev, ops):
        ret = []
        for ifce in (dev['i2c']['interface'] if 'i2c' in dev else []):
            val = getattr(self, ops['cmd']+"_psu_device")(self.data[ifce['dev']], ops)
            if val:
                if str(val[0]).isdigit():
                    if val[0] != 0:
                        # in case if 'create' functions
                        print("{}_psu_device failed for {}".format(ops['cmd'], ifce['dev']))
                        return val
                else:
                    # in case of 'show_attr' functions
                    ret.extend(val)
        return ret

    def fan_parse(self, dev, ops):
        ret = []
        ret = getattr(self, ops['cmd']+"_fan_device")(dev, ops)
        if ret:
            if str(ret[0]).isdigit():
                if ret[0] != 0:
                    # in case if 'create' functions
                    print("{}_fan_device failed for {}".format(ops['cmd'], dev['dev_info']['device_name']))

        return ret

    def temp_sensor_parse(self, dev, ops):
        ret = []
        ret = getattr(self, ops['cmd']+"_temp_sensor_device")(dev, ops)
        if ret:
            if str(ret[0]).isdigit():
                if ret[0] != 0:
                    # in case if 'create' functions
                    print("{}_temp_sensor_device failed for {}".format(ops['cmd'], dev['dev_info']['device_name']))

        return ret

    def asic_temp_sensor_parse(self, dev, ops):
        ret = []
        ret = getattr(self, ops['cmd']+"_asic_temp_sensor_device")(dev, ops)
        if ret:
            if str(ret[0]).isdigit():
                if ret[0] != 0:
                    # in case if 'create' functions
                    print("{}_asic_temp_sensor_device failed for {}".format(ops['cmd'], dev['dev_info']['device_name']))

        return ret

    def dpm_parse(self, dev, ops):
        ret = []
        ret = getattr(self, ops['cmd']+"_dpm_device")(dev, ops)
        if ret:
            if str(ret[0]).isdigit():
                if ret[0] != 0:
                    # in case if 'create' functions
                    print("{}_dpm_device failed for {}".format(ops['cmd'], dev['dev_info']['device_name']))

        return ret

    def dcdc_parse(self, dev, ops):
        ret = []
        ret = getattr(self, ops['cmd']+"_dcdc_device")(dev, ops)
        if ret:
            if str(ret[0]).isdigit():
                if ret[0] != 0:
                    # in case if 'create' functions
                    print("{}_dcdc_device failed for {}".format(ops['cmd'], dev['dev_info']['device_name']))

        return ret

    def cpld_parse(self, dev, ops):
        ret = []
        ret = getattr(self, ops['cmd']+"_cpld_device")(dev, ops)
        if ret:
            if str(ret[0]).isdigit():
                if ret[0] != 0:
                    # in case if 'create' functions
                    print("{}_cpld_device failed for {}".format(ops['cmd'], dev['dev_info']['device_name']))

        return ret

    def fpgai2c_parse(self, dev, ops):
        val = []
        ret = getattr(self, ops['cmd']+"_fpgai2c_device")(dev, ops)
        if ret:
            if str(ret[0]).isdigit():
                if ret[0]!=0:
                    # in case if 'create' functions
                    print("{}_fpgai2c_device failed".format(ops['cmd']))
                    return ret
            else:
                # in case of 'show_attr' functions
                val.extend(ret)

        return val

    def cpldmux_parse(self, dev, ops):
        val = []
        ret = getattr(self, ops['cmd']+"_cpldmux_device")(dev, ops)
        if ret:
            if str(ret[0]).isdigit():
                if ret[0] != 0:
                    # in case if 'create' functions
                    print("{}_cpldmux_device() cmd failed".format(ops['cmd']))
                    return ret
            else:
                val.extend(ret)

        for chan in dev['i2c']['channel']:
            for device in chan['dev']:
                ret = self.dev_parse(self.data[device], ops)
                if ret:
                    if str(ret[0]).isdigit():
                        if ret[0] != 0:
                            # in case if 'create' functions
                            return ret
                    else:
                        val.extend(ret)

        return val

    def cpldmux_parse_reverse(self, dev, ops):
        val = []
        for chan in reversed(dev['i2c']['channel']):
            for device in reversed(chan['dev']):
                ret = self.dev_parse(self.data[device], ops)
                if ret:
                    if str(ret[0]).isdigit():
                        if ret[0] != 0:
                            # in case if 'create' functions
                            return ret
                    else:
                        val.extend(ret)

        ret = getattr(self, ops['cmd']+"_cpldmux_device")(dev, ops)
        if ret:
            if str(ret[0]).isdigit():
                if ret[0] != 0:
                    # in case if 'create' functions
                    print("{}_cpldmux_device() cmd failed".format(ops['cmd']))
                    return ret
            else:
                val.extend(ret)

        return val

    def sysstatus_parse(self, dev, ops):
        ret = []
        ret = getattr(self, ops['cmd']+"_sysstatus_device")(dev, ops)
        if ret:
            if str(ret[0]).isdigit():
                if ret[0] != 0:
                    # in case if 'create' functions
                    print("{}_sysstatus_device failed for {}".format(ops['cmd'], dev['dev_info']['device_name']))

        return ret

    def gpio_parse(self, dev, ops):
        ret = []
        ret = getattr(self, ops['cmd']+"_gpio_device")(dev, ops)
        if ret:
            if str(ret[0]).isdigit():
                if ret[0] != 0:
                    # in case if 'create' functions
                    print("{}_gpio_device failed for {}".format(ops['cmd'], dev['dev_info']['device_name']))

        return ret

    def mux_parse(self, dev, ops):
        val = []
        ret = getattr(self, ops['cmd']+"_mux_device")(dev, ops)
        if ret:
            if str(ret[0]).isdigit():
                if ret[0] != 0:
                    # in case if 'create' functions
                    print("{}_mux_device() cmd failed for {}".format(ops['cmd'], dev['dev_info']['device_name']))
                    return ret
            else:
                val.extend(ret)

        for ch in dev['i2c']['channel']:
            ret = self.dev_parse(self.data[ch['dev']], ops)
            if ret:
                if str(ret[0]).isdigit():
                    if ret[0] != 0:
                        # in case if 'create' functions
                        return ret
                else:
                    val.extend(ret)
        return val

    def mux_parse_reverse(self, dev, ops):
        val = []
        for ch in reversed(dev['i2c']['channel']):
            ret = self.dev_parse(self.data[ch['dev']], ops)
            if ret:
                if str(ret[0]).isdigit():
                    if ret[0] != 0:
                        # in case if 'create' functions
                        return ret
                else:
                    val.extend(ret)

        ret = getattr(self, ops['cmd']+"_mux_device")(dev, ops)
        if ret:
            if str(ret[0]).isdigit():
                if ret[0] != 0:
                    # in case if 'create' functions
                    print("{}_mux_device() cmd failed for {}".format(ops['cmd'], dev['dev_info']['device_name']))
                    return ret
            else:
                val.extend(ret)

        return val

    def eeprom_parse(self, dev, ops):
        ret = []
        ret = getattr(self, ops['cmd']+"_eeprom_device")(dev, ops)
        if ret:
            if str(ret[0]).isdigit():
                if ret[0] != 0:
                    # in case if 'create' functions
                    print("{}_eeprom_device() cmd failed for {}".format(ops['cmd'], dev['dev_info']['device_name']))

        return ret

    def optic_parse(self, dev, ops):
        val = []
        for ifce in dev['i2c']['interface']:
            ret = getattr(self, ops['cmd']+"_xcvr_device")(self.data[ifce['dev']], ops)
            if ret:
                if str(ret[0]).isdigit():
                    if ret[0] != 0:
                        # in case if 'create' functions
                        print("{}_xcvr_device() cmd failed for {}".format(ops['cmd'], ifce['dev']))
                        return ret
                else:
                    val.extend(ret)
        return val

    def cpu_parse(self, bus, ops):
        val = []
        for dev in bus['i2c']['CONTROLLERS']:
            dev1 = self.data[dev['dev']]
            for d in dev1['i2c']['DEVICES']:
                ret = self.dev_parse(self.data[d['dev']], ops)
                if ret:
                    if str(ret[0]).isdigit():
                        if ret[0] != 0:
                            # in case if 'create' functions
                            return ret
                    else:
                        val.extend(ret)
        return val

    def cpu_parse_reverse(self, bus, ops):
        val = []
        for dev in reversed(bus['i2c']['CONTROLLERS']):
            dev1 = self.data[dev['dev']]
            for d in reversed(dev1['i2c']['DEVICES']):
                ret = self.dev_parse(self.data[d['dev']], ops)
                if ret:
                    if str(ret[0]).isdigit():
                        if ret[0] != 0:
                            # in case if 'create' functions
                            return ret
                    else:
                        val.extend(ret)
        return val

    def fpgapci_parse(self, dev, ops):
        val = []
        ret = getattr(self, ops['cmd']+"_fpgapci_device")(dev, ops)
        if ret:
            if str(ret[0]).isdigit():
                if ret[0]!=0:
                    # in case if 'create' functions
                    print("{}_fpgapci_device() cmd failed".format(ops['cmd']))
                    return ret
            else:
                val.extend(ret)

        for bus in dev['i2c']['channel']:
            ret = self.dev_parse(self.data[bus['dev']], ops)
            if ret:
                 if str(ret[0]).isdigit():
                      if ret[0]!=0:
                            # in case if 'create' functions
                           return ret
                 else:
                      val.extend(ret)
        return val

    def multifpgapcisystem_parse(self, ops):
        val = []

        dev = self.data.get("MULTIFPGAPCIESYSTEM0")
        if not dev:
            return []

        if "dev_info" not in dev:
            return []

        if dev["dev_info"].get("device_type") != "MULTIFPGAPCIESYSTEM":
            return []

        ret = getattr(self, ops['cmd']+"_multifpgapcisystem_device")(dev, ops)
        if ret:
            if str(ret[0]).isdigit():
                if ret[0] != 0:
                    print("{}_multifpgapcisystem_device() cmd failed".format(ops['cmd']))
                    return ret
            else:
                val.extend(ret)

        return val

    def multifpgapci_parse(self, dev, ops):
        val = []
        ret = getattr(self, ops['cmd']+"_multifpgapci_device")(dev, ops)
        if ret:
            if str(ret[0]).isdigit():
                if ret[0] != 0:
                    # in case if 'create' functions
                    print("{}_multifpgapci_device() cmd failed".format(ops['cmd']))
                    return ret
            else:
                val.extend(ret)

        for bus in dev['i2c']['channel']:
            ret = self.dev_parse(self.data[bus['dev']], ops)
            if ret:
                 if str(ret[0]).isdigit():
                      if ret[0] != 0:
                            # in case if 'create' functions
                           return ret
                 else:
                      val.extend(ret)
        return val

    # 'create' and 'show_attr' ops returns an array
    # 'delete', 'show' and 'validate' ops return None
    def dev_parse(self, dev, ops):
        attr=dev['dev_info']
        if attr['device_type'] == 'CPU':
            if ops['cmd']=='delete':
                return self.cpu_parse_reverse(dev, ops)
            else:
                return self.cpu_parse(dev, ops)
        
        if attr['device_type'] == 'FPGAPCIE':
            return self.fpgapci_parse(dev, ops)

        if attr['device_type'] == 'EEPROM':
            return self.eeprom_parse(dev, ops)

        if attr['device_type'] == 'MUX':
            if ops['cmd']=='delete':
                return self.mux_parse_reverse(dev, ops)
            else:
                return self.mux_parse(dev, ops)

        if attr['device_type'] == 'GPIO':
            return self.gpio_parse(dev, ops)

        if attr['device_type'] == 'PSU':
            return self.psu_parse(dev, ops)

        if attr['device_type'] == 'FAN':
            return self.fan_parse(dev, ops)

        if attr['device_type'] == 'TEMP_SENSOR':
            return self.temp_sensor_parse(dev, ops)

        if attr['device_type'] == 'ASIC_TEMP_SENSOR':
            return self.asic_temp_sensor_parse(dev, ops)

        if attr['device_type'] in ['SFP', 'SFP+', 'SFP28', 'QSFP', 'QSFP+', 'QSFP28', 'QSFP-DD', 'OSFP']:
            return self.optic_parse(dev, ops)

        if attr['device_type'] == 'FPGAI2C':
                return self.fpgai2c_parse(dev, ops)

        if attr['device_type'] == 'CPLD':
            return self.cpld_parse(dev, ops)

        if attr['device_type'] == 'CPLDMUX':
            if ops['cmd'] == 'delete':
                return self.cpldmux_parse_reverse(dev, ops)
            else:
                return self.cpldmux_parse(dev, ops)

        if attr['device_type'] == 'SYSSTAT':
            return self.sysstatus_parse(dev, ops)

        if attr['device_type'] == 'MULTIFPGAPCIE':
            return self.multifpgapci_parse(dev, ops)

        if attr['device_type'] == 'DCDC':
            return self.dcdc_parse(dev, ops)

        if attr['device_type'] == 'DPM':
            return self.dpm_parse(dev, ops)

    def is_supported_sysled_state(self, sysled_name, sysled_state):
        if not sysled_name in self.data.keys():
            return False, "[FAILED] " + sysled_name + " is not configured"
        for attr in self.data[sysled_name]['i2c']['attr_list']:
            if attr['attr_name'] == sysled_state:
                return True, "[PASS] supported"
        return False,  "[FAILED]: Invalid color"


    def create_attr(self, key, value, path, exceptions=[]):
        if key not in exceptions:
            cmd = "echo '%s' > /sys/kernel/%s/%s" % (value,  path, key)
            self.runcmd(cmd)

    def create_led_platform_device(self, key, ops):
        if ops['attr'] == 'all' or ops['attr'] == 'PLATFORM':
            path = 'pddf/devices/platform'
            self.create_attr('num_psus', self.data['PLATFORM']['num_psus'], path)
            self.create_attr('num_fantrays', self.data['PLATFORM']['num_fantrays'], path)

    def create_led_device(self, key, ops):
        if ops['attr']=='all' or ops['attr']==self.data[key]['dev_info']['device_name']:
            path = "pddf/devices/led"
            ops_state = ""
            if 'bmc' in self.data[key]:
                return
            for attr in self.data[key]['i2c']['attr_list']:
                self.create_attr('device_name', self.data[key]['dev_info']['device_name'], path)
                self.create_attr('index', self.data[key]['dev_attr']['index'], path)
                #attr_devtype and attr_devname are optional in json file.
                #if attr_devtype is not defined, it means it is "cpld"
                if 'attr_devtype' not in attr.keys():
                    self.create_attr('attr_devtype', 'cpld', path)
                for attr_key in attr.keys():
                    if attr_key in ['swpld_addr_offset', 'swpld_addr', 'attr_devtype', 'attr_devname', 'attr_bdf']:
                        self.create_attr(attr_key, attr[attr_key], path)
                    elif attr_key not in ['attr_name', 'descr', 'state']:
                        state_path = path+'/state_attr'
                        self.create_attr(attr_key, attr[attr_key],state_path)
                cmd="echo '"  + attr['attr_name']+"' > /sys/kernel/pddf/devices/led/dev_ops"
                self.runcmd(cmd)



    def led_parse(self, ops):
        getattr(self, ops['cmd']+"_led_platform_device")("PLATFORM", ops)
        for key in self.data.keys():
            if key != 'PLATFORM' and 'dev_info' in self.data[key]:
                attr = self.data[key]['dev_info']
                if attr['device_type'] == 'LED':
                    getattr(self, ops['cmd']+"_led_device")(key, ops)


    def get_device_list(self, list, type):
        for key in self.data.keys():
            if key != 'PLATFORM' and 'dev_info' in self.data[key]:
                attr = self.data[key]['dev_info']
                if attr['device_type'] == type:
                    list.append(self.data[key])


    def create_pddf_devices(self):
        ret = self.multifpgapcisystem_parse({"cmd": "create", "target": "all", "attr": "all"})
        if ret:
            if ret[0] != 0:
                return ret[0]
        self.led_parse({"cmd": "create", "target": "all", "attr": "all"})
        create_ret = 0
        ret = self.dev_parse(self.data['SYSTEM'], {"cmd": "create", "target": "all", "attr": "all"})
        if ret:
            if ret[0] != 0:
                return ret[0]
        if 'SYSSTATUS' in self.data:
            ret = self.dev_parse(self.data['SYSSTATUS'], {"cmd": "create", "target": "all", "attr": "all"})
            if ret:
                if ret[0] != 0:
                    return ret[0]
        return create_ret


    def delete_pddf_devices(self):
        self.dev_parse(self.data['SYSTEM'], {"cmd": "delete", "target": "all", "attr": "all"})
        if 'SYSSTATUS' in self.data:
            self.dev_parse(self.data['SYSSTATUS'], {"cmd": "delete", "target": "all", "attr": "all"})

    def populate_pddf_sysfsobj(self):
        self.dev_parse(self.data['SYSTEM'], {"cmd": "show", "target": "all", "attr": "all"})
        if 'SYSSTATUS' in self.data:
            self.dev_parse(self.data['SYSSTATUS'], {"cmd": "show", "target": "all", "attr": "all"})
        self.led_parse({"cmd": "show", "target": "all", "attr": "all"})
        self.show_client_device()

    def cli_dump_dsysfs(self, component):
        self.dev_parse(self.data['SYSTEM'], {"cmd": "show_attr", "target": "all", "attr": "all"})
        if 'SYSSTATUS' in self.data:
            self.dev_parse(self.data['SYSSTATUS'], {"cmd": "show_attr", "target": "all", "attr": "all"})
        if component in self.data_sysfs_obj:
            return self.data_sysfs_obj[component]
        else:
            return None

    def validate_pddf_devices(self, *args):
        self.populate_pddf_sysfsobj()
        v_ops = {'cmd': 'validate', 'target': 'all', 'attr': 'all'}
        self.dev_parse(self.data['SYSTEM'], v_ops)

    def get_psu_temp_high_thresh_bitmap(self, psu_pmbus_device, num_psu_thermals):
        """
        Check which PSU thermal sensors have high threshold support

        Args:
            psu_pmbus_device (str): PSU PMBUS device name (e.g. "PSU1-PMBUS")
            num_psu_thermals (int): Number of thermal sensors in the PSU

        Returns:
            int: Bitmap where each bit represents whether a thermal sensor supports high threshold
                 Bit 0 (LSB) corresponds to thermal sensor 1, bit 1 to sensor 2, etc.
                 A bit value of 1 means the sensor supports high threshold, 0 means it doesn't
        """
        bitmap = 0

        # Get the set of attribute names for this device (if it exists)
        attr_names = set()
        if psu_pmbus_device in self.data:
            device_data = self.data[psu_pmbus_device]
            if "i2c" in device_data and "attr_list" in device_data["i2c"]:
                attr_names = {attr.get("attr_name") for attr in device_data["i2c"]["attr_list"]}

        # Check each thermal sensor's high threshold attribute and set corresponding bit
        for thermal_idx in range(1, num_psu_thermals + 1):
            attr_name = f"psu_temp{thermal_idx}_high_threshold"
            if attr_name in attr_names:
                # Set the bit corresponding to this thermal sensor (0-indexed)
                bitmap |= (1 << (thermal_idx - 1))

        return bitmap

    ##################################################################################################################
    #   BMC APIs 
    ##################################################################################################################
    def populate_bmc_cache_db(self, bmc_attr):
        bmc_cmd = str(bmc_attr['bmc_cmd']).strip()
        
        if 'delimiter' in bmc_attr.keys():
            delim = str(bmc_attr['delimiter']).strip()
        else:
            delim = None

        o_list = subprocess.check_output(bmc_cmd, shell=True).strip().split('\n')
        bmc_cache[bmc_cmd] = {}
        bmc_cache[bmc_cmd]['time'] = time.time()
        for entry in o_list:
            name = entry.split(delim)[0].strip()
            bmc_cache[bmc_cmd][name] = entry

    def non_raw_ipmi_get_request(self, bmc_attr):
        bmc_db_update_time = 1
        value = 'N/A'
        bmc_cmd = str(bmc_attr['bmc_cmd']).strip()
        field_name = str(bmc_attr['field_name']).strip()
        field_pos = int(bmc_attr['field_pos'])-1

        if 'delimiter' in bmc_attr.keys():
            delim = str(bmc_attr['delimiter']).strip()
        else:
            delim = None

        if not bmc_cmd in bmc_cache:
            self.populate_bmc_cache_db(bmc_attr)
        else:
            now = time.time()
            if (int(now - bmc_cache[bmc_cmd]['time']) > bmc_db_update_time):
                self.populate_bmc_cache_db(bmc_attr)

        try:
            data = bmc_cache[bmc_cmd][field_name]
            value = data.split(delim)[field_pos].strip()
        except Exception as e:
            pass

        if 'mult' in bmc_attr.keys() and not value.isalpha():
            if value.isalpha():
                value = 0.0
            value = float(value) * float(bmc_attr['mult'])

        return str(value)

    def raw_ipmi_get_request(self, bmc_attr):
        value = 'N/A'
        cmd = bmc_attr['bmc_cmd'] + " 2>/dev/null"
        if bmc_attr['type'] == 'raw':
            try:
                value = subprocess.check_output(cmd, shell=True).strip()
            except Exception as e:
                pass

            if value != 'N/A':
                value = str(int(value, 16))
            return value

        if bmc_attr['type'] == 'mask':
            mask = int(bmc_attr['mask'].encode('utf-8'), 16)
            try:
                value = subprocess.check_output(cmd, shell=True).strip()
            except Exception as e:
                pass

            # value should either be '1' or '0'
            if value != 'N/A':
                value = '1' if bool(int(value, 16) & mask) else '0'

            return value

        if bmc_attr['type'] == 'ascii':
            try:
                value = subprocess.check_output(cmd, shell=True)
            except Exception as e:
                pass

            if value != 'N/A':
                tmp = ''.join(chr(int(i, 16)) for i in value.split())
                tmp = "".join(i for i in unicode(tmp) if unicodedata.category(i)[0] != "C")
                value = str(tmp)

            return (value)

        return value

    def bmc_get_cmd(self, bmc_attr):
        if int(bmc_attr['raw']) == 1:
            value = self.raw_ipmi_get_request(bmc_attr)
        else:
            value = self.non_raw_ipmi_get_request(bmc_attr)
        return (value)

    def non_raw_ipmi_set_request(self, bmc_attr, val):
        value = 'N/A'
        # TODO: Implement it
        return value

    def raw_ipmi_set_request(self, bmc_attr, val):
        value = 'N/A'
        # TODO: Implement this
        return value

    def bmc_set_cmd(self, bmc_attr, val):
        if int(bmc_attr['raw']) == 1:
            value = self.raw_ipmi_set_request(bmc_attr, val)
        else:
            value = self.non_raw_ipmi_set_request(bmc_attr, val)
        return (value)

    # bmc-based attr: return attr obj
    # non-bmc-based attr: return empty obj
    def check_bmc_based_attr(self, device_name, attr_name):
        if device_name in self.data.keys():
            if "bmc" in self.data[device_name].keys() and 'ipmitool' in self.data[device_name]['bmc'].keys():
                attr_list = self.data[device_name]['bmc']['ipmitool']['attr_list']
                for attr in attr_list:
                    if attr['attr_name'].strip() == attr_name.strip():
                        return attr
                # Required attr_name is not supported in BMC object
                return {}
        return None

    def get_attr_name_output(self, device_name, attr_name):
        bmc_attr = self.check_bmc_based_attr(device_name, attr_name)
        output = {"mode": "", "status": ""}

        if bmc_attr is not None:
            if bmc_attr == {}:
                return {}
            output['mode'] = "bmc"
            output['status'] = self.bmc_get_cmd(bmc_attr)
        else:
            output['mode'] = "i2c"
            node = self.get_path(device_name, attr_name)
            if node is None:
                return {}
            try:
                with open(node, 'r') as f:
                    output['status'] = f.read()
            except IOError:
                return {}
        return output

    def set_attr_name_output(self, device_name, attr_name, val):
        bmc_attr = self.check_bmc_based_attr(device_name, attr_name)
        output = {"mode": "", "status": ""}

        if bmc_attr is not None:
            if bmc_attr == {}:
                return {}
            output['mode'] = "bmc"
            output['status'] = False  # No set operation allowed for BMC attributes as they are handled by BMC itself
        else:
            output['mode'] = "i2c"
            node = self.get_path(device_name, attr_name)
            if node is None:
                return {}
            try:
                with open(node, 'w') as f:
                    f.write(str(val))
            except IOError:
                return {}

            output['status'] = True

        return output

    ###################################################################################################################

def main():
    parser = argparse.ArgumentParser()
    parser.add_argument("--create", action='store_true', help="create the I2C topology")
    parser.add_argument("--sysfs", action='store', nargs="+",  help="show access-attributes sysfs for the I2C topology")
    parser.add_argument("--dsysfs", action='store', nargs="+",  help="show data-attributes sysfs for the I2C topology")
    parser.add_argument("--delete", action='store_true', help="Remove all the created I2C clients from topology")
    parser.add_argument("--validate", action='store', help="Validate the device specific attribute data elements")
    parser.add_argument("--schema", action='store', nargs="+",  help="Schema Validation")
    parser.add_argument("--modules", action='store', nargs="+", help="Loaded modules validation")

    args = parser.parse_args()

    # Create the object
    try:
        pddf_obj = PddfParse()
    except Exception as e:
        print("%s" % str(e))
        sys.exit()

    if args.create:
        pddf_obj.create_pddf_devices()

    if args.sysfs:
        if args.sysfs[0] == 'all':
            pddf_obj.populate_pddf_sysfsobj()
        if args.sysfs[0] == 'print':
            pddf_obj.populate_pddf_sysfsobj()
            pddf_obj.dump_sysfs_obj(pddf_obj.sysfs_obj, args.sysfs[1])
        if args.sysfs[0] == 'validate':
            pddf_obj.populate_pddf_sysfsobj()
            pddf_obj.validate_sysfs_creation(pddf_obj.sysfs_obj, args.sysfs[1])
        if args.sysfs[0] == 'verify':
            pddf_obj.verify_sysfs_data(args.sysfs[1])

    if args.dsysfs:
        if args.dsysfs[0] == 'validate':
            pddf_obj.dev_parse(pddf_obj.data['SYSTEM'], {"cmd": "show_attr", "target": "all", "attr": "all"})
            if 'SYSSTATUS' in pddf_obj.data:
                pddf_obj.dev_parse(pddf_obj.data['SYSSTATUS'], {"cmd": "show_attr", "target": "all", "attr": "all"})
            pddf_obj.validate_dsysfs_creation(pddf_obj.data_sysfs_obj, args.dsysfs[1])

        elif args.dsysfs[0] == 'print':
            pddf_obj.dev_parse(pddf_obj.data['SYSTEM'], {"cmd": "show_attr", "target": "all", "attr": "all"})
            if 'SYSSTATUS' in pddf_obj.data:
                pddf_obj.dev_parse(pddf_obj.data['SYSSTATUS'], {"cmd": "show_attr", "target": "all", "attr": "all"})
            pddf_obj.dump_sysfs_obj(pddf_obj.data_sysfs_obj, args.dsysfs[1])

        elif args.dsysfs[0] == 'all':
            ret = pddf_obj.dev_parse(pddf_obj.data['SYSTEM'], {"cmd": "show_attr", "target": "all", "attr": "all"})
            if 'SYSSTATUS' in pddf_obj.data:
                ret += pddf_obj.dev_parse(pddf_obj.data['SYSSTATUS'], {"cmd": "show_attr", "target": "all",
                                                                       "attr": "all"})
            pddf_obj.dump_sysfs_obj(pddf_obj.data_sysfs_obj, 'all')
        else:
            val = pddf_obj.dev_parse(pddf_obj.data[args.dsysfs[0]], {"cmd": "show_attr", "target": args.dsysfs[0],
                                                               "attr": args.dsysfs[1]})
            for i in val:
                print(i)

    if args.delete:
        pddf_obj.delete_pddf_devices()

    if args.validate:
        if args.validate[0] == 'all':
            pddf_obj.validate_pddf_devices(args.validate[1:])
        else:
            pass

    if args.schema:
        pddf_obj.schema_validation(args.schema[0])

    if args.modules:
        pddf_obj.modules_validation(args.modules[0])


if __name__ == "__main__":
    main()<|MERGE_RESOLUTION|>--- conflicted
+++ resolved
@@ -550,18 +550,11 @@
             if ret != 0:
                 return create_ret.append(ret)
 
-<<<<<<< HEAD
         if 'mdio' in dev:
             ret = self.create_mdio_bus(bdf, dev['mdio'], ops)
             if ret != 0:
                 return create_ret.append(ret)
 
-        if 'gpio' in dev:
-            ret = self.create_gpio_device(bdf, dev['gpio'], ops)
-            if ret != 0:
-                return create_ret.append(ret)
-
-=======
         if 'gpio' in dev:
             ret = self.create_gpio_device(bdf, dev['gpio'], ops)
             if ret != 0:
@@ -589,7 +582,6 @@
         if ret != 0:
             return create_ret.append(ret)
 
->>>>>>> 9ab22ad4
         return create_ret.append(ret)
 
     def create_mdio_bus(self, bdf, mdio_dev, ops):
