{
<<<<<<< HEAD
  "PLATFORM": {
    "num_psus": 2,
    "num_fantrays": 4,
    "num_fans_pertray": 2,
    "num_ports": 66,
    "num_temps": 7,
    "num_asic_temps": 56,
    "num_voltage_sensors" : 24,
    "num_current_sensors" : 8,
    "num_nexthop_fpga_asic_temp_sensors": 2,
    "num_components": 6,
    "nexthop_thermal_xcvr_setpoint_margin" : 8,
    "nexthop_thermal_xcvr_pid_domain": "main",
    "pddf_dev_types": {
      "description": " - Below is the list of supported PDDF device types (chip names) for various components. If any component uses some other driver, we will create the client using 'echo <dev-address> <dev-type> > <path>/new_device' method",
      "MULTIFPGAPCIE": [
        "multifpgapci"
      ],
      "PORT_MODULE": [
        "pddf_xcvr"
      ],
      "FAN": [
        "fan_multifpgapci"
      ],
      "PSU": [
        "psu_pmbus"
      ],
      "CPLDMUX": [
        "multifpgapci_mux"
      ]
    },
    "std_kos": [
      "at24",
      "i2c-dev",
      "adm1266",
      "optoe"
    ],
    "pddf_kos": [
      "pddf_multifpgapci_i2c_module",
      "pddf_multifpgapci_gpio_module",
      "pddf_multifpgapci_spi_module",
      "pddf_client_module",
      "pddf_multifpgapci_driver",
      "pddf_multifpgapci_module",
      "pddf_led_module",
      "pddf_psu_module",
      "pddf_fan_driver_module",
      "pddf_fan_module",
      "pddf_xcvr_module",
      "pddf_xcvr_driver_module",
      "pddf_cpldmux_module",
      "pddf_cpldmux_driver",
      "pddf_multifpgapci_gpio_driver"
    ],
    "custom_kos": [
      "pddf_custom_fpga_algo",
      "nh_pmbus_core",
      "nh_isl68137",
      "nh_tda38740",
      "nh_tmp464",
      "pddf_custom_fpga_algo"
    ]
  },
  "COMPONENT1": {
      "comp_attr":{
          "name": "SWITCHCARD_FPGA",
          "type": "fpga",
          "description": "Switchcard FPGA",
          "boot_type": "none"
      },
      "attr_list":
      [
          { "attr_name": "version", "get_cmd": "fpga read32 0000:04:00.0 0x0 | sed 's/^0x//'" },
          { "attr_name": "model", "get_cmd": "echo 'N/A'" },
          { "attr_name": "serial", "get_cmd": "echo 'N/A'" },
          { "attr_name": "revision", "get_cmd": "echo 'N/A'" },
          { "attr_name": "update", "cmd": "/var/platform/fwpackage/fwpackage/update_firmware.py NH-4010 SWITCHCARD_FPGA {}" }
      ]
  },
  "COMPONENT2": {
      "comp_attr":{
          "name": "CPUCARD_FPGA",
          "type": "fpga",
          "description": "CPU card FPGA",
          "boot_type": "none"
      },
      "attr_list":
      [
          { "attr_name": "version", "get_cmd": "fpga read32 0000:03:00.0 0x0 | sed 's/^0x//'" },
          { "attr_name": "model", "get_cmd": "echo 'N/A'" },
          { "attr_name": "serial", "get_cmd": "echo 'N/A'" },
          { "attr_name": "revision", "get_cmd": "echo 'N/A'" },
          { "attr_name": "update", "cmd": "/var/platform/fwpackage/fwpackage/update_firmware.py NH-4010 CPUCARD_FPGA {}" }
      ]
  },
  "COMPONENT3": {
      "comp_attr":{
          "name": "BIOS",
          "type": "bios",
          "description": "CPU card BIOS",
          "boot_type": "cold"
      },
      "attr_list":
      [
          { "attr_name": "version", "get_cmd": "dmidecode -s bios-version" },
          { "attr_name": "model", "get_cmd": "echo 'N/A'" },
          { "attr_name": "serial", "get_cmd": "echo 'N/A'" },
          { "attr_name": "revision", "get_cmd": "echo 'N/A'" },
          { "attr_name": "update", "cmd": "/var/platform/fwpackage/fwpackage/update_firmware.py NH-4010 BIOS {}" }
      ]
  },
  "COMPONENT4": {
      "comp_attr":{
          "name": "ONIE",
          "type": "bios",
          "description": "ONIE",
          "boot_type": "cold"
      },
      "attr_list":
      [
          { "attr_name": "version", "get_cmd": "awk -F = '/onie_version/ {print $2}' /host/machine.conf" },
          { "attr_name": "model", "get_cmd": "echo 'N/A'" },
          { "attr_name": "serial", "get_cmd": "echo 'N/A'" },
          { "attr_name": "revision", "get_cmd": "echo 'N/A'" },
          { "attr_name": "update", "cmd": "/var/platform/fwpackage/fwpackage/update_firmware.py NH-4010 ONIE {}" }
      ]
  },
  "COMPONENT5": {
      "comp_attr":{
          "name": "TPM",
          "type": "tpm",
          "description": "TPM",
          "boot_type": "cold"
      },
      "attr_list":
      [
          { "attr_name": "version", "get_cmd": "dmidecode --type 43|awk '/Firmware Revision:/{print $3}'" },
          { "attr_name": "model", "get_cmd": "tpm2_getcap properties-fixed | grep -A 2 'TPM2_PT_VENDOR_STRING_[12]' | awk '/value:/ { ORS=\"\"; gsub(\"\\\"\", \"\", $2); print $2 }'" },
          { "attr_name": "serial", "get_cmd": "echo 'N/A'" },
          { "attr_name": "revision", "get_cmd": "tpm2_getcap properties-fixed | grep -A 2 TPM2_PT_REVISION | awk '/value:/ { print $2 }'" },
          { "attr_name": "update", "cmd": "/var/platform/fwpackage/fwpackage/update_firmware.py NH-4010 TPM {}" }
      ]
  },
  "COMPONENT6": {
      "comp_attr":{
          "name": "NVMe",
          "type": "storage",
          "description": "NVMe storage",
          "boot_type": "cold"
      },
      "attr_list":
      [
          { "attr_name": "version", "get_cmd": "cat /sys/class/nvme/nvme0/firmware_rev" },
          { "attr_name": "model", "get_cmd": "cat /sys/class/nvme/nvme0/model" },
          { "attr_name": "serial", "get_cmd": "cat /sys/class/nvme/nvme0/serial" },
          { "attr_name": "revision", "get_cmd": "echo N/A" },
          { "attr_name": "update", "cmd": "/var/platform/fwpackage/fwpackage/update_firmware.py NH-4010 NVMe {}" }
      ]
  },
  "SYSTEM": {
    "dev_info": {
      "device_type": "CPU",
      "device_name": "ROOT_COMPLEX",
      "device_parent": null
    },
    "i2c": {
      "CONTROLLERS": [
        {
          "dev_name": "pcie-0",
          "dev": "PCIE0"
        }
      ]
    }
  },
  "MULTIFPGAPCIESYSTEM0": {
    "dev_info": {
      "device_type": "MULTIFPGAPCIESYSTEM",
      "device_name": "MULTIFPGAPCIESYSTEM0",
      "device_parent": null
    },
    "dev_attr": {
      "PCI_DEVICE_IDS": [
        {
          "vendor": "0x10ee",
          "device": "0x7011"
        },
        {
          "vendor": "0x10ee",
          "device": "0x7012"
        }
      ]
    }
  },
  "PCIE0": {
    "dev_info": {
      "device_type": "PCIE",
      "device_name": "PCIE0",
      "device_parent": "SYSTEM"
    },
    "i2c": {
      "DEVICES": [
        {
          "dev": "MULTIFPGAPCIE0"
        },
        {
          "dev": "MULTIFPGAPCIE1"
        }
      ]
    }
  },
  "HWMON0": {
    "dev_info" : {
      "device_type": "HWMON",
      "device_name": "HWMON_CPU",
      "device_parent": "PCIE0",
      "device_bdf": "0000:00:18.3"
    }
  },
  "MULTIFPGAPCIE0": {
    "dev_info": {
      "device_type": "MULTIFPGAPCIE",
      "device_name": "CPUCARD_FPGA",
      "device_parent": "PCIE0",
      "device_bdf": "0000:03:00.0",
      "dev_attr": {}
    },
    "i2c": {
      "dev_attr": {
        "virt_bus": "0x4",
        "ch_base_offset": "0x40000",
        "ch_size": "0x200",
        "num_virt_ch": "0x8"
      },
      "channel": [
        {
          "chn": "3",
          "dev": "DPM1"
        },
        {
          "chn": "6",
          "dev": "EEPROM1"
        },
        {
          "chn": "6",
          "dev": "TMP464"
        }
      ]
    },
    "gpio": {
      "line0": {
        "attr_list": [
          {
            "offset": "0xb4",
            "bit": "0x0",
            "direction": "0x1"
          }
        ]
      },
      "line1": {
        "attr_list": [
          {
            "offset": "0xb4",
            "bit": "0x1",
            "direction": "0x1"
          }
        ]
      },
      "line2": {
        "attr_list": [
          {
            "offset": "0xb4",
            "bit": "0x2",
            "direction": "0x0"
          }
        ]
      },
      "line3": {
        "attr_list": [
          {
            "offset": "0xb4",
            "bit": "0x10",
            "direction": "0x1"
          }
        ]
      }
    }
  },
  "EEPROM1": {
    "dev_info": {
      "device_type": "EEPROM",
      "device_name": "EEPROM1",
      "device_parent": "MULTIFPGAPCIE0"
    },
    "i2c": {
      "topo_info": {
        "parent_bus": "0xa",
        "dev_addr": "0x50",
        "dev_type": "24c64"
      },
      "dev_attr": {
        "access_mode": "BLOCK"
      },
      "attr_list": [
        {
          "attr_name": "eeprom"
        }
      ]
    }
  },
  "TMP464": {
    "dev_info": {
      "device_type": "TEMP_SENSOR",
      "device_name": "TMP464",
      "device_parent": "MULTIFPGAPCIE0"
    },
    "i2c": {
      "topo_info": {
        "parent_bus": "0xa",
        "dev_addr": "0x48",
        "dev_type": "nh_tmp464"
      },
      "attr_list": [
        {
          "attr_name": "temp1_high_threshold",
          "drv_attr_name": "temp1_max"
        },
        {
          "attr_name": "temp1_max_hyst"
        },
        {
          "attr_name": "temp1_input"
        }
      ]
    }
  },
  "TEMP1": {
    "dev_info": {
      "device_type": "TEMP_SENSOR",
      "device_name": "TMP464-CH1",
      "device_parent": "MULTIFPGAPCIE0",
      "virt_parent": "TMP464",
      "nexthop_thermal_pid_domain": "None"
    },
    "dev_attr": {
      "display_name": "Switch Card Lower Rear"
    },
    "i2c": {
      "attr_list": [
        {
          "attr_name": "temp1_input",
          "drv_attr_name": "temp1_input"
        },
        {
          "attr_name": "temp1_high_threshold",
          "drv_attr_name": "temp1_max"
        },
        {
          "attr_name": "temp1_high_crit_threshold",
          "drv_attr_name": "temp1_crit"
        }
      ]
    }
  },
  "TEMP2": {
    "dev_info": {
      "device_type": "TEMP_SENSOR",
      "device_name": "TMP464-CH2",
      "device_parent": "MULTIFPGAPCIE0",
      "virt_parent": "TMP464",
      "nexthop_thermal_pid_domain": "None"
    },
    "dev_attr": {
      "display_name": "PSU 2 Intake"
    },
    "i2c": {
      "attr_list": [
        {
          "attr_name": "temp1_input",
          "drv_attr_name": "temp2_input"
        },
        {
          "attr_name": "temp1_high_threshold",
          "drv_attr_name": "temp2_max"
        },
        {
          "attr_name": "temp1_high_crit_threshold",
          "drv_attr_name": "temp2_crit"
        }
      ]
    }
  },
  "TEMP3": {
    "dev_info": {
      "device_type": "TEMP_SENSOR",
      "device_name": "TMP464-CH3",
      "device_parent": "MULTIFPGAPCIE0",
      "virt_parent": "TMP464",
      "nexthop_thermal_setpoint_margin": 10,
      "nexthop_thermal_pid_domain": "asic"
    },
    "dev_attr": {
      "display_name": "ASIC Diode 0"
    },
    "i2c": {
      "attr_list": [
        {
          "attr_name": "temp1_input",
          "drv_attr_name": "temp3_input"
        },
        {
          "attr_name": "temp1_high_threshold",
          "drv_attr_name": "temp3_max"
        },
        {
          "attr_name": "temp1_high_crit_threshold",
          "drv_attr_name": "temp3_crit"
        }
      ]
    }
  },
  "TEMP4": {
    "dev_info": {
      "device_type": "TEMP_SENSOR",
      "device_name": "TMP464-CH4",
      "device_parent": "MULTIFPGAPCIE0",
      "virt_parent": "TMP464",
      "nexthop_thermal_setpoint_margin": 10,
      "nexthop_thermal_pid_domain": "asic"
    },
    "dev_attr": {
      "display_name": "ASIC Diode 1"
    },
    "i2c": {
      "attr_list": [
        {
          "attr_name": "temp1_input",
          "drv_attr_name": "temp4_input"
        },
        {
          "attr_name": "temp1_high_threshold",
          "drv_attr_name": "temp4_max"
        },
        {
          "attr_name": "temp1_high_crit_threshold",
          "drv_attr_name": "temp4_crit"
        }
      ]
    }
  },
  "TEMP5": {
    "dev_info": {
      "device_type": "TEMP_SENSOR",
      "device_name": "TMP464-CH5",
      "device_parent": "MULTIFPGAPCIE0",
      "virt_parent": "TMP464",
      "nexthop_thermal_pid_domain": "None"
    },
    "dev_attr": {
      "display_name": "PSU 1 Intake"
    },
    "i2c": {
      "attr_list": [
        {
          "attr_name": "temp1_input",
          "drv_attr_name": "temp5_input"
        },
        {
          "attr_name": "temp1_high_threshold",
          "drv_attr_name": "temp5_max"
        },
        {
          "attr_name": "temp1_high_crit_threshold",
          "drv_attr_name": "temp5_crit"
        }
      ]
    }
  },
  "TEMP7": {
    "dev_info": {
      "device_type": "TEMP_SENSOR",
      "device_name": "CPU_TEMP",
      "device_parent": "PCIE0",
      "virt_parent" : "HWMON0",
      "high_threshold": 95,
      "high_crit_threshold": 125,
      "nexthop_thermal_setpoint_margin": 10,
      "nexthop_thermal_pid_domain": "main"
    },
    "dev_attr": {
      "display_name": "CPU"
    },
    "sysfs": {
      "attr_list": [
        {
          "attr_name": "temp1_input",
          "drv_attr_name": "temp1_input"
        }
      ]
    }
  },
  "ASIC_TEMP1": {
    "dev_info": {
      "device_type": "ASIC_TEMP_SENSOR",
      "device_name": "ASIC_TEMP1",
      "device_parent": "None",
      "nexthop_thermal_pid_domain": "None"
    },
    "dev_attr": {
      "display_name": "ASIC top.pvtmon0",
      "temp1_high_threshold": 95,
      "temp1_high_crit_threshold": 110
    }
  },
  "ASIC_TEMP2": {
    "dev_info": {
      "device_type": "ASIC_TEMP_SENSOR",
      "device_name": "ASIC_TEMP2",
      "device_parent": "None",
      "nexthop_thermal_pid_domain": "None"
    },
    "dev_attr": {
      "display_name": "ASIC top.pvtmon1",
      "temp1_high_threshold": 95,
      "temp1_high_crit_threshold": 110
    }
  },
  "ASIC_TEMP3": {
    "dev_info": {
      "device_type": "ASIC_TEMP_SENSOR",
      "device_name": "ASIC_TEMP3",
      "device_parent": "None",
      "nexthop_thermal_pid_domain": "None"
    },
    "dev_attr": {
      "display_name": "ASIC top.pvtmon2",
      "temp1_high_threshold": 95,
      "temp1_high_crit_threshold": 110
    }
  },
  "ASIC_TEMP4": {
    "dev_info": {
      "device_type": "ASIC_TEMP_SENSOR",
      "device_name": "ASIC_TEMP4",
      "device_parent": "None",
      "nexthop_thermal_pid_domain": "None"
    },
    "dev_attr": {
      "display_name": "ASIC top.pvtmon3",
      "temp1_high_threshold": 95,
      "temp1_high_crit_threshold": 110
    }
  },
  "ASIC_TEMP5": {
    "dev_info": {
      "device_type": "ASIC_TEMP_SENSOR",
      "device_name": "ASIC_TEMP5",
      "device_parent": "None",
      "nexthop_thermal_pid_domain": "None"
    },
    "dev_attr": {
      "display_name": "ASIC top.pvtmon4",
      "temp1_high_threshold": 95,
      "temp1_high_crit_threshold": 110
    }
  },
  "ASIC_TEMP6": {
    "dev_info": {
      "device_type": "ASIC_TEMP_SENSOR",
      "device_name": "ASIC_TEMP6",
      "device_parent": "None",
      "nexthop_thermal_pid_domain": "None"
    },
    "dev_attr": {
      "display_name": "ASIC top.pvtmon5",
      "temp1_high_threshold": 95,
      "temp1_high_crit_threshold": 110
    }
  },
  "ASIC_TEMP7": {
    "dev_info": {
      "device_type": "ASIC_TEMP_SENSOR",
      "device_name": "ASIC_TEMP7",
      "device_parent": "None",
      "nexthop_thermal_pid_domain": "None"
    },
    "dev_attr": {
      "display_name": "ASIC top.pvtmon6",
      "temp1_high_threshold": 95,
      "temp1_high_crit_threshold": 110
    }
  },
  "ASIC_TEMP8": {
    "dev_info": {
      "device_type": "ASIC_TEMP_SENSOR",
      "device_name": "ASIC_TEMP8",
      "device_parent": "None",
      "nexthop_thermal_pid_domain": "None"
    },
    "dev_attr": {
      "display_name": "ASIC top.pvtmon7",
      "temp1_high_threshold": 95,
      "temp1_high_crit_threshold": 110
    }
  },
  "ASIC_TEMP9": {
    "dev_info": {
      "device_type": "ASIC_TEMP_SENSOR",
      "device_name": "ASIC_TEMP9",
      "device_parent": "None",
      "nexthop_thermal_pid_domain": "None"
    },
    "dev_attr": {
      "display_name": "ASIC top.pvtmon8",
      "temp1_high_threshold": 95,
      "temp1_high_crit_threshold": 110
    }
  },
  "ASIC_TEMP10": {
    "dev_info": {
      "device_type": "ASIC_TEMP_SENSOR",
      "device_name": "ASIC_TEMP10",
      "device_parent": "None",
      "nexthop_thermal_pid_domain": "None"
    },
    "dev_attr": {
      "display_name": "ASIC top.pvtmon9",
      "temp1_high_threshold": 95,
      "temp1_high_crit_threshold": 110
    }
  },
  "ASIC_TEMP11": {
    "dev_info": {
      "device_type": "ASIC_TEMP_SENSOR",
      "device_name": "ASIC_TEMP11",
      "device_parent": "None",
      "nexthop_thermal_pid_domain": "None"
    },
    "dev_attr": {
      "display_name": "ASIC top.pvtmon10",
      "temp1_high_threshold": 95,
      "temp1_high_crit_threshold": 110
    }
  },
  "ASIC_TEMP12": {
    "dev_info": {
      "device_type": "ASIC_TEMP_SENSOR",
      "device_name": "ASIC_TEMP12",
      "device_parent": "None",
      "nexthop_thermal_pid_domain": "None"
    },
    "dev_attr": {
      "display_name": "ASIC top.pvtmon11",
      "temp1_high_threshold": 95,
      "temp1_high_crit_threshold": 110
    }
  },
  "ASIC_TEMP13": {
    "dev_info": {
      "device_type": "ASIC_TEMP_SENSOR",
      "device_name": "ASIC_TEMP13",
      "device_parent": "None",
      "nexthop_thermal_pid_domain": "None"
    },
    "dev_attr": {
      "display_name": "ASIC top.pvtmon12",
      "temp1_high_threshold": 95,
      "temp1_high_crit_threshold": 110
    }
  },
  "ASIC_TEMP14": {
    "dev_info": {
      "device_type": "ASIC_TEMP_SENSOR",
      "device_name": "ASIC_TEMP14",
      "device_parent": "None",
      "nexthop_thermal_pid_domain": "None"
    },
    "dev_attr": {
      "display_name": "ASIC top.pvtmon13",
      "temp1_high_threshold": 95,
      "temp1_high_crit_threshold": 110
    }
  },
  "ASIC_TEMP15": {
    "dev_info": {
      "device_type": "ASIC_TEMP_SENSOR",
      "device_name": "ASIC_TEMP15",
      "device_parent": "None",
      "nexthop_thermal_pid_domain": "None"
    },
    "dev_attr": {
      "display_name": "ASIC pm_mgmt",
      "temp1_high_threshold": 95,
      "temp1_high_crit_threshold": 110
    }
  },
  "ASIC_TEMP16": {
    "dev_info": {
      "device_type": "ASIC_TEMP_SENSOR",
      "device_name": "ASIC_TEMP16",
      "device_parent": "None",
      "nexthop_thermal_pid_domain": "None"
    },
    "dev_attr": {
      "display_name": "ASIC pm0",
      "temp1_high_threshold": 95,
      "temp1_high_crit_threshold": 110
    }
  },
  "ASIC_TEMP17": {
    "dev_info": {
      "device_type": "ASIC_TEMP_SENSOR",
      "device_name": "ASIC_TEMP17",
      "device_parent": "None",
      "nexthop_thermal_pid_domain": "None"
    },
    "dev_attr": {
      "display_name": "ASIC pm1",
      "temp1_high_threshold": 95,
      "temp1_high_crit_threshold": 110
    }
  },
  "ASIC_TEMP18": {
    "dev_info": {
      "device_type": "ASIC_TEMP_SENSOR",
      "device_name": "ASIC_TEMP18",
      "device_parent": "None",
      "nexthop_thermal_pid_domain": "None"
    },
    "dev_attr": {
      "display_name": "ASIC pm2",
      "temp1_high_threshold": 95,
      "temp1_high_crit_threshold": 110
    }
  },
  "ASIC_TEMP19": {
    "dev_info": {
      "device_type": "ASIC_TEMP_SENSOR",
      "device_name": "ASIC_TEMP19",
      "device_parent": "None",
      "nexthop_thermal_pid_domain": "None"
    },
    "dev_attr": {
      "display_name": "ASIC pm3",
      "temp1_high_threshold": 95,
      "temp1_high_crit_threshold": 110
    }
  },
  "ASIC_TEMP20": {
    "dev_info": {
      "device_type": "ASIC_TEMP_SENSOR",
      "device_name": "ASIC_TEMP20",
      "device_parent": "None",
      "nexthop_thermal_pid_domain": "None"
    },
    "dev_attr": {
      "display_name": "ASIC pm4",
      "temp1_high_threshold": 95,
      "temp1_high_crit_threshold": 110
    }
  },
  "ASIC_TEMP21": {
    "dev_info": {
      "device_type": "ASIC_TEMP_SENSOR",
      "device_name": "ASIC_TEMP21",
      "device_parent": "None",
      "nexthop_thermal_pid_domain": "None"
    },
    "dev_attr": {
      "display_name": "ASIC pm5",
      "temp1_high_threshold": 95,
      "temp1_high_crit_threshold": 110
    }
  },
  "ASIC_TEMP22": {
    "dev_info": {
      "device_type": "ASIC_TEMP_SENSOR",
      "device_name": "ASIC_TEMP22",
      "device_parent": "None",
      "nexthop_thermal_pid_domain": "None"
    },
    "dev_attr": {
      "display_name": "ASIC pm6",
      "temp1_high_threshold": 95,
      "temp1_high_crit_threshold": 110
    }
  },
  "ASIC_TEMP23": {
    "dev_info": {
      "device_type": "ASIC_TEMP_SENSOR",
      "device_name": "ASIC_TEMP23",
      "device_parent": "None",
      "nexthop_thermal_pid_domain": "None"
    },
    "dev_attr": {
      "display_name": "ASIC pm7",
      "temp1_high_threshold": 95,
      "temp1_high_crit_threshold": 110
    }
  },
  "ASIC_TEMP24": {
    "dev_info": {
      "device_type": "ASIC_TEMP_SENSOR",
      "device_name": "ASIC_TEMP24",
      "device_parent": "None",
      "nexthop_thermal_pid_domain": "None"
    },
    "dev_attr": {
      "display_name": "ASIC pm8",
      "temp1_high_threshold": 95,
      "temp1_high_crit_threshold": 110
    }
  },
  "ASIC_TEMP25": {
    "dev_info": {
      "device_type": "ASIC_TEMP_SENSOR",
      "device_name": "ASIC_TEMP25",
      "device_parent": "None",
      "nexthop_thermal_pid_domain": "None"
    },
    "dev_attr": {
      "display_name": "ASIC pm9",
      "temp1_high_threshold": 95,
      "temp1_high_crit_threshold": 110
    }
  },
  "ASIC_TEMP26": {
    "dev_info": {
      "device_type": "ASIC_TEMP_SENSOR",
      "device_name": "ASIC_TEMP26",
      "device_parent": "None",
      "nexthop_thermal_pid_domain": "None"
    },
    "dev_attr": {
      "display_name": "ASIC pm10",
      "temp1_high_threshold": 95,
      "temp1_high_crit_threshold": 110
    }
  },
  "ASIC_TEMP27": {
    "dev_info": {
      "device_type": "ASIC_TEMP_SENSOR",
      "device_name": "ASIC_TEMP27",
      "device_parent": "None",
      "nexthop_thermal_pid_domain": "None"
    },
    "dev_attr": {
      "display_name": "ASIC pm11",
      "temp1_high_threshold": 95,
      "temp1_high_crit_threshold": 110
    }
  },
  "ASIC_TEMP28": {
    "dev_info": {
      "device_type": "ASIC_TEMP_SENSOR",
      "device_name": "ASIC_TEMP28",
      "device_parent": "None",
      "nexthop_thermal_pid_domain": "None"
    },
    "dev_attr": {
      "display_name": "ASIC pm12",
      "temp1_high_threshold": 95,
      "temp1_high_crit_threshold": 110
    }
  },
  "ASIC_TEMP29": {
    "dev_info": {
      "device_type": "ASIC_TEMP_SENSOR",
      "device_name": "ASIC_TEMP29",
      "device_parent": "None",
      "nexthop_thermal_pid_domain": "None"
    },
    "dev_attr": {
      "display_name": "ASIC pm13",
      "temp1_high_threshold": 95,
      "temp1_high_crit_threshold": 110
    }
  },
  "ASIC_TEMP30": {
    "dev_info": {
      "device_type": "ASIC_TEMP_SENSOR",
      "device_name": "ASIC_TEMP30",
      "device_parent": "None",
      "nexthop_thermal_pid_domain": "None"
    },
    "dev_attr": {
      "display_name": "ASIC pm14",
      "temp1_high_threshold": 95,
      "temp1_high_crit_threshold": 110
    }
  },
  "ASIC_TEMP31": {
    "dev_info": {
      "device_type": "ASIC_TEMP_SENSOR",
      "device_name": "ASIC_TEMP31",
      "device_parent": "None",
      "nexthop_thermal_pid_domain": "None"
    },
    "dev_attr": {
      "display_name": "ASIC pm15",
      "temp1_high_threshold": 95,
      "temp1_high_crit_threshold": 110
    }
  },
  "ASIC_TEMP32": {
    "dev_info": {
      "device_type": "ASIC_TEMP_SENSOR",
      "device_name": "ASIC_TEMP32",
      "device_parent": "None",
      "nexthop_thermal_pid_domain": "None"
    },
    "dev_attr": {
      "display_name": "ASIC pm16",
      "temp1_high_threshold": 95,
      "temp1_high_crit_threshold": 110
    }
  },
  "ASIC_TEMP33": {
    "dev_info": {
      "device_type": "ASIC_TEMP_SENSOR",
      "device_name": "ASIC_TEMP33",
      "device_parent": "None",
      "nexthop_thermal_pid_domain": "None"
    },
    "dev_attr": {
      "display_name": "ASIC pm17",
      "temp1_high_threshold": 95,
      "temp1_high_crit_threshold": 110
    }
  },
  "ASIC_TEMP34": {
    "dev_info": {
      "device_type": "ASIC_TEMP_SENSOR",
      "device_name": "ASIC_TEMP34",
      "device_parent": "None",
      "nexthop_thermal_pid_domain": "None"
    },
    "dev_attr": {
      "display_name": "ASIC pm18",
      "temp1_high_threshold": 95,
      "temp1_high_crit_threshold": 110
    }
  },
  "ASIC_TEMP35": {
    "dev_info": {
      "device_type": "ASIC_TEMP_SENSOR",
      "device_name": "ASIC_TEMP35",
      "device_parent": "None",
      "nexthop_thermal_pid_domain": "None"
    },
    "dev_attr": {
      "display_name": "ASIC pm19",
      "temp1_high_threshold": 95,
      "temp1_high_crit_threshold": 110
    }
  },
  "ASIC_TEMP36": {
    "dev_info": {
      "device_type": "ASIC_TEMP_SENSOR",
      "device_name": "ASIC_TEMP36",
      "device_parent": "None",
      "nexthop_thermal_pid_domain": "None"
    },
    "dev_attr": {
      "display_name": "ASIC pm20",
      "temp1_high_threshold": 95,
      "temp1_high_crit_threshold": 110
    }
  },
  "ASIC_TEMP37": {
    "dev_info": {
      "device_type": "ASIC_TEMP_SENSOR",
      "device_name": "ASIC_TEMP37",
      "device_parent": "None",
      "nexthop_thermal_pid_domain": "None"
    },
    "dev_attr": {
      "display_name": "ASIC pm21",
      "temp1_high_threshold": 95,
      "temp1_high_crit_threshold": 110
    }
  },
  "ASIC_TEMP38": {
    "dev_info": {
      "device_type": "ASIC_TEMP_SENSOR",
      "device_name": "ASIC_TEMP38",
      "device_parent": "None",
      "nexthop_thermal_pid_domain": "None"
    },
    "dev_attr": {
      "display_name": "ASIC pm22",
      "temp1_high_threshold": 95,
      "temp1_high_crit_threshold": 110
    }
  },
  "ASIC_TEMP39": {
    "dev_info": {
      "device_type": "ASIC_TEMP_SENSOR",
      "device_name": "ASIC_TEMP39",
      "device_parent": "None",
      "nexthop_thermal_pid_domain": "None"
    },
    "dev_attr": {
      "display_name": "ASIC pm23",
      "temp1_high_threshold": 95,
      "temp1_high_crit_threshold": 110
    }
  },
  "ASIC_TEMP40": {
    "dev_info": {
      "device_type": "ASIC_TEMP_SENSOR",
      "device_name": "ASIC_TEMP40",
      "device_parent": "None",
      "nexthop_thermal_pid_domain": "None"
    },
    "dev_attr": {
      "display_name": "ASIC pm24",
      "temp1_high_threshold": 95,
      "temp1_high_crit_threshold": 110
    }
  },
  "ASIC_TEMP41": {
    "dev_info": {
      "device_type": "ASIC_TEMP_SENSOR",
      "device_name": "ASIC_TEMP41",
      "device_parent": "None",
      "nexthop_thermal_pid_domain": "None"
    },
    "dev_attr": {
      "display_name": "ASIC pm25",
      "temp1_high_threshold": 95,
      "temp1_high_crit_threshold": 110
    }
  },
  "ASIC_TEMP42": {
    "dev_info": {
      "device_type": "ASIC_TEMP_SENSOR",
      "device_name": "ASIC_TEMP42",
      "device_parent": "None",
      "nexthop_thermal_pid_domain": "None"
    },
    "dev_attr": {
      "display_name": "ASIC pm26",
      "temp1_high_threshold": 95,
      "temp1_high_crit_threshold": 110
    }
  },
  "ASIC_TEMP43": {
    "dev_info": {
      "device_type": "ASIC_TEMP_SENSOR",
      "device_name": "ASIC_TEMP43",
      "device_parent": "None",
      "nexthop_thermal_pid_domain": "None"
    },
    "dev_attr": {
      "display_name": "ASIC pm27",
      "temp1_high_threshold": 95,
      "temp1_high_crit_threshold": 110
    }
  },
  "ASIC_TEMP44": {
    "dev_info": {
      "device_type": "ASIC_TEMP_SENSOR",
      "device_name": "ASIC_TEMP44",
      "device_parent": "None",
      "nexthop_thermal_pid_domain": "None"
    },
    "dev_attr": {
      "display_name": "ASIC pm28",
      "temp1_high_threshold": 95,
      "temp1_high_crit_threshold": 110
    }
  },
  "ASIC_TEMP45": {
    "dev_info": {
      "device_type": "ASIC_TEMP_SENSOR",
      "device_name": "ASIC_TEMP45",
      "device_parent": "None",
      "nexthop_thermal_pid_domain": "None"
    },
    "dev_attr": {
      "display_name": "ASIC pm29",
      "temp1_high_threshold": 95,
      "temp1_high_crit_threshold": 110
    }
  },
  "ASIC_TEMP46": {
    "dev_info": {
      "device_type": "ASIC_TEMP_SENSOR",
      "device_name": "ASIC_TEMP46",
      "device_parent": "None",
      "nexthop_thermal_pid_domain": "None"
    },
    "dev_attr": {
      "display_name": "ASIC pm30",
      "temp1_high_threshold": 95,
      "temp1_high_crit_threshold": 110
    }
  },
  "ASIC_TEMP47": {
    "dev_info": {
      "device_type": "ASIC_TEMP_SENSOR",
      "device_name": "ASIC_TEMP47",
      "device_parent": "None",
      "nexthop_thermal_pid_domain": "None"
    },
    "dev_attr": {
      "display_name": "ASIC pm31",
      "temp1_high_threshold": 95,
      "temp1_high_crit_threshold": 110
    }
  },
  "ASIC_TEMP48": {
    "dev_info": {
      "device_type": "ASIC_TEMP_SENSOR",
      "device_name": "ASIC_TEMP48",
      "device_parent": "None",
      "nexthop_thermal_pid_domain": "None"
    },
    "dev_attr": {
      "display_name": "ASIC pm32",
      "temp1_high_threshold": 95,
      "temp1_high_crit_threshold": 110
    }
  },
  "ASIC_TEMP49": {
    "dev_info": {
      "device_type": "ASIC_TEMP_SENSOR",
      "device_name": "ASIC_TEMP49",
      "device_parent": "None",
      "nexthop_thermal_pid_domain": "None"
    },
    "dev_attr": {
      "display_name": "ASIC pm33",
      "temp1_high_threshold": 95,
      "temp1_high_crit_threshold": 110
    }
  },
  "ASIC_TEMP50": {
    "dev_info": {
      "device_type": "ASIC_TEMP_SENSOR",
      "device_name": "ASIC_TEMP50",
      "device_parent": "None",
      "nexthop_thermal_pid_domain": "None"
    },
    "dev_attr": {
      "display_name": "ASIC pm34",
      "temp1_high_threshold": 95,
      "temp1_high_crit_threshold": 110
    }
  },
  "ASIC_TEMP51": {
    "dev_info": {
      "device_type": "ASIC_TEMP_SENSOR",
      "device_name": "ASIC_TEMP51",
      "device_parent": "None",
      "nexthop_thermal_pid_domain": "None"
    },
    "dev_attr": {
      "display_name": "ASIC pm35",
      "temp1_high_threshold": 95,
      "temp1_high_crit_threshold": 110
    }
  },
  "ASIC_TEMP52": {
    "dev_info": {
      "device_type": "ASIC_TEMP_SENSOR",
      "device_name": "ASIC_TEMP52",
      "device_parent": "None",
      "nexthop_thermal_pid_domain": "None"
    },
    "dev_attr": {
      "display_name": "ASIC pm36",
      "temp1_high_threshold": 95,
      "temp1_high_crit_threshold": 110
    }
  },
  "ASIC_TEMP53": {
    "dev_info": {
      "device_type": "ASIC_TEMP_SENSOR",
      "device_name": "ASIC_TEMP53",
      "device_parent": "None",
      "nexthop_thermal_pid_domain": "None"
    },
    "dev_attr": {
      "display_name": "ASIC pm37",
      "temp1_high_threshold": 95,
      "temp1_high_crit_threshold": 110
    }
  },
  "ASIC_TEMP54": {
    "dev_info": {
      "device_type": "ASIC_TEMP_SENSOR",
      "device_name": "ASIC_TEMP54",
      "device_parent": "None",
      "nexthop_thermal_pid_domain": "None"
    },
    "dev_attr": {
      "display_name": "ASIC pm38",
      "temp1_high_threshold": 95,
      "temp1_high_crit_threshold": 110
    }
  },
  "ASIC_TEMP55": {
    "dev_info": {
      "device_type": "ASIC_TEMP_SENSOR",
      "device_name": "ASIC_TEMP55",
      "device_parent": "None",
      "nexthop_thermal_pid_domain": "None"
    },
    "dev_attr": {
      "display_name": "ASIC pm39",
      "temp1_high_threshold": 95,
      "temp1_high_crit_threshold": 110
    }
  },
  "ASIC_TEMP56": {
    "dev_info": {
      "device_type": "ASIC_TEMP_SENSOR",
      "device_name": "ASIC_TEMP56",
      "device_parent": "None",
      "nexthop_thermal_pid_domain": "None"
    },
    "dev_attr": {
      "display_name": "ASIC pm40",
      "temp1_high_threshold": 95,
      "temp1_high_crit_threshold": 110
    }
  },
  "MULTIFPGAPCIE1": {
    "dev_info": {
      "device_type": "MULTIFPGAPCIE",
      "device_name": "SWITCHCARD_FPGA",
      "device_parent": "PCIE0",
      "device_bdf": "0000:04:00.0",
      "dev_attr": {}
    },
    "i2c": {
      "dev_attr": {
        "virt_bus": "0x13",
        "ch_base_offset": "0x40000",
        "ch_size": "0x200",
        "num_virt_ch": "0x44"
      },
      "channel": [
        { "chn": "0", "dev": "FAN-CTRL" },
        { "chn": "0", "dev": "CPLDMUX0" },
        { "chn": "1", "dev": "CPLDMUX1" },
        { "chn": "3", "dev": "CPLDMUX2" },
        { "chn": "4", "dev": "PORT1" },
        { "chn": "5", "dev": "PORT2" },
        { "chn": "6", "dev": "PORT3" },
        { "chn": "7", "dev": "PORT4" },
        { "chn": "8", "dev": "PORT5" },
        { "chn": "9", "dev": "PORT6" },
        { "chn": "10", "dev": "PORT7" },
        { "chn": "11", "dev": "PORT8" },
        { "chn": "12", "dev": "PORT9" },
        { "chn": "13", "dev": "PORT10" },
        { "chn": "14", "dev": "PORT11" },
        { "chn": "15", "dev": "PORT12" },
        { "chn": "16", "dev": "PORT13" },
        { "chn": "17", "dev": "PORT14" },
        { "chn": "18", "dev": "PORT15" },
        { "chn": "19", "dev": "PORT16" },
        { "chn": "20", "dev": "PORT17" },
        { "chn": "21", "dev": "PORT18" },
        { "chn": "22", "dev": "PORT19" },
        { "chn": "23", "dev": "PORT20" },
        { "chn": "24", "dev": "PORT21" },
        { "chn": "25", "dev": "PORT22" },
        { "chn": "26", "dev": "PORT23" },
        { "chn": "27", "dev": "PORT24" },
        { "chn": "28", "dev": "PORT25" },
        { "chn": "29", "dev": "PORT26" },
        { "chn": "30", "dev": "PORT27" },
        { "chn": "31", "dev": "PORT28" },
        { "chn": "32", "dev": "PORT29" },
        { "chn": "33", "dev": "PORT30" },
        { "chn": "34", "dev": "PORT31" },
        { "chn": "35", "dev": "PORT32" },
        { "chn": "36", "dev": "PORT33" },
        { "chn": "37", "dev": "PORT34" },
        { "chn": "38", "dev": "PORT35" },
        { "chn": "39", "dev": "PORT36" },
        { "chn": "40", "dev": "PORT37" },
        { "chn": "41", "dev": "PORT38" },
        { "chn": "42", "dev": "PORT39" },
        { "chn": "43", "dev": "PORT40" },
        { "chn": "44", "dev": "PORT41" },
        { "chn": "45", "dev": "PORT42" },
        { "chn": "46", "dev": "PORT43" },
        { "chn": "47", "dev": "PORT44" },
        { "chn": "48", "dev": "PORT45" },
        { "chn": "49", "dev": "PORT46" },
        { "chn": "50", "dev": "PORT47" },
        { "chn": "51", "dev": "PORT48" },
        { "chn": "52", "dev": "PORT49" },
        { "chn": "53", "dev": "PORT50" },
        { "chn": "54", "dev": "PORT51" },
        { "chn": "55", "dev": "PORT52" },
        { "chn": "56", "dev": "PORT53" },
        { "chn": "57", "dev": "PORT54" },
        { "chn": "58", "dev": "PORT55" },
        { "chn": "59", "dev": "PORT56" },
        { "chn": "60", "dev": "PORT57" },
        { "chn": "61", "dev": "PORT58" },
        { "chn": "62", "dev": "PORT59" },
        { "chn": "63", "dev": "PORT60" },
        { "chn": "64", "dev": "PORT61" },
        { "chn": "65", "dev": "PORT62" },
        { "chn": "66", "dev": "PORT63" },
        { "chn": "67", "dev": "PORT64" }
      ]
    }
  },
  "NEXTHOP-FPGA-ASIC-TEMP-SENSOR0": {
    "dev_info": {
      "device_type": "NEXTHOP_FPGA_ASIC_TEMP_SENSOR",
      "device_name": "NEXTHOP-FPGA-ASIC-TEMP-SENSOR0",
      "device_parent": "MULTIFPGAPCIE1",
      "nexthop_thermal_pid_domain": "None"
    },
    "dev_attr": {
      "display_name": "ASIC Min",
      "temp1_high_threshold": 95,
      "temp1_high_crit_threshold": 110,
      "fpga_min_rev": "0xe8020214",
      "value_type": "nh1",
      "reg_addr": "0x24",
      "field_range": "12:0"
    }
  },
  "NEXTHOP-FPGA-ASIC-TEMP-SENSOR1": {
    "dev_info": {
      "device_type": "NEXTHOP_FPGA_ASIC_TEMP_SENSOR",
      "device_name": "NEXTHOP-FPGA-ASIC-TEMP-SENSOR1",
      "device_parent": "MULTIFPGAPCIE1",
      "nexthop_thermal_setpoint_margin": 10,
      "nexthop_thermal_pid_domain": "asic"
    },
    "dev_attr": {
      "display_name": "ASIC Max",
      "temp1_high_threshold": 95,
      "temp1_high_crit_threshold": 110,
      "fpga_min_rev": "0xe8020214",
      "value_type": "nh1",
      "reg_addr": "0x24",
      "field_range": "28:16"
    }
  },
  "FAN-CTRL": {
    "dev_info": {
      "device_type": "FAN",
      "device_name": "FAN-CTRL",
      "device_parent": "MULTIFPGAPCIE1"
    },
    "i2c": {
      "topo_info": {
        "parent_bus": "0x13",
        "dev_addr": "0x8",
        "dev_type": "fan_multifpgapci"
      },
      "dev_attr": {
        "num_fantrays": "4"
      },
      "attr_list": [
        {
          "attr_name": "fan1_present",
          "attr_devaddr": "0x0",
          "attr_devtype": "multifpgapci",
          "attr_devname": "SWITCHCARD_FPGA",
          "attr_offset": "0xa4",
          "attr_mask": "0x000000f0",
          "attr_cmpval": "0x00000070",
          "attr_len": "1"
        },
        {
          "attr_name": "fan2_present",
          "attr_devaddr": "0x0",
          "attr_devtype": "multifpgapci",
          "attr_devname": "SWITCHCARD_FPGA",
          "attr_offset": "0xa4",
          "attr_mask": "0x000000f0",
          "attr_cmpval": "0x00000070",
          "attr_len": "1"
        },
        {
          "attr_name": "fan3_present",
          "attr_devaddr": "0x0",
          "attr_devtype": "multifpgapci",
          "attr_devname": "SWITCHCARD_FPGA",
          "attr_offset": "0xa4",
          "attr_mask": "0x00007800",
          "attr_cmpval": "0x00003800",
          "attr_len": "1"
        },
        {
          "attr_name": "fan4_present",
          "attr_devaddr": "0x0",
          "attr_devtype": "multifpgapci",
          "attr_devname": "SWITCHCARD_FPGA",
          "attr_offset": "0xa4",
          "attr_mask": "0x00007800",
          "attr_cmpval": "0x00003800",
          "attr_len": "1"
        },
        {
          "attr_name": "fan5_present",
          "attr_devaddr": "0x0",
          "attr_devtype": "multifpgapci",
          "attr_devname": "SWITCHCARD_FPGA",
          "attr_offset": "0xa4",
          "attr_mask": "0x003c0000",
          "attr_cmpval": "0x001c0000",
          "attr_len": "1"
        },
        {
          "attr_name": "fan6_present",
          "attr_devaddr": "0x0",
          "attr_devtype": "multifpgapci",
          "attr_devname": "SWITCHCARD_FPGA",
          "attr_offset": "0xa4",
          "attr_mask": "0x003c0000",
          "attr_cmpval": "0x001c0000",
          "attr_len": "1"
        },
        {
          "attr_name": "fan7_present",
          "attr_devaddr": "0x0",
          "attr_devtype": "multifpgapci",
          "attr_devname": "SWITCHCARD_FPGA",
          "attr_offset": "0xa4",
          "attr_mask": "0x1e000000",
          "attr_cmpval": "0x0e000000",
          "attr_len": "1"
        },
        {
          "attr_name": "fan8_present",
          "attr_devaddr": "0x0",
          "attr_devtype": "multifpgapci",
          "attr_devname": "SWITCHCARD_FPGA",
          "attr_offset": "0xa4",
          "attr_mask": "0x1e000000",
          "attr_cmpval": "0x0e000000",
          "attr_len": "1"
        },
        {
          "attr_name": "fan1_direction",
          "attr_devaddr": "0x0",
          "attr_devtype": "multifpgapci",
          "attr_devname": "SWITCHCARD_FPGA",
          "attr_offset": "0xa4",
          "attr_mask": "0x000000f0",
          "attr_cmpval": "0x00000070",
          "attr_len": "1"
        },
        {
          "attr_name": "fan2_direction",
          "attr_devaddr": "0x0",
          "attr_devtype": "multifpgapci",
          "attr_devname": "SWITCHCARD_FPGA",
          "attr_offset": "0xa4",
          "attr_mask": "0x000000f0",
          "attr_cmpval": "0x00000070",
          "attr_len": "1"
        },
        {
          "attr_name": "fan3_direction",
          "attr_devaddr": "0x0",
          "attr_devtype": "multifpgapci",
          "attr_devname": "SWITCHCARD_FPGA",
          "attr_offset": "0xa4",
          "attr_mask": "0x00007800",
          "attr_cmpval": "0x00003800",
          "attr_len": "1"
        },
        {
          "attr_name": "fan4_direction",
          "attr_devaddr": "0x0",
          "attr_devtype": "multifpgapci",
          "attr_devname": "SWITCHCARD_FPGA",
          "attr_offset": "0xa4",
          "attr_mask": "0x00007800",
          "attr_cmpval": "0x00003800",
          "attr_len": "1"
        },
        {
          "attr_name": "fan5_direction",
          "attr_devaddr": "0x0",
          "attr_devtype": "multifpgapci",
          "attr_devname": "SWITCHCARD_FPGA",
          "attr_offset": "0xa4",
          "attr_mask": "0x003c0000",
          "attr_cmpval": "0x001c0000",
          "attr_len": "1"
        },
        {
          "attr_name": "fan6_direction",
          "attr_devaddr": "0x0",
          "attr_devtype": "multifpgapci",
          "attr_devname": "SWITCHCARD_FPGA",
          "attr_offset": "0xa4",
          "attr_mask": "0x003c0000",
          "attr_cmpval": "0x001c0000",
          "attr_len": "1"
        },
        {
          "attr_name": "fan7_direction",
          "attr_devaddr": "0x0",
          "attr_devtype": "multifpgapci",
          "attr_devname": "SWITCHCARD_FPGA",
          "attr_offset": "0xa4",
          "attr_mask": "0x1e000000",
          "attr_cmpval": "0x0e000000",
          "attr_len": "1"
        },
        {
          "attr_name": "fan8_direction",
          "attr_devaddr": "0x0",
          "attr_devtype": "multifpgapci",
          "attr_devname": "SWITCHCARD_FPGA",
          "attr_offset": "0xa4",
          "attr_mask": "0x1e000000",
          "attr_cmpval": "0x0e000000",
          "attr_len": "1"
        },
        {
          "attr_name": "fan1_input",
          "attr_devaddr": "0x0",
          "attr_devtype": "multifpgapci",
          "attr_devname": "SWITCHCARD_FPGA",
          "attr_offset": "0xb0",
          "attr_mask": "0xffff0000",
          "attr_len": "1",
          "attr_mult": "1913265",
          "attr_is_divisor": "1"
        },
        {
          "attr_name": "fan2_input",
          "attr_devaddr": "0x0",
          "attr_devtype": "multifpgapci",
          "attr_devname": "SWITCHCARD_FPGA",
          "attr_offset": "0xb4",
          "attr_mask": "0xffff0000",
          "attr_len": "1",
          "attr_mult": "1913265",
          "attr_is_divisor": "1"
        },
        {
          "attr_name": "fan3_input",
          "attr_devaddr": "0x0",
          "attr_devtype": "multifpgapci",
          "attr_devname": "SWITCHCARD_FPGA",
          "attr_offset": "0xb8",
          "attr_mask": "0xffff0000",
          "attr_len": "1",
          "attr_mult": "1913265",
          "attr_is_divisor": "1"
        },
        {
          "attr_name": "fan4_input",
          "attr_devaddr": "0x0",
          "attr_devtype": "multifpgapci",
          "attr_devname": "SWITCHCARD_FPGA",
          "attr_offset": "0xbc",
          "attr_mask": "0xffff0000",
          "attr_len": "1",
          "attr_mult": "1913265",
          "attr_is_divisor": "1"
        },
        {
          "attr_name": "fan5_input",
          "attr_devaddr": "0x0",
          "attr_devtype": "multifpgapci",
          "attr_devname": "SWITCHCARD_FPGA",
          "attr_offset": "0xc0",
          "attr_mask": "0xffff0000",
          "attr_len": "1",
          "attr_mult": "1913265",
          "attr_is_divisor": "1"
        },
        {
          "attr_name": "fan6_input",
          "attr_devaddr": "0x0",
          "attr_devtype": "multifpgapci",
          "attr_devname": "SWITCHCARD_FPGA",
          "attr_offset": "0xc4",
          "attr_mask": "0xffff0000",
          "attr_len": "1",
          "attr_mult": "1913265",
          "attr_is_divisor": "1"
        },
        {
          "attr_name": "fan7_input",
          "attr_devaddr": "0x0",
          "attr_devtype": "multifpgapci",
          "attr_devname": "SWITCHCARD_FPGA",
          "attr_offset": "0xc8",
          "attr_mask": "0xffff0000",
          "attr_len": "1",
          "attr_mult": "1913265",
          "attr_is_divisor": "1"
        },
        {
          "attr_name": "fan8_input",
          "attr_devaddr": "0x0",
          "attr_devtype": "multifpgapci",
          "attr_devname": "SWITCHCARD_FPGA",
          "attr_offset": "0xcc",
          "attr_mask": "0xffff0000",
          "attr_len": "1",
          "attr_mult": "1913265",
          "attr_is_divisor": "1"
        },
        {
          "attr_name": "fan1_pwm",
          "attr_devaddr": "0x0",
          "attr_devtype": "multifpgapci",
          "attr_devname": "SWITCHCARD_FPGA",
          "attr_offset": "0xb0",
          "attr_mask": "0xff",
          "attr_cmpval": "0x0",
          "attr_len": "1"
        },
        {
          "attr_name": "fan2_pwm",
          "attr_devaddr": "0x0",
          "attr_devtype": "multifpgapci",
          "attr_devname": "SWITCHCARD_FPGA",
          "attr_offset": "0xb0",
          "attr_mask": "0xff",
          "attr_cmpval": "0x0",
          "attr_len": "1"
        },
        {
          "attr_name": "fan3_pwm",
          "attr_devaddr": "0x0",
          "attr_devtype": "multifpgapci",
          "attr_devname": "SWITCHCARD_FPGA",
          "attr_offset": "0xb8",
          "attr_mask": "0xff",
          "attr_cmpval": "0x0",
          "attr_len": "1"
        },
        {
          "attr_name": "fan4_pwm",
          "attr_devaddr": "0x0",
          "attr_devtype": "multifpgapci",
          "attr_devname": "SWITCHCARD_FPGA",
          "attr_offset": "0xb8",
          "attr_mask": "0xff",
          "attr_cmpval": "0x0",
          "attr_len": "1"
        },
        {
          "attr_name": "fan5_pwm",
          "attr_devaddr": "0x0",
          "attr_devtype": "multifpgapci",
          "attr_devname": "SWITCHCARD_FPGA",
          "attr_offset": "0xc0",
          "attr_mask": "0xff",
          "attr_cmpval": "0x0",
          "attr_len": "1"
        },
        {
          "attr_name": "fan6_pwm",
          "attr_devaddr": "0x0",
          "attr_devtype": "multifpgapci",
          "attr_devname": "SWITCHCARD_FPGA",
          "attr_offset": "0xc0",
          "attr_mask": "0xff",
          "attr_cmpval": "0x0",
          "attr_len": "1"
        },
        {
          "attr_name": "fan7_pwm",
          "attr_devaddr": "0x0",
          "attr_devtype": "multifpgapci",
          "attr_devname": "SWITCHCARD_FPGA",
          "attr_offset": "0xc8",
          "attr_mask": "0xff",
          "attr_cmpval": "0x0",
          "attr_len": "1"
        },
        {
          "attr_name": "fan8_pwm",
          "attr_devaddr": "0x0",
          "attr_devtype": "multifpgapci",
          "attr_devname": "SWITCHCARD_FPGA",
          "attr_offset": "0xc8",
          "attr_mask": "0xff",
          "attr_cmpval": "0x0",
          "attr_len": "1"
        }
      ]
    }
  },
  "CPLDMUX0": {
    "dev_info": {
      "device_type": "CPLDMUX",
      "device_name": "CPLDMUX0",
      "device_parent": "MULTIFPGAPCIE1"
    },
    "i2c": {
      "topo_info": {
        "parent_bus": "0x13",
        "dev_type": "multifpgapci_mux",
        "dev_id": "0"
      },
      "dev_attr": {
        "base_chan": "0x57",
        "num_chan": "4",
        "cpld_name": "SWITCHCARD_FPGA"
      },
      "channel": [
        {
          "chan": "0",
          "dev": [
            "PSU1"
          ],
          "cpld_offset": "0x10",
          "cpld_sel": "0x0"
        },
        {
          "chan": "1",
          "dev": [
            "PSU2"
          ],
          "cpld_offset": "0x10",
          "cpld_sel": "0x1"
        },
        {
          "chan": "2",
          "dev": [],
          "cpld_offset": "0x10",
          "cpld_sel": "0x2"
        },
        {
          "chan": "3",
          "dev": [
            "FAN_CARD_EEPROM"
          ],
          "cpld_offset": "0x10",
          "cpld_sel": "0x3"
        }
      ]
    }
  },
  "PSU1": {
    "dev_info": {
      "device_type": "PSU",
      "device_name": "PSU 1",
      "device_parent": "CPLDMUX0"
    },
    "dev_attr": {
      "dev_idx": "1",
      "num_psu_fans": "1",
      "num_psu_thermals": "3"
    },
    "i2c": {
      "interface": [
        {
          "itf": "eeprom",
          "dev": "PSU1-EEPROM"
        },
        {
          "itf": "pmbus",
          "dev": "PSU1-PMBUS"
        }
      ]
    }
  },
  "PSU1-EEPROM": {
    "dev_info": {
      "device_type": "EEPROM",
      "device_name": "PSU1-EEPROM",
      "device_parent": "CPLDMUX0",
      "virt_parent": "PSU1"
    },
    "i2c": {
      "topo_info": {
        "parent_bus": "0x57",
        "dev_addr": "0x50",
        "dev_type": "24c64"
      },
      "dev_attr": {
        "access_mode": "BLOCK"
      },
      "attr_list": [
        {
          "attr_name": "eeprom"
        }
      ]
    }
  },
  "PSU1-PMBUS": {
    "dev_info": {
      "device_type": "PSU-PMBUS",
      "device_name": "PSU1-PMBUS",
      "device_parent": "CPLDMUX0",
      "virt_parent": "PSU1"
    },
    "i2c": {
      "topo_info": {
        "parent_bus": "0x57",
        "dev_addr": "0x58",
        "dev_type": "psu_pmbus"
      },
      "attr_list": [
        {
          "attr_name": "psu_present",
          "attr_devtype": "multifpgapci",
          "attr_devname": "SWITCHCARD_FPGA",
          "attr_offset": "0x98",
          "attr_mask": "0x400",
          "attr_cmpval": "0x400",
          "attr_len": "1"
        },
        {
          "attr_name": "psu_power_good",
          "attr_devtype": "multifpgapci",
          "attr_devname": "SWITCHCARD_FPGA",
          "attr_offset": "0x98",
          "attr_mask": "0x200",
          "attr_cmpval": "0x200",
          "attr_len": "1"
        },
        {
          "attr_name": "psu_model_name",
          "attr_devaddr": "0x58",
          "attr_devtype": "pmbus",
          "attr_offset": "0x9a",
          "attr_mask": "0x0",
          "attr_cmpval": "0xff",
          "attr_len": "23"
        },
        {
          "attr_name": "psu_serial_num",
          "attr_devaddr": "0x58",
          "attr_devtype": "pmbus",
          "attr_offset": "0x9e",
          "attr_mask": "0x0",
          "attr_cmpval": "0x00",
          "attr_len": "14"
        },
        {
          "attr_name": "psu_mfr_id",
          "attr_devaddr": "0x58",
          "attr_devtype": "pmbus",
          "attr_offset": "0x99",
          "attr_mask": "0x0",
          "attr_cmpval": "0x00",
          "attr_len": "11"
        },
        {
          "attr_name": "psu_fan_dir",
          "attr_devaddr": "0x58",
          "attr_devtype": "pmbus",
          "attr_offset": "0x9a",
          "attr_mask": "0x0",
          "attr_cmpval": "0xff",
          "attr_len": "23"
        },
        {
          "attr_name": "psu_p_out",
          "attr_devaddr": "0x58",
          "attr_devtype": "pmbus",
          "attr_offset": "0x96",
          "attr_mask": "0x0",
          "attr_cmpval": "0xff",
          "attr_len": "2"
        },
        {
          "attr_name": "psu_v_out",
          "attr_devaddr": "0x58",
          "attr_devtype": "pmbus",
          "attr_offset": "0x8b",
          "attr_mask": "0x0",
          "attr_cmpval": "0xff",
          "attr_data_format": "linear16",
          "attr_len": "2"
        },
        {
          "attr_name": "psu_i_out",
          "attr_devaddr": "0x58",
          "attr_devtype": "pmbus",
          "attr_offset": "0x8c",
          "attr_mask": "0x0",
          "attr_cmpval": "0xff",
          "attr_len": "2"
        },
        {
          "attr_name": "psu_p_in",
          "attr_devaddr": "0x58",
          "attr_devtype": "pmbus",
          "attr_offset": "0x97",
          "attr_mask": "0x0",
          "attr_cmpval": "0xff",
          "attr_len": "2"
        },
        {
          "attr_name": "psu_v_in",
          "attr_devaddr": "0x58",
          "attr_devtype": "pmbus",
          "attr_offset": "0x88",
          "attr_mask": "0x0",
          "attr_cmpval": "0xff",
          "attr_len": "2"
        },
        {
          "attr_name": "psu_i_in",
          "attr_devaddr": "0x58",
          "attr_devtype": "pmbus",
          "attr_offset": "0x89",
          "attr_mask": "0x0",
          "attr_cmpval": "0xff",
          "attr_len": "2"
        },
        {
          "attr_name": "psu_fan1_speed_rpm",
          "attr_devaddr": "0x58",
          "attr_devtype": "pmbus",
          "attr_offset": "0x90",
          "attr_mask": "0x0",
          "attr_cmpval": "0xff",
          "attr_len": "2"
        },
        {
          "attr_name": "psu_temp1_input",
          "attr_devaddr": "0x58",
          "attr_devtype": "pmbus",
          "attr_offset": "0x8d",
          "attr_mask": "0x0",
          "attr_cmpval": "0xff",
          "attr_len": "2"
        },
        {
          "attr_name": "psu_temp1_high_threshold",
          "attr_devaddr": "0x58",
          "attr_devtype": "pmbus",
          "attr_offset": "0xc0",
          "attr_mask": "0x0",
          "attr_cmpval": "0xff",
          "attr_len": "2"
        },
        {
          "attr_name": "psu_temp2_input",
          "attr_devaddr": "0x58",
          "attr_devtype": "pmbus",
          "attr_offset": "0x8e",
          "attr_mask": "0x0",
          "attr_cmpval": "0xff",
          "attr_len": "2"
        },
        {
          "attr_name": "psu_temp2_high_threshold",
          "attr_devaddr": "0x58",
          "attr_devtype": "pmbus",
          "attr_offset": "0xc1",
          "attr_mask": "0x0",
          "attr_cmpval": "0xff",
          "attr_len": "2"
        },
        {
          "attr_name": "psu_temp3_input",
          "attr_devaddr": "0x58",
          "attr_devtype": "pmbus",
          "attr_offset": "0x8f",
          "attr_mask": "0x0",
          "attr_cmpval": "0xff",
          "attr_len": "2"
        },
        {
          "attr_name": "psu_temp3_high_threshold",
          "attr_devaddr": "0x58",
          "attr_devtype": "pmbus",
          "attr_offset": "0xc2",
          "attr_mask": "0x0",
          "attr_cmpval": "0xff",
          "attr_len": "2"
        },
        {
          "attr_name": "psu_v_out_max",
          "attr_devaddr": "0x58",
          "attr_devtype": "pmbus",
          "attr_offset": "0xa5",
          "attr_mask": "0x0",
          "attr_cmpval": "0xff",
          "attr_data_format": "linear16",
          "attr_len": "2"
        },
        {
          "attr_name": "psu_v_out_min",
          "attr_devaddr": "0x58",
          "attr_devtype": "pmbus",
          "attr_offset": "0xa4",
          "attr_mask": "0x0",
          "attr_cmpval": "0xff",
          "attr_data_format": "linear16",
          "attr_len": "2"
        },
        {
          "attr_name": "psu_p_out_max",
          "attr_devaddr": "0x58",
          "attr_devtype": "pmbus",
          "attr_offset": "0xa7",
          "attr_mask": "0x0",
          "attr_cmpval": "0xff",
          "attr_len": "2"
        }
      ]
    }
  },
  "PSU2": {
    "dev_info": {
      "device_type": "PSU",
      "device_name": "PSU 2",
      "device_parent": "CPLDMUX0"
    },
    "dev_attr": {
      "dev_idx": "2",
      "num_psu_fans": "1",
      "num_psu_thermals": "3"
    },
    "i2c": {
      "interface": [
        {
          "itf": "eeprom",
          "dev": "PSU2-EEPROM"
        },
        {
          "itf": "pmbus",
          "dev": "PSU2-PMBUS"
        }
      ]
    }
  },
  "PSU2-EEPROM": {
    "dev_info": {
      "device_type": "EEPROM",
      "device_name": "PSU2-EEPROM",
      "device_parent": "CPLDMUX0",
      "virt_parent": "PSU2"
    },
    "i2c": {
      "topo_info": {
        "parent_bus": "0x58",
        "dev_addr": "0x50",
        "dev_type": "24c64"
      },
      "dev_attr": {
        "access_mode": "BLOCK"
      },
      "attr_list": [
        {
          "attr_name": "eeprom"
        }
      ]
    }
  },
  "PSU2-PMBUS": {
    "dev_info": {
      "device_type": "PSU-PMBUS",
      "device_name": "PSU2-PMBUS",
      "device_parent": "CPLDMUX0",
      "virt_parent": "PSU2"
    },
    "i2c": {
      "topo_info": {
        "parent_bus": "0x58",
        "dev_addr": "0x58",
        "dev_type": "psu_pmbus"
      },
      "attr_list": [
        {
          "attr_name": "psu_present",
          "attr_devtype": "multifpgapci",
          "attr_devname": "SWITCHCARD_FPGA",
          "attr_offset": "0x98",
          "attr_mask": "0x4000",
          "attr_cmpval": "0x4000",
          "attr_len": "1"
        },
        {
          "attr_name": "psu_power_good",
          "attr_devtype": "multifpgapci",
          "attr_devname": "SWITCHCARD_FPGA",
          "attr_offset": "0x98",
          "attr_mask": "0x2000",
          "attr_cmpval": "0x2000",
          "attr_len": "1"
        },
        {
          "attr_name": "psu_model_name",
          "attr_devaddr": "0x58",
          "attr_devtype": "pmbus",
          "attr_offset": "0x9a",
          "attr_mask": "0x0",
          "attr_cmpval": "0xff",
          "attr_len": "23"
        },
        {
          "attr_name": "psu_serial_num",
          "attr_devaddr": "0x58",
          "attr_devtype": "pmbus",
          "attr_offset": "0x9e",
          "attr_mask": "0x0",
          "attr_cmpval": "0x00",
          "attr_len": "14"
        },
        {
          "attr_name": "psu_mfr_id",
          "attr_devaddr": "0x58",
          "attr_devtype": "pmbus",
          "attr_offset": "0x99",
          "attr_mask": "0x0",
          "attr_cmpval": "0x00",
          "attr_len": "11"
        },
        {
          "attr_name": "psu_fan_dir",
          "attr_devaddr": "0x58",
          "attr_devtype": "pmbus",
          "attr_offset": "0x9a",
          "attr_mask": "0x0",
          "attr_cmpval": "0xff",
          "attr_len": "23"
        },
        {
          "attr_name": "psu_p_out",
          "attr_devaddr": "0x58",
          "attr_devtype": "pmbus",
          "attr_offset": "0x96",
          "attr_mask": "0x0",
          "attr_cmpval": "0xff",
          "attr_len": "2"
        },
        {
          "attr_name": "psu_v_out",
          "attr_devaddr": "0x58",
          "attr_devtype": "pmbus",
          "attr_offset": "0x8b",
          "attr_mask": "0x0",
          "attr_cmpval": "0xff",
          "attr_data_format": "linear16",
          "attr_len": "2"
        },
        {
          "attr_name": "psu_i_out",
          "attr_devaddr": "0x58",
          "attr_devtype": "pmbus",
          "attr_offset": "0x8c",
          "attr_mask": "0x0",
          "attr_cmpval": "0xff",
          "attr_len": "2"
        },
        {
          "attr_name": "psu_p_in",
          "attr_devaddr": "0x58",
          "attr_devtype": "pmbus",
          "attr_offset": "0x97",
          "attr_mask": "0x0",
          "attr_cmpval": "0xff",
          "attr_len": "2"
        },
        {
          "attr_name": "psu_v_in",
          "attr_devaddr": "0x58",
          "attr_devtype": "pmbus",
          "attr_offset": "0x88",
          "attr_mask": "0x0",
          "attr_cmpval": "0xff",
          "attr_len": "2"
        },
        {
          "attr_name": "psu_i_in",
          "attr_devaddr": "0x58",
          "attr_devtype": "pmbus",
          "attr_offset": "0x89",
          "attr_mask": "0x0",
          "attr_cmpval": "0xff",
          "attr_len": "2"
        },
        {
          "attr_name": "psu_fan1_speed_rpm",
          "attr_devaddr": "0x58",
          "attr_devtype": "pmbus",
          "attr_offset": "0x90",
          "attr_mask": "0x0",
          "attr_cmpval": "0xff",
          "attr_len": "2"
        },
        {
          "attr_name": "psu_temp1_input",
          "attr_devaddr": "0x58",
          "attr_devtype": "pmbus",
          "attr_offset": "0x8d",
          "attr_mask": "0x0",
          "attr_cmpval": "0xff",
          "attr_len": "2"
        },
        {
          "attr_name": "psu_temp1_high_threshold",
          "attr_devaddr": "0x58",
          "attr_devtype": "pmbus",
          "attr_offset": "0xc0",
          "attr_mask": "0x0",
          "attr_cmpval": "0xff",
          "attr_len": "2"
        },
        {
          "attr_name": "psu_temp2_input",
          "attr_devaddr": "0x58",
          "attr_devtype": "pmbus",
          "attr_offset": "0x8e",
          "attr_mask": "0x0",
          "attr_cmpval": "0xff",
          "attr_len": "2"
        },
        {
          "attr_name": "psu_temp2_high_threshold",
          "attr_devaddr": "0x58",
          "attr_devtype": "pmbus",
          "attr_offset": "0xc1",
          "attr_mask": "0x0",
          "attr_cmpval": "0xff",
          "attr_len": "2"
        },
        {
          "attr_name": "psu_temp3_input",
          "attr_devaddr": "0x58",
          "attr_devtype": "pmbus",
          "attr_offset": "0x8f",
          "attr_mask": "0x0",
          "attr_cmpval": "0xff",
          "attr_len": "2"
        },
        {
          "attr_name": "psu_temp3_high_threshold",
          "attr_devaddr": "0x58",
          "attr_devtype": "pmbus",
          "attr_offset": "0xc2",
          "attr_mask": "0x0",
          "attr_cmpval": "0xff",
          "attr_len": "2"
        },
        {
          "attr_name": "psu_v_out_max",
          "attr_devaddr": "0x58",
          "attr_devtype": "pmbus",
          "attr_offset": "0xa5",
          "attr_mask": "0x0",
          "attr_cmpval": "0xff",
          "attr_data_format": "linear16",
          "attr_len": "2"
        },
        {
          "attr_name": "psu_v_out_min",
          "attr_devaddr": "0x58",
          "attr_devtype": "pmbus",
          "attr_offset": "0xa4",
          "attr_mask": "0x0",
          "attr_cmpval": "0xff",
          "attr_data_format": "linear16",
          "attr_len": "2"
        },
        {
          "attr_name": "psu_p_out_max",
          "attr_devaddr": "0x58",
          "attr_devtype": "pmbus",
          "attr_offset": "0xa7",
          "attr_mask": "0x0",
          "attr_cmpval": "0xff",
          "attr_len": "2"
        }
      ]
    }
  },
  "FAN_CARD_EEPROM": {
    "dev_info": {
      "device_type": "EEPROM",
      "device_name": "FAN_CARD_EEPROM",
      "device_parent": "MULTIFPGAPCIE0"
    },
    "i2c": {
      "topo_info": {
        "parent_bus": "0x5a",
        "dev_addr": "0x50",
        "dev_type": "24c64"
      },
      "dev_attr": {
        "access_mode": "BLOCK"
      },
      "attr_list": [
        {
          "attr_name": "eeprom"
        }
      ]
    }
  },
  "CPLDMUX1": {
    "dev_info": {
      "device_type": "CPLDMUX",
      "device_name": "CPLDMUX1",
      "device_parent": "MULTIFPGAPCIE1"
    },
    "i2c": {
      "topo_info": {
        "parent_bus": "0x14",
        "dev_type": "multifpgapci_mux",
        "dev_id": "1"
      },
      "dev_attr": {
        "base_chan": "0x5b",
        "num_chan": "4",
        "cpld_name": "SWITCHCARD_FPGA"
      },
      "channel": [
        {
          "chan": "0",
          "dev": [],
          "cpld_offset": "0x14",
          "cpld_sel": "0x0"
        },
        {
          "chan": "1",
          "dev": [
            "DCDC0",
            "DCDC1",
            "DCDC2",
            "DCDC3",
            "DCDC4"
          ],
          "cpld_offset": "0x14",
          "cpld_sel": "0x1"
        },
        {
          "chan": "2",
          "dev": [],
          "cpld_offset": "0x14",
          "cpld_sel": "0x2"
        },
        {
          "chan": "3",
          "dev": [],
          "cpld_offset": "0x14",
          "cpld_sel": "0x3"
        }
      ]
    }
  },
  "CPLDMUX2": {
    "dev_info": {
      "device_type": "CPLDMUX",
      "device_name": "CPLDMUX2",
      "device_parent": "MULTIFPGAPCIE1"
    },
    "i2c": {
      "topo_info": {
        "parent_bus": "0x16",
        "dev_type": "multifpgapci_mux",
        "dev_id": "2"
      },
      "dev_attr": {
        "base_chan": "0x5f",
        "num_chan": "4",
        "cpld_name": "SWITCHCARD_FPGA"
      },
      "channel": [
        {
          "chan": "0",
          "dev": [
            "MGMT_CARD_EEPROM"
          ],
          "cpld_offset": "0x1c",
          "cpld_sel": "0x0"
        },
        {
          "chan": "1",
          "dev": [
            "MGMTTEMP1"
          ],
          "cpld_offset": "0x1c",
          "cpld_sel": "0x1"
        },
        {
          "chan": "2",
          "dev": [
            "PORT65"
          ],
          "cpld_offset": "0x1c",
          "cpld_sel": "0x2"
        },
        {
          "chan": "3",
          "dev": [
            "PORT66"
          ],
          "cpld_offset": "0x1c",
          "cpld_sel": "0x3"
        }
      ]
    }
  },
  "MGMT_CARD_EEPROM": {
    "dev_info": {
      "device_type": "EEPROM",
      "device_name": "MGMT_CARD_EEPROM",
      "device_parent": "MULTIFPGAPCIE1"
    },
    "i2c": {
      "topo_info": {
        "parent_bus": "0x5f",
        "dev_addr": "0x50",
        "dev_type": "24c64"
      },
      "dev_attr": {
        "access_mode": "BLOCK"
      },
      "attr_list": [
        {
          "attr_name": "eeprom"
        }
      ]
    }
  },
  "MGMTTEMP1": {
    "dev_info": {
      "device_type": "TEMP_SENSOR",
      "device_name": "MGMTTEMP1",
      "device_parent": "MULTIFPGAPCIE1"
    },
    "i2c": {
      "topo_info": {
        "parent_bus": "0x60",
        "dev_addr": "0x4c",
        "dev_type": "tmp451"
      },
      "attr_list": [
        {
          "attr_name": "temp1_high_threshold",
          "drv_attr_name": "temp1_max"
        },
        {
          "attr_name": "temp1_max_hyst"
        },
        {
          "attr_name": "temp1_input"
        }
      ]
    }
  },
  "TEMP6": {
    "dev_info": {
      "device_type": "TEMP_SENSOR",
      "device_name": "MGMTTEMP1-CH1",
      "device_parent": "MULTIFPGAPCIE1",
      "virt_parent": "MGMTTEMP1"
    },
    "dev_attr": {
      "display_name": "Chassis Intake"
    },
    "i2c": {
      "attr_list": [
        {
          "attr_name": "temp1_input",
          "drv_attr_name": "temp1_input"
        },
        {
          "attr_name": "temp1_high_threshold",
          "drv_attr_name": "temp1_max"
        },
        {
          "attr_name": "temp1_high_crit_threshold",
          "drv_attr_name": "temp1_crit"
        }
      ]
    }
  },
  "PORT65": {
    "dev_info": {
      "device_type": "SFP",
      "device_name": "PORT65",
      "device_parent": "MULTIFPGAPCIE1"
    },
    "dev_attr": {
      "dev_idx": "65"
    },
    "i2c": {
      "interface": [
        {
          "itf": "eeprom",
          "dev": "PORT65-EEPROM"
        },
        {
          "itf": "control",
          "dev": "PORT65-CTRL"
        }
      ]
    }
  },
  "PORT65-EEPROM": {
    "dev_info": {
      "device_type": "",
      "device_name": "PORT65-EEPROM",
      "device_parent": "MULTIFPGAPCIE1",
      "virt_parent": "PORT65"
    },
    "i2c": {
      "topo_info": {
        "parent_bus": "0x61",
        "dev_addr": "0x50",
        "dev_type": "optoe2"
      },
      "attr_list": [
        {
          "attr_name": "eeprom"
        }
      ]
    }
  },
  "PORT65-CTRL": {
    "dev_info": {
      "device_type": "",
      "device_name": "PORT65-CTRL",
      "device_parent": "MULTIFPGAPCIE1",
      "virt_parent": "PORT65"
    },
    "i2c": {
      "topo_info": {
        "parent_bus": "0x61",
        "dev_addr": "0x8",
        "dev_type": "pddf_xcvr"
      },
      "attr_list": [
        {
          "attr_name": "xcvr_present",
          "attr_devaddr": "0x0",
          "attr_devtype": "multifpgapci",
          "attr_devname": "SWITCHCARD_FPGA",
          "attr_offset": "0x8c",
          "attr_mask": "0xa",
          "attr_cmpval": "0x0",
          "attr_len": "1"
        },
        {
          "attr_name": "xcvr_rxlos",
          "attr_devaddr": "0x0",
          "attr_devtype": "multifpgapci",
          "attr_devname": "SWITCHCARD_FPGA",
          "attr_offset": "0x8c",
          "attr_mask": "0xb",
          "attr_cmpval": "0x1",
          "attr_len": "1"
        },
        {
          "attr_name": "xcvr_txfault",
          "attr_devaddr": "0x0",
          "attr_devtype": "multifpgapci",
          "attr_devname": "SWITCHCARD_FPGA",
          "attr_offset": "0x8c",
          "attr_mask": "0xc",
          "attr_cmpval": "0x1",
          "attr_len": "1"
        },
        {
          "attr_name": "xcvr_txdisable",
          "attr_devaddr": "0x0",
          "attr_devtype": "multifpgapci",
          "attr_devname": "SWITCHCARD_FPGA",
          "attr_offset": "0x88",
          "attr_mask": "0x3",
          "attr_cmpval": "0x1",
          "attr_len": "1"
        }
      ]
    }
  },
  "PORT66": {
    "dev_info": {
      "device_type": "SFP",
      "device_name": "PORT66",
      "device_parent": "MULTIFPGAPCIE1"
    },
    "dev_attr": {
      "dev_idx": "66"
    },
    "i2c": {
      "interface": [
        {
          "itf": "eeprom",
          "dev": "PORT66-EEPROM"
        },
        {
          "itf": "control",
          "dev": "PORT66-CTRL"
        }
      ]
    }
  },
  "PORT66-EEPROM": {
    "dev_info": {
      "device_type": "",
      "device_name": "PORT66-EEPROM",
      "device_parent": "MULTIFPGAPCIE1",
      "virt_parent": "PORT66"
    },
    "i2c": {
      "topo_info": {
        "parent_bus": "0x62",
        "dev_addr": "0x50",
        "dev_type": "optoe2"
      },
      "attr_list": [
        {
          "attr_name": "eeprom"
        }
      ]
    }
  },
  "PORT66-CTRL": {
    "dev_info": {
      "device_type": "",
      "device_name": "PORT66-CTRL",
      "device_parent": "MULTIFPGAPCIE1",
      "virt_parent": "PORT66"
    },
    "i2c": {
      "topo_info": {
        "parent_bus": "0x62",
        "dev_addr": "0x8",
        "dev_type": "pddf_xcvr"
      },
      "attr_list": [
        {
          "attr_name": "xcvr_present",
          "attr_devaddr": "0x0",
          "attr_devtype": "multifpgapci",
          "attr_devname": "SWITCHCARD_FPGA",
          "attr_offset": "0x8c",
          "attr_mask": "0xd",
          "attr_cmpval": "0x0",
          "attr_len": "1"
        },
        {
          "attr_name": "xcvr_rxlos",
          "attr_devaddr": "0x0",
          "attr_devtype": "multifpgapci",
          "attr_devname": "SWITCHCARD_FPGA",
          "attr_offset": "0x8c",
          "attr_mask": "0xe",
          "attr_cmpval": "0x1",
          "attr_len": "1"
        },
        {
          "attr_name": "xcvr_txfault",
          "attr_devaddr": "0x0",
          "attr_devtype": "multifpgapci",
          "attr_devname": "SWITCHCARD_FPGA",
          "attr_offset": "0x8c",
          "attr_mask": "0xf",
          "attr_cmpval": "0x1",
          "attr_len": "1"
        },
        {
          "attr_name": "xcvr_txdisable",
          "attr_devaddr": "0x0",
          "attr_devtype": "multifpgapci",
          "attr_devname": "SWITCHCARD_FPGA",
          "attr_offset": "0x88",
          "attr_mask": "0x0",
          "attr_cmpval": "0x1",
          "attr_len": "1"
        }
      ]
    }
  },
  "PORT1": {
    "dev_info": {
      "device_type": "OSFP",
      "device_name": "PORT1",
      "device_parent": "MULTIFPGAPCIE1"
    },
    "dev_attr": {
      "dev_idx": "1"
    },
    "i2c": {
      "interface": [
        {
          "itf": "eeprom",
          "dev": "PORT1-EEPROM"
        },
        {
          "itf": "control",
          "dev": "PORT1-CTRL"
        }
      ]
    }
  },
  "PORT1-EEPROM": {
    "dev_info": {
      "device_type": "",
      "device_name": "PORT1-EEPROM",
      "device_parent": "MULTIFPGAPCIE1",
      "virt_parent": "PORT1"
    },
    "i2c": {
      "topo_info": {
        "parent_bus": "0x17",
        "dev_addr": "0x50",
        "dev_type": "optoe3"
      },
      "attr_list": [
        {
          "attr_name": "eeprom"
        }
      ]
    }
  },
  "PORT1-CTRL": {
    "dev_info": {
      "device_type": "",
      "device_name": "PORT1-CTRL",
      "device_parent": "MULTIFPGAPCIE1",
      "virt_parent": "PORT1"
    },
    "i2c": {
      "topo_info": {
        "parent_bus": "0x17",
        "dev_addr": "0x8",
        "dev_type": "pddf_xcvr"
      },
      "attr_list": [
        {
          "attr_name": "xcvr_reset",
          "attr_devaddr": "0x0",
          "attr_devtype": "multifpgapci",
          "attr_devname": "SWITCHCARD_FPGA",
          "attr_offset": "0x34",
          "attr_mask": "0x0",
          "attr_cmpval": "0x0",
          "attr_len": "1"
        },
        {
          "attr_name": "xcvr_lpmode",
          "attr_devaddr": "0x0",
          "attr_devtype": "multifpgapci",
          "attr_devname": "SWITCHCARD_FPGA",
          "attr_offset": "0x38",
          "attr_mask": "0x0",
          "attr_cmpval": "0x0",
          "attr_len": "1"
        },
        {
          "attr_name": "xcvr_present",
          "attr_devaddr": "0x0",
          "attr_devtype": "multifpgapci",
          "attr_devname": "SWITCHCARD_FPGA",
          "attr_offset": "0x3c",
          "attr_mask": "0x0",
          "attr_cmpval": "0x0",
          "attr_len": "1"
        },
        {
          "attr_name": "xcvr_intr_status",
          "attr_devaddr": "0x0",
          "attr_devtype": "multifpgapci",
          "attr_devname": "SWITCHCARD_FPGA",
          "attr_offset": "0x40",
          "attr_mask": "0x0",
          "attr_cmpval": "0x1",
          "attr_len": "1"
        }
      ]
    }
  },
  "PORT2": {
    "dev_info": {
      "device_type": "OSFP",
      "device_name": "PORT2",
      "device_parent": "MULTIFPGAPCIE1"
    },
    "dev_attr": {
      "dev_idx": "2"
    },
    "i2c": {
      "interface": [
        {
          "itf": "eeprom",
          "dev": "PORT2-EEPROM"
        },
        {
          "itf": "control",
          "dev": "PORT2-CTRL"
        }
      ]
    }
  },
  "PORT2-EEPROM": {
    "dev_info": {
      "device_type": "",
      "device_name": "PORT2-EEPROM",
      "device_parent": "MULTIFPGAPCIE1",
      "virt_parent": "PORT2"
    },
    "i2c": {
      "topo_info": {
        "parent_bus": "0x18",
        "dev_addr": "0x50",
        "dev_type": "optoe3"
      },
      "attr_list": [
        {
          "attr_name": "eeprom"
        }
      ]
    }
  },
  "PORT2-CTRL": {
    "dev_info": {
      "device_type": "",
      "device_name": "PORT2-CTRL",
      "device_parent": "MULTIFPGAPCIE1",
      "virt_parent": "PORT2"
    },
    "i2c": {
      "topo_info": {
        "parent_bus": "0x18",
        "dev_addr": "0x8",
        "dev_type": "pddf_xcvr"
      },
      "attr_list": [
        {
          "attr_name": "xcvr_reset",
          "attr_devaddr": "0x0",
          "attr_devtype": "multifpgapci",
          "attr_devname": "SWITCHCARD_FPGA",
          "attr_offset": "0x34",
          "attr_mask": "0x1",
          "attr_cmpval": "0x0",
          "attr_len": "1"
        },
        {
          "attr_name": "xcvr_lpmode",
          "attr_devaddr": "0x0",
          "attr_devtype": "multifpgapci",
          "attr_devname": "SWITCHCARD_FPGA",
          "attr_offset": "0x38",
          "attr_mask": "0x1",
          "attr_cmpval": "0x0",
          "attr_len": "1"
        },
        {
          "attr_name": "xcvr_present",
          "attr_devaddr": "0x0",
          "attr_devtype": "multifpgapci",
          "attr_devname": "SWITCHCARD_FPGA",
          "attr_offset": "0x3c",
          "attr_mask": "0x1",
          "attr_cmpval": "0x0",
          "attr_len": "1"
        },
        {
          "attr_name": "xcvr_intr_status",
          "attr_devaddr": "0x0",
          "attr_devtype": "multifpgapci",
          "attr_devname": "SWITCHCARD_FPGA",
          "attr_offset": "0x40",
          "attr_mask": "0x1",
          "attr_cmpval": "0x1",
          "attr_len": "1"
        }
      ]
    }
  },
  "PORT3": {
    "dev_info": {
      "device_type": "OSFP",
      "device_name": "PORT3",
      "device_parent": "MULTIFPGAPCIE1"
    },
    "dev_attr": {
      "dev_idx": "3"
    },
    "i2c": {
      "interface": [
        {
          "itf": "eeprom",
          "dev": "PORT3-EEPROM"
        },
        {
          "itf": "control",
          "dev": "PORT3-CTRL"
        }
      ]
    }
  },
  "PORT3-EEPROM": {
    "dev_info": {
      "device_type": "",
      "device_name": "PORT3-EEPROM",
      "device_parent": "MULTIFPGAPCIE1",
      "virt_parent": "PORT3"
    },
    "i2c": {
      "topo_info": {
        "parent_bus": "0x19",
        "dev_addr": "0x50",
        "dev_type": "optoe3"
      },
      "attr_list": [
        {
          "attr_name": "eeprom"
        }
      ]
    }
  },
  "PORT3-CTRL": {
    "dev_info": {
      "device_type": "",
      "device_name": "PORT3-CTRL",
      "device_parent": "MULTIFPGAPCIE1",
      "virt_parent": "PORT3"
    },
    "i2c": {
      "topo_info": {
        "parent_bus": "0x19",
        "dev_addr": "0x8",
        "dev_type": "pddf_xcvr"
      },
      "attr_list": [
        {
          "attr_name": "xcvr_reset",
          "attr_devaddr": "0x0",
          "attr_devtype": "multifpgapci",
          "attr_devname": "SWITCHCARD_FPGA",
          "attr_offset": "0x34",
          "attr_mask": "0x2",
          "attr_cmpval": "0x0",
          "attr_len": "1"
        },
        {
          "attr_name": "xcvr_lpmode",
          "attr_devaddr": "0x0",
          "attr_devtype": "multifpgapci",
          "attr_devname": "SWITCHCARD_FPGA",
          "attr_offset": "0x38",
          "attr_mask": "0x2",
          "attr_cmpval": "0x0",
          "attr_len": "1"
        },
        {
          "attr_name": "xcvr_present",
          "attr_devaddr": "0x0",
          "attr_devtype": "multifpgapci",
          "attr_devname": "SWITCHCARD_FPGA",
          "attr_offset": "0x3c",
          "attr_mask": "0x2",
          "attr_cmpval": "0x0",
          "attr_len": "1"
        },
        {
          "attr_name": "xcvr_intr_status",
          "attr_devaddr": "0x0",
          "attr_devtype": "multifpgapci",
          "attr_devname": "SWITCHCARD_FPGA",
          "attr_offset": "0x40",
          "attr_mask": "0x2",
          "attr_cmpval": "0x1",
          "attr_len": "1"
        }
      ]
    }
  },
  "PORT4": {
    "dev_info": {
      "device_type": "OSFP",
      "device_name": "PORT4",
      "device_parent": "MULTIFPGAPCIE1"
    },
    "dev_attr": {
      "dev_idx": "4"
    },
    "i2c": {
      "interface": [
        {
          "itf": "eeprom",
          "dev": "PORT4-EEPROM"
        },
        {
          "itf": "control",
          "dev": "PORT4-CTRL"
        }
      ]
    }
  },
  "PORT4-EEPROM": {
    "dev_info": {
      "device_type": "",
      "device_name": "PORT4-EEPROM",
      "device_parent": "MULTIFPGAPCIE1",
      "virt_parent": "PORT4"
    },
    "i2c": {
      "topo_info": {
        "parent_bus": "0x1a",
        "dev_addr": "0x50",
        "dev_type": "optoe3"
      },
      "attr_list": [
        {
          "attr_name": "eeprom"
        }
      ]
    }
  },
  "PORT4-CTRL": {
    "dev_info": {
      "device_type": "",
      "device_name": "PORT4-CTRL",
      "device_parent": "MULTIFPGAPCIE1",
      "virt_parent": "PORT4"
    },
    "i2c": {
      "topo_info": {
        "parent_bus": "0x1a",
        "dev_addr": "0x8",
        "dev_type": "pddf_xcvr"
      },
      "attr_list": [
        {
          "attr_name": "xcvr_reset",
          "attr_devaddr": "0x0",
          "attr_devtype": "multifpgapci",
          "attr_devname": "SWITCHCARD_FPGA",
          "attr_offset": "0x34",
          "attr_mask": "0x3",
          "attr_cmpval": "0x0",
          "attr_len": "1"
        },
        {
          "attr_name": "xcvr_lpmode",
          "attr_devaddr": "0x0",
          "attr_devtype": "multifpgapci",
          "attr_devname": "SWITCHCARD_FPGA",
          "attr_offset": "0x38",
          "attr_mask": "0x3",
          "attr_cmpval": "0x0",
          "attr_len": "1"
        },
        {
          "attr_name": "xcvr_present",
          "attr_devaddr": "0x0",
          "attr_devtype": "multifpgapci",
          "attr_devname": "SWITCHCARD_FPGA",
          "attr_offset": "0x3c",
          "attr_mask": "0x3",
          "attr_cmpval": "0x0",
          "attr_len": "1"
        },
        {
          "attr_name": "xcvr_intr_status",
          "attr_devaddr": "0x0",
          "attr_devtype": "multifpgapci",
          "attr_devname": "SWITCHCARD_FPGA",
          "attr_offset": "0x40",
          "attr_mask": "0x3",
          "attr_cmpval": "0x1",
          "attr_len": "1"
        }
      ]
    }
  },
  "PORT5": {
    "dev_info": {
      "device_type": "OSFP",
      "device_name": "PORT5",
      "device_parent": "MULTIFPGAPCIE1"
    },
    "dev_attr": {
      "dev_idx": "5"
    },
    "i2c": {
      "interface": [
        {
          "itf": "eeprom",
          "dev": "PORT5-EEPROM"
        },
        {
          "itf": "control",
          "dev": "PORT5-CTRL"
        }
      ]
    }
  },
  "PORT5-EEPROM": {
    "dev_info": {
      "device_type": "",
      "device_name": "PORT5-EEPROM",
      "device_parent": "MULTIFPGAPCIE1",
      "virt_parent": "PORT5"
    },
    "i2c": {
      "topo_info": {
        "parent_bus": "0x1b",
        "dev_addr": "0x50",
        "dev_type": "optoe3"
      },
      "attr_list": [
        {
          "attr_name": "eeprom"
        }
      ]
    }
  },
  "PORT5-CTRL": {
    "dev_info": {
      "device_type": "",
      "device_name": "PORT5-CTRL",
      "device_parent": "MULTIFPGAPCIE1",
      "virt_parent": "PORT5"
    },
    "i2c": {
      "topo_info": {
        "parent_bus": "0x1b",
        "dev_addr": "0x8",
        "dev_type": "pddf_xcvr"
      },
      "attr_list": [
        {
          "attr_name": "xcvr_reset",
          "attr_devaddr": "0x0",
          "attr_devtype": "multifpgapci",
          "attr_devname": "SWITCHCARD_FPGA",
          "attr_offset": "0x34",
          "attr_mask": "0x4",
          "attr_cmpval": "0x0",
          "attr_len": "1"
        },
        {
          "attr_name": "xcvr_lpmode",
          "attr_devaddr": "0x0",
          "attr_devtype": "multifpgapci",
          "attr_devname": "SWITCHCARD_FPGA",
          "attr_offset": "0x38",
          "attr_mask": "0x4",
          "attr_cmpval": "0x0",
          "attr_len": "1"
        },
        {
          "attr_name": "xcvr_present",
          "attr_devaddr": "0x0",
          "attr_devtype": "multifpgapci",
          "attr_devname": "SWITCHCARD_FPGA",
          "attr_offset": "0x3c",
          "attr_mask": "0x4",
          "attr_cmpval": "0x0",
          "attr_len": "1"
        },
        {
          "attr_name": "xcvr_intr_status",
          "attr_devaddr": "0x0",
          "attr_devtype": "multifpgapci",
          "attr_devname": "SWITCHCARD_FPGA",
          "attr_offset": "0x40",
          "attr_mask": "0x4",
          "attr_cmpval": "0x1",
          "attr_len": "1"
        }
      ]
    }
  },
  "PORT6": {
    "dev_info": {
      "device_type": "OSFP",
      "device_name": "PORT6",
      "device_parent": "MULTIFPGAPCIE1"
    },
    "dev_attr": {
      "dev_idx": "6"
    },
    "i2c": {
      "interface": [
        {
          "itf": "eeprom",
          "dev": "PORT6-EEPROM"
        },
        {
          "itf": "control",
          "dev": "PORT6-CTRL"
        }
      ]
    }
  },
  "PORT6-EEPROM": {
    "dev_info": {
      "device_type": "",
      "device_name": "PORT6-EEPROM",
      "device_parent": "MULTIFPGAPCIE1",
      "virt_parent": "PORT6"
    },
    "i2c": {
      "topo_info": {
        "parent_bus": "0x1c",
        "dev_addr": "0x50",
        "dev_type": "optoe3"
      },
      "attr_list": [
        {
          "attr_name": "eeprom"
        }
      ]
    }
  },
  "PORT6-CTRL": {
    "dev_info": {
      "device_type": "",
      "device_name": "PORT6-CTRL",
      "device_parent": "MULTIFPGAPCIE1",
      "virt_parent": "PORT6"
    },
    "i2c": {
      "topo_info": {
        "parent_bus": "0x1c",
        "dev_addr": "0x8",
        "dev_type": "pddf_xcvr"
      },
      "attr_list": [
        {
          "attr_name": "xcvr_reset",
          "attr_devaddr": "0x0",
          "attr_devtype": "multifpgapci",
          "attr_devname": "SWITCHCARD_FPGA",
          "attr_offset": "0x34",
          "attr_mask": "0x5",
          "attr_cmpval": "0x0",
          "attr_len": "1"
        },
        {
          "attr_name": "xcvr_lpmode",
          "attr_devaddr": "0x0",
          "attr_devtype": "multifpgapci",
          "attr_devname": "SWITCHCARD_FPGA",
          "attr_offset": "0x38",
          "attr_mask": "0x5",
          "attr_cmpval": "0x0",
          "attr_len": "1"
        },
        {
          "attr_name": "xcvr_present",
          "attr_devaddr": "0x0",
          "attr_devtype": "multifpgapci",
          "attr_devname": "SWITCHCARD_FPGA",
          "attr_offset": "0x3c",
          "attr_mask": "0x5",
          "attr_cmpval": "0x0",
          "attr_len": "1"
        },
        {
          "attr_name": "xcvr_intr_status",
          "attr_devaddr": "0x0",
          "attr_devtype": "multifpgapci",
          "attr_devname": "SWITCHCARD_FPGA",
          "attr_offset": "0x40",
          "attr_mask": "0x5",
          "attr_cmpval": "0x1",
          "attr_len": "1"
        }
      ]
    }
  },
  "PORT7": {
    "dev_info": {
      "device_type": "OSFP",
      "device_name": "PORT7",
      "device_parent": "MULTIFPGAPCIE1"
    },
    "dev_attr": {
      "dev_idx": "7"
    },
    "i2c": {
      "interface": [
        {
          "itf": "eeprom",
          "dev": "PORT7-EEPROM"
        },
        {
          "itf": "control",
          "dev": "PORT7-CTRL"
        }
      ]
    }
  },
  "PORT7-EEPROM": {
    "dev_info": {
      "device_type": "",
      "device_name": "PORT7-EEPROM",
      "device_parent": "MULTIFPGAPCIE1",
      "virt_parent": "PORT7"
    },
    "i2c": {
      "topo_info": {
        "parent_bus": "0x1d",
        "dev_addr": "0x50",
        "dev_type": "optoe3"
      },
      "attr_list": [
        {
          "attr_name": "eeprom"
        }
      ]
    }
  },
  "PORT7-CTRL": {
    "dev_info": {
      "device_type": "",
      "device_name": "PORT7-CTRL",
      "device_parent": "MULTIFPGAPCIE1",
      "virt_parent": "PORT7"
    },
    "i2c": {
      "topo_info": {
        "parent_bus": "0x1d",
        "dev_addr": "0x8",
        "dev_type": "pddf_xcvr"
      },
      "attr_list": [
        {
          "attr_name": "xcvr_reset",
          "attr_devaddr": "0x0",
          "attr_devtype": "multifpgapci",
          "attr_devname": "SWITCHCARD_FPGA",
          "attr_offset": "0x34",
          "attr_mask": "0x6",
          "attr_cmpval": "0x0",
          "attr_len": "1"
        },
        {
          "attr_name": "xcvr_lpmode",
          "attr_devaddr": "0x0",
          "attr_devtype": "multifpgapci",
          "attr_devname": "SWITCHCARD_FPGA",
          "attr_offset": "0x38",
          "attr_mask": "0x6",
          "attr_cmpval": "0x0",
          "attr_len": "1"
        },
        {
          "attr_name": "xcvr_present",
          "attr_devaddr": "0x0",
          "attr_devtype": "multifpgapci",
          "attr_devname": "SWITCHCARD_FPGA",
          "attr_offset": "0x3c",
          "attr_mask": "0x6",
          "attr_cmpval": "0x0",
          "attr_len": "1"
        },
        {
          "attr_name": "xcvr_intr_status",
          "attr_devaddr": "0x0",
          "attr_devtype": "multifpgapci",
          "attr_devname": "SWITCHCARD_FPGA",
          "attr_offset": "0x40",
          "attr_mask": "0x6",
          "attr_cmpval": "0x1",
          "attr_len": "1"
        }
      ]
    }
  },
  "PORT8": {
    "dev_info": {
      "device_type": "OSFP",
      "device_name": "PORT8",
      "device_parent": "MULTIFPGAPCIE1"
    },
    "dev_attr": {
      "dev_idx": "8"
    },
    "i2c": {
      "interface": [
        {
          "itf": "eeprom",
          "dev": "PORT8-EEPROM"
        },
        {
          "itf": "control",
          "dev": "PORT8-CTRL"
        }
      ]
    }
  },
  "PORT8-EEPROM": {
    "dev_info": {
      "device_type": "",
      "device_name": "PORT8-EEPROM",
      "device_parent": "MULTIFPGAPCIE1",
      "virt_parent": "PORT8"
    },
    "i2c": {
      "topo_info": {
        "parent_bus": "0x1e",
        "dev_addr": "0x50",
        "dev_type": "optoe3"
      },
      "attr_list": [
        {
          "attr_name": "eeprom"
        }
      ]
    }
  },
  "PORT8-CTRL": {
    "dev_info": {
      "device_type": "",
      "device_name": "PORT8-CTRL",
      "device_parent": "MULTIFPGAPCIE1",
      "virt_parent": "PORT8"
    },
    "i2c": {
      "topo_info": {
        "parent_bus": "0x1e",
        "dev_addr": "0x8",
        "dev_type": "pddf_xcvr"
      },
      "attr_list": [
        {
          "attr_name": "xcvr_reset",
          "attr_devaddr": "0x0",
          "attr_devtype": "multifpgapci",
          "attr_devname": "SWITCHCARD_FPGA",
          "attr_offset": "0x34",
          "attr_mask": "0x7",
          "attr_cmpval": "0x0",
          "attr_len": "1"
        },
        {
          "attr_name": "xcvr_lpmode",
          "attr_devaddr": "0x0",
          "attr_devtype": "multifpgapci",
          "attr_devname": "SWITCHCARD_FPGA",
          "attr_offset": "0x38",
          "attr_mask": "0x7",
          "attr_cmpval": "0x0",
          "attr_len": "1"
        },
        {
          "attr_name": "xcvr_present",
          "attr_devaddr": "0x0",
          "attr_devtype": "multifpgapci",
          "attr_devname": "SWITCHCARD_FPGA",
          "attr_offset": "0x3c",
          "attr_mask": "0x7",
          "attr_cmpval": "0x0",
          "attr_len": "1"
        },
        {
          "attr_name": "xcvr_intr_status",
          "attr_devaddr": "0x0",
          "attr_devtype": "multifpgapci",
          "attr_devname": "SWITCHCARD_FPGA",
          "attr_offset": "0x40",
          "attr_mask": "0x7",
          "attr_cmpval": "0x1",
          "attr_len": "1"
        }
      ]
    }
  },
  "PORT9": {
    "dev_info": {
      "device_type": "OSFP",
      "device_name": "PORT9",
      "device_parent": "MULTIFPGAPCIE1"
    },
    "dev_attr": {
      "dev_idx": "9"
    },
    "i2c": {
      "interface": [
        {
          "itf": "eeprom",
          "dev": "PORT9-EEPROM"
        },
        {
          "itf": "control",
          "dev": "PORT9-CTRL"
        }
      ]
    }
  },
  "PORT9-EEPROM": {
    "dev_info": {
      "device_type": "",
      "device_name": "PORT9-EEPROM",
      "device_parent": "MULTIFPGAPCIE1",
      "virt_parent": "PORT9"
    },
    "i2c": {
      "topo_info": {
        "parent_bus": "0x1f",
        "dev_addr": "0x50",
        "dev_type": "optoe3"
      },
      "attr_list": [
        {
          "attr_name": "eeprom"
        }
      ]
    }
  },
  "PORT9-CTRL": {
    "dev_info": {
      "device_type": "",
      "device_name": "PORT9-CTRL",
      "device_parent": "MULTIFPGAPCIE1",
      "virt_parent": "PORT9"
    },
    "i2c": {
      "topo_info": {
        "parent_bus": "0x1f",
        "dev_addr": "0x8",
        "dev_type": "pddf_xcvr"
      },
      "attr_list": [
        {
          "attr_name": "xcvr_reset",
          "attr_devaddr": "0x0",
          "attr_devtype": "multifpgapci",
          "attr_devname": "SWITCHCARD_FPGA",
          "attr_offset": "0x34",
          "attr_mask": "0x8",
          "attr_cmpval": "0x0",
          "attr_len": "1"
        },
        {
          "attr_name": "xcvr_lpmode",
          "attr_devaddr": "0x0",
          "attr_devtype": "multifpgapci",
          "attr_devname": "SWITCHCARD_FPGA",
          "attr_offset": "0x38",
          "attr_mask": "0x8",
          "attr_cmpval": "0x0",
          "attr_len": "1"
        },
        {
          "attr_name": "xcvr_present",
          "attr_devaddr": "0x0",
          "attr_devtype": "multifpgapci",
          "attr_devname": "SWITCHCARD_FPGA",
          "attr_offset": "0x3c",
          "attr_mask": "0x8",
          "attr_cmpval": "0x0",
          "attr_len": "1"
        },
        {
          "attr_name": "xcvr_intr_status",
          "attr_devaddr": "0x0",
          "attr_devtype": "multifpgapci",
          "attr_devname": "SWITCHCARD_FPGA",
          "attr_offset": "0x40",
          "attr_mask": "0x8",
          "attr_cmpval": "0x1",
          "attr_len": "1"
        }
      ]
    }
  },
  "PORT10": {
    "dev_info": {
      "device_type": "OSFP",
      "device_name": "PORT10",
      "device_parent": "MULTIFPGAPCIE1"
    },
    "dev_attr": {
      "dev_idx": "10"
    },
    "i2c": {
      "interface": [
        {
          "itf": "eeprom",
          "dev": "PORT10-EEPROM"
        },
        {
          "itf": "control",
          "dev": "PORT10-CTRL"
        }
      ]
    }
  },
  "PORT10-EEPROM": {
    "dev_info": {
      "device_type": "",
      "device_name": "PORT10-EEPROM",
      "device_parent": "MULTIFPGAPCIE1",
      "virt_parent": "PORT10"
    },
    "i2c": {
      "topo_info": {
        "parent_bus": "0x20",
        "dev_addr": "0x50",
        "dev_type": "optoe3"
      },
      "attr_list": [
        {
          "attr_name": "eeprom"
        }
      ]
    }
  },
  "PORT10-CTRL": {
    "dev_info": {
      "device_type": "",
      "device_name": "PORT10-CTRL",
      "device_parent": "MULTIFPGAPCIE1",
      "virt_parent": "PORT10"
    },
    "i2c": {
      "topo_info": {
        "parent_bus": "0x20",
        "dev_addr": "0x8",
        "dev_type": "pddf_xcvr"
      },
      "attr_list": [
        {
          "attr_name": "xcvr_reset",
          "attr_devaddr": "0x0",
          "attr_devtype": "multifpgapci",
          "attr_devname": "SWITCHCARD_FPGA",
          "attr_offset": "0x34",
          "attr_mask": "0x9",
          "attr_cmpval": "0x0",
          "attr_len": "1"
        },
        {
          "attr_name": "xcvr_lpmode",
          "attr_devaddr": "0x0",
          "attr_devtype": "multifpgapci",
          "attr_devname": "SWITCHCARD_FPGA",
          "attr_offset": "0x38",
          "attr_mask": "0x9",
          "attr_cmpval": "0x0",
          "attr_len": "1"
        },
        {
          "attr_name": "xcvr_present",
          "attr_devaddr": "0x0",
          "attr_devtype": "multifpgapci",
          "attr_devname": "SWITCHCARD_FPGA",
          "attr_offset": "0x3c",
          "attr_mask": "0x9",
          "attr_cmpval": "0x0",
          "attr_len": "1"
        },
        {
          "attr_name": "xcvr_intr_status",
          "attr_devaddr": "0x0",
          "attr_devtype": "multifpgapci",
          "attr_devname": "SWITCHCARD_FPGA",
          "attr_offset": "0x40",
          "attr_mask": "0x9",
          "attr_cmpval": "0x1",
          "attr_len": "1"
        }
      ]
    }
  },
  "PORT11": {
    "dev_info": {
      "device_type": "OSFP",
      "device_name": "PORT11",
      "device_parent": "MULTIFPGAPCIE1"
    },
    "dev_attr": {
      "dev_idx": "11"
    },
    "i2c": {
      "interface": [
        {
          "itf": "eeprom",
          "dev": "PORT11-EEPROM"
        },
        {
          "itf": "control",
          "dev": "PORT11-CTRL"
        }
      ]
    }
  },
  "PORT11-EEPROM": {
    "dev_info": {
      "device_type": "",
      "device_name": "PORT11-EEPROM",
      "device_parent": "MULTIFPGAPCIE1",
      "virt_parent": "PORT11"
    },
    "i2c": {
      "topo_info": {
        "parent_bus": "0x21",
        "dev_addr": "0x50",
        "dev_type": "optoe3"
      },
      "attr_list": [
        {
          "attr_name": "eeprom"
        }
      ]
    }
  },
  "PORT11-CTRL": {
    "dev_info": {
      "device_type": "",
      "device_name": "PORT11-CTRL",
      "device_parent": "MULTIFPGAPCIE1",
      "virt_parent": "PORT11"
    },
    "i2c": {
      "topo_info": {
        "parent_bus": "0x21",
        "dev_addr": "0x8",
        "dev_type": "pddf_xcvr"
      },
      "attr_list": [
        {
          "attr_name": "xcvr_reset",
          "attr_devaddr": "0x0",
          "attr_devtype": "multifpgapci",
          "attr_devname": "SWITCHCARD_FPGA",
          "attr_offset": "0x34",
          "attr_mask": "0xa",
          "attr_cmpval": "0x0",
          "attr_len": "1"
        },
        {
          "attr_name": "xcvr_lpmode",
          "attr_devaddr": "0x0",
          "attr_devtype": "multifpgapci",
          "attr_devname": "SWITCHCARD_FPGA",
          "attr_offset": "0x38",
          "attr_mask": "0xa",
          "attr_cmpval": "0x0",
          "attr_len": "1"
        },
        {
          "attr_name": "xcvr_present",
          "attr_devaddr": "0x0",
          "attr_devtype": "multifpgapci",
          "attr_devname": "SWITCHCARD_FPGA",
          "attr_offset": "0x3c",
          "attr_mask": "0xa",
          "attr_cmpval": "0x0",
          "attr_len": "1"
        },
        {
          "attr_name": "xcvr_intr_status",
          "attr_devaddr": "0x0",
          "attr_devtype": "multifpgapci",
          "attr_devname": "SWITCHCARD_FPGA",
          "attr_offset": "0x40",
          "attr_mask": "0xa",
          "attr_cmpval": "0x1",
          "attr_len": "1"
        }
      ]
    }
  },
  "PORT12": {
    "dev_info": {
      "device_type": "OSFP",
      "device_name": "PORT12",
      "device_parent": "MULTIFPGAPCIE1"
    },
    "dev_attr": {
      "dev_idx": "12"
    },
    "i2c": {
      "interface": [
        {
          "itf": "eeprom",
          "dev": "PORT12-EEPROM"
        },
        {
          "itf": "control",
          "dev": "PORT12-CTRL"
        }
      ]
    }
  },
  "PORT12-EEPROM": {
    "dev_info": {
      "device_type": "",
      "device_name": "PORT12-EEPROM",
      "device_parent": "MULTIFPGAPCIE1",
      "virt_parent": "PORT12"
    },
    "i2c": {
      "topo_info": {
        "parent_bus": "0x22",
        "dev_addr": "0x50",
        "dev_type": "optoe3"
      },
      "attr_list": [
        {
          "attr_name": "eeprom"
        }
      ]
    }
  },
  "PORT12-CTRL": {
    "dev_info": {
      "device_type": "",
      "device_name": "PORT12-CTRL",
      "device_parent": "MULTIFPGAPCIE1",
      "virt_parent": "PORT12"
    },
    "i2c": {
      "topo_info": {
        "parent_bus": "0x22",
        "dev_addr": "0x8",
        "dev_type": "pddf_xcvr"
      },
      "attr_list": [
        {
          "attr_name": "xcvr_reset",
          "attr_devaddr": "0x0",
          "attr_devtype": "multifpgapci",
          "attr_devname": "SWITCHCARD_FPGA",
          "attr_offset": "0x34",
          "attr_mask": "0xb",
          "attr_cmpval": "0x0",
          "attr_len": "1"
        },
        {
          "attr_name": "xcvr_lpmode",
          "attr_devaddr": "0x0",
          "attr_devtype": "multifpgapci",
          "attr_devname": "SWITCHCARD_FPGA",
          "attr_offset": "0x38",
          "attr_mask": "0xb",
          "attr_cmpval": "0x0",
          "attr_len": "1"
        },
        {
          "attr_name": "xcvr_present",
          "attr_devaddr": "0x0",
          "attr_devtype": "multifpgapci",
          "attr_devname": "SWITCHCARD_FPGA",
          "attr_offset": "0x3c",
          "attr_mask": "0xb",
          "attr_cmpval": "0x0",
          "attr_len": "1"
        },
        {
          "attr_name": "xcvr_intr_status",
          "attr_devaddr": "0x0",
          "attr_devtype": "multifpgapci",
          "attr_devname": "SWITCHCARD_FPGA",
          "attr_offset": "0x40",
          "attr_mask": "0xb",
          "attr_cmpval": "0x1",
          "attr_len": "1"
        }
      ]
    }
  },
  "PORT13": {
    "dev_info": {
      "device_type": "OSFP",
      "device_name": "PORT13",
      "device_parent": "MULTIFPGAPCIE1"
    },
    "dev_attr": {
      "dev_idx": "13"
    },
    "i2c": {
      "interface": [
        {
          "itf": "eeprom",
          "dev": "PORT13-EEPROM"
        },
        {
          "itf": "control",
          "dev": "PORT13-CTRL"
        }
      ]
    }
  },
  "PORT13-EEPROM": {
    "dev_info": {
      "device_type": "",
      "device_name": "PORT13-EEPROM",
      "device_parent": "MULTIFPGAPCIE1",
      "virt_parent": "PORT13"
    },
    "i2c": {
      "topo_info": {
        "parent_bus": "0x23",
        "dev_addr": "0x50",
        "dev_type": "optoe3"
      },
      "attr_list": [
        {
          "attr_name": "eeprom"
        }
      ]
    }
  },
  "PORT13-CTRL": {
    "dev_info": {
      "device_type": "",
      "device_name": "PORT13-CTRL",
      "device_parent": "MULTIFPGAPCIE1",
      "virt_parent": "PORT13"
    },
    "i2c": {
      "topo_info": {
        "parent_bus": "0x23",
        "dev_addr": "0x8",
        "dev_type": "pddf_xcvr"
      },
      "attr_list": [
        {
          "attr_name": "xcvr_reset",
          "attr_devaddr": "0x0",
          "attr_devtype": "multifpgapci",
          "attr_devname": "SWITCHCARD_FPGA",
          "attr_offset": "0x34",
          "attr_mask": "0xc",
          "attr_cmpval": "0x0",
          "attr_len": "1"
        },
        {
          "attr_name": "xcvr_lpmode",
          "attr_devaddr": "0x0",
          "attr_devtype": "multifpgapci",
          "attr_devname": "SWITCHCARD_FPGA",
          "attr_offset": "0x38",
          "attr_mask": "0xc",
          "attr_cmpval": "0x0",
          "attr_len": "1"
        },
        {
          "attr_name": "xcvr_present",
          "attr_devaddr": "0x0",
          "attr_devtype": "multifpgapci",
          "attr_devname": "SWITCHCARD_FPGA",
          "attr_offset": "0x3c",
          "attr_mask": "0xc",
          "attr_cmpval": "0x0",
          "attr_len": "1"
        },
        {
          "attr_name": "xcvr_intr_status",
          "attr_devaddr": "0x0",
          "attr_devtype": "multifpgapci",
          "attr_devname": "SWITCHCARD_FPGA",
          "attr_offset": "0x40",
          "attr_mask": "0xc",
          "attr_cmpval": "0x1",
          "attr_len": "1"
        }
      ]
    }
  },
  "PORT14": {
    "dev_info": {
      "device_type": "OSFP",
      "device_name": "PORT14",
      "device_parent": "MULTIFPGAPCIE1"
    },
    "dev_attr": {
      "dev_idx": "14"
    },
    "i2c": {
      "interface": [
        {
          "itf": "eeprom",
          "dev": "PORT14-EEPROM"
        },
        {
          "itf": "control",
          "dev": "PORT14-CTRL"
        }
      ]
    }
  },
  "PORT14-EEPROM": {
    "dev_info": {
      "device_type": "",
      "device_name": "PORT14-EEPROM",
      "device_parent": "MULTIFPGAPCIE1",
      "virt_parent": "PORT14"
    },
    "i2c": {
      "topo_info": {
        "parent_bus": "0x24",
        "dev_addr": "0x50",
        "dev_type": "optoe3"
      },
      "attr_list": [
        {
          "attr_name": "eeprom"
        }
      ]
    }
  },
  "PORT14-CTRL": {
    "dev_info": {
      "device_type": "",
      "device_name": "PORT14-CTRL",
      "device_parent": "MULTIFPGAPCIE1",
      "virt_parent": "PORT14"
    },
    "i2c": {
      "topo_info": {
        "parent_bus": "0x24",
        "dev_addr": "0x8",
        "dev_type": "pddf_xcvr"
      },
      "attr_list": [
        {
          "attr_name": "xcvr_reset",
          "attr_devaddr": "0x0",
          "attr_devtype": "multifpgapci",
          "attr_devname": "SWITCHCARD_FPGA",
          "attr_offset": "0x34",
          "attr_mask": "0xd",
          "attr_cmpval": "0x0",
          "attr_len": "1"
        },
        {
          "attr_name": "xcvr_lpmode",
          "attr_devaddr": "0x0",
          "attr_devtype": "multifpgapci",
          "attr_devname": "SWITCHCARD_FPGA",
          "attr_offset": "0x38",
          "attr_mask": "0xd",
          "attr_cmpval": "0x0",
          "attr_len": "1"
        },
        {
          "attr_name": "xcvr_present",
          "attr_devaddr": "0x0",
          "attr_devtype": "multifpgapci",
          "attr_devname": "SWITCHCARD_FPGA",
          "attr_offset": "0x3c",
          "attr_mask": "0xd",
          "attr_cmpval": "0x0",
          "attr_len": "1"
        },
        {
          "attr_name": "xcvr_intr_status",
          "attr_devaddr": "0x0",
          "attr_devtype": "multifpgapci",
          "attr_devname": "SWITCHCARD_FPGA",
          "attr_offset": "0x40",
          "attr_mask": "0xd",
          "attr_cmpval": "0x1",
          "attr_len": "1"
        }
      ]
    }
  },
  "PORT15": {
    "dev_info": {
      "device_type": "OSFP",
      "device_name": "PORT15",
      "device_parent": "MULTIFPGAPCIE1"
    },
    "dev_attr": {
      "dev_idx": "15"
    },
    "i2c": {
      "interface": [
        {
          "itf": "eeprom",
          "dev": "PORT15-EEPROM"
        },
        {
          "itf": "control",
          "dev": "PORT15-CTRL"
        }
      ]
    }
  },
  "PORT15-EEPROM": {
    "dev_info": {
      "device_type": "",
      "device_name": "PORT15-EEPROM",
      "device_parent": "MULTIFPGAPCIE1",
      "virt_parent": "PORT15"
    },
    "i2c": {
      "topo_info": {
        "parent_bus": "0x25",
        "dev_addr": "0x50",
        "dev_type": "optoe3"
      },
      "attr_list": [
        {
          "attr_name": "eeprom"
        }
      ]
    }
  },
  "PORT15-CTRL": {
    "dev_info": {
      "device_type": "",
      "device_name": "PORT15-CTRL",
      "device_parent": "MULTIFPGAPCIE1",
      "virt_parent": "PORT15"
    },
    "i2c": {
      "topo_info": {
        "parent_bus": "0x25",
        "dev_addr": "0x8",
        "dev_type": "pddf_xcvr"
      },
      "attr_list": [
        {
          "attr_name": "xcvr_reset",
          "attr_devaddr": "0x0",
          "attr_devtype": "multifpgapci",
          "attr_devname": "SWITCHCARD_FPGA",
          "attr_offset": "0x34",
          "attr_mask": "0xe",
          "attr_cmpval": "0x0",
          "attr_len": "1"
        },
        {
          "attr_name": "xcvr_lpmode",
          "attr_devaddr": "0x0",
          "attr_devtype": "multifpgapci",
          "attr_devname": "SWITCHCARD_FPGA",
          "attr_offset": "0x38",
          "attr_mask": "0xe",
          "attr_cmpval": "0x0",
          "attr_len": "1"
        },
        {
          "attr_name": "xcvr_present",
          "attr_devaddr": "0x0",
          "attr_devtype": "multifpgapci",
          "attr_devname": "SWITCHCARD_FPGA",
          "attr_offset": "0x3c",
          "attr_mask": "0xe",
          "attr_cmpval": "0x0",
          "attr_len": "1"
        },
        {
          "attr_name": "xcvr_intr_status",
          "attr_devaddr": "0x0",
          "attr_devtype": "multifpgapci",
          "attr_devname": "SWITCHCARD_FPGA",
          "attr_offset": "0x40",
          "attr_mask": "0xe",
          "attr_cmpval": "0x1",
          "attr_len": "1"
        }
      ]
    }
  },
  "PORT16": {
    "dev_info": {
      "device_type": "OSFP",
      "device_name": "PORT16",
      "device_parent": "MULTIFPGAPCIE1"
    },
    "dev_attr": {
      "dev_idx": "16"
    },
    "i2c": {
      "interface": [
        {
          "itf": "eeprom",
          "dev": "PORT16-EEPROM"
        },
        {
          "itf": "control",
          "dev": "PORT16-CTRL"
        }
      ]
    }
  },
  "PORT16-EEPROM": {
    "dev_info": {
      "device_type": "",
      "device_name": "PORT16-EEPROM",
      "device_parent": "MULTIFPGAPCIE1",
      "virt_parent": "PORT16"
    },
    "i2c": {
      "topo_info": {
        "parent_bus": "0x26",
        "dev_addr": "0x50",
        "dev_type": "optoe3"
      },
      "attr_list": [
        {
          "attr_name": "eeprom"
        }
      ]
    }
  },
  "PORT16-CTRL": {
    "dev_info": {
      "device_type": "",
      "device_name": "PORT16-CTRL",
      "device_parent": "MULTIFPGAPCIE1",
      "virt_parent": "PORT16"
    },
    "i2c": {
      "topo_info": {
        "parent_bus": "0x26",
        "dev_addr": "0x8",
        "dev_type": "pddf_xcvr"
      },
      "attr_list": [
        {
          "attr_name": "xcvr_reset",
          "attr_devaddr": "0x0",
          "attr_devtype": "multifpgapci",
          "attr_devname": "SWITCHCARD_FPGA",
          "attr_offset": "0x34",
          "attr_mask": "0xf",
          "attr_cmpval": "0x0",
          "attr_len": "1"
        },
        {
          "attr_name": "xcvr_lpmode",
          "attr_devaddr": "0x0",
          "attr_devtype": "multifpgapci",
          "attr_devname": "SWITCHCARD_FPGA",
          "attr_offset": "0x38",
          "attr_mask": "0xf",
          "attr_cmpval": "0x0",
          "attr_len": "1"
        },
        {
          "attr_name": "xcvr_present",
          "attr_devaddr": "0x0",
          "attr_devtype": "multifpgapci",
          "attr_devname": "SWITCHCARD_FPGA",
          "attr_offset": "0x3c",
          "attr_mask": "0xf",
          "attr_cmpval": "0x0",
          "attr_len": "1"
        },
        {
          "attr_name": "xcvr_intr_status",
          "attr_devaddr": "0x0",
          "attr_devtype": "multifpgapci",
          "attr_devname": "SWITCHCARD_FPGA",
          "attr_offset": "0x40",
          "attr_mask": "0xf",
          "attr_cmpval": "0x1",
          "attr_len": "1"
        }
      ]
    }
  },
  "PORT17": {
    "dev_info": {
      "device_type": "OSFP",
      "device_name": "PORT17",
      "device_parent": "MULTIFPGAPCIE1"
    },
    "dev_attr": {
      "dev_idx": "17"
    },
    "i2c": {
      "interface": [
        {
          "itf": "eeprom",
          "dev": "PORT17-EEPROM"
        },
        {
          "itf": "control",
          "dev": "PORT17-CTRL"
        }
      ]
    }
  },
  "PORT17-EEPROM": {
    "dev_info": {
      "device_type": "",
      "device_name": "PORT17-EEPROM",
      "device_parent": "MULTIFPGAPCIE1",
      "virt_parent": "PORT17"
    },
    "i2c": {
      "topo_info": {
        "parent_bus": "0x27",
        "dev_addr": "0x50",
        "dev_type": "optoe3"
      },
      "attr_list": [
        {
          "attr_name": "eeprom"
        }
      ]
    }
  },
  "PORT17-CTRL": {
    "dev_info": {
      "device_type": "",
      "device_name": "PORT17-CTRL",
      "device_parent": "MULTIFPGAPCIE1",
      "virt_parent": "PORT17"
    },
    "i2c": {
      "topo_info": {
        "parent_bus": "0x27",
        "dev_addr": "0x8",
        "dev_type": "pddf_xcvr"
      },
      "attr_list": [
        {
          "attr_name": "xcvr_reset",
          "attr_devaddr": "0x0",
          "attr_devtype": "multifpgapci",
          "attr_devname": "SWITCHCARD_FPGA",
          "attr_offset": "0x34",
          "attr_mask": "0x10",
          "attr_cmpval": "0x0",
          "attr_len": "1"
        },
        {
          "attr_name": "xcvr_lpmode",
          "attr_devaddr": "0x0",
          "attr_devtype": "multifpgapci",
          "attr_devname": "SWITCHCARD_FPGA",
          "attr_offset": "0x38",
          "attr_mask": "0x10",
          "attr_cmpval": "0x0",
          "attr_len": "1"
        },
        {
          "attr_name": "xcvr_present",
          "attr_devaddr": "0x0",
          "attr_devtype": "multifpgapci",
          "attr_devname": "SWITCHCARD_FPGA",
          "attr_offset": "0x3c",
          "attr_mask": "0x10",
          "attr_cmpval": "0x0",
          "attr_len": "1"
        },
        {
          "attr_name": "xcvr_intr_status",
          "attr_devaddr": "0x0",
          "attr_devtype": "multifpgapci",
          "attr_devname": "SWITCHCARD_FPGA",
          "attr_offset": "0x40",
          "attr_mask": "0x10",
          "attr_cmpval": "0x1",
          "attr_len": "1"
        }
      ]
    }
  },
  "PORT18": {
    "dev_info": {
      "device_type": "OSFP",
      "device_name": "PORT18",
      "device_parent": "MULTIFPGAPCIE1"
    },
    "dev_attr": {
      "dev_idx": "18"
    },
    "i2c": {
      "interface": [
        {
          "itf": "eeprom",
          "dev": "PORT18-EEPROM"
        },
        {
          "itf": "control",
          "dev": "PORT18-CTRL"
        }
      ]
    }
  },
  "PORT18-EEPROM": {
    "dev_info": {
      "device_type": "",
      "device_name": "PORT18-EEPROM",
      "device_parent": "MULTIFPGAPCIE1",
      "virt_parent": "PORT18"
    },
    "i2c": {
      "topo_info": {
        "parent_bus": "0x28",
        "dev_addr": "0x50",
        "dev_type": "optoe3"
      },
      "attr_list": [
        {
          "attr_name": "eeprom"
        }
      ]
    }
  },
  "PORT18-CTRL": {
    "dev_info": {
      "device_type": "",
      "device_name": "PORT18-CTRL",
      "device_parent": "MULTIFPGAPCIE1",
      "virt_parent": "PORT18"
    },
    "i2c": {
      "topo_info": {
        "parent_bus": "0x28",
        "dev_addr": "0x8",
        "dev_type": "pddf_xcvr"
      },
      "attr_list": [
        {
          "attr_name": "xcvr_reset",
          "attr_devaddr": "0x0",
          "attr_devtype": "multifpgapci",
          "attr_devname": "SWITCHCARD_FPGA",
          "attr_offset": "0x34",
          "attr_mask": "0x11",
          "attr_cmpval": "0x0",
          "attr_len": "1"
        },
        {
          "attr_name": "xcvr_lpmode",
          "attr_devaddr": "0x0",
          "attr_devtype": "multifpgapci",
          "attr_devname": "SWITCHCARD_FPGA",
          "attr_offset": "0x38",
          "attr_mask": "0x11",
          "attr_cmpval": "0x0",
          "attr_len": "1"
        },
        {
          "attr_name": "xcvr_present",
          "attr_devaddr": "0x0",
          "attr_devtype": "multifpgapci",
          "attr_devname": "SWITCHCARD_FPGA",
          "attr_offset": "0x3c",
          "attr_mask": "0x11",
          "attr_cmpval": "0x0",
          "attr_len": "1"
        },
        {
          "attr_name": "xcvr_intr_status",
          "attr_devaddr": "0x0",
          "attr_devtype": "multifpgapci",
          "attr_devname": "SWITCHCARD_FPGA",
          "attr_offset": "0x40",
          "attr_mask": "0x11",
          "attr_cmpval": "0x1",
          "attr_len": "1"
        }
      ]
    }
  },
  "PORT19": {
    "dev_info": {
      "device_type": "OSFP",
      "device_name": "PORT19",
      "device_parent": "MULTIFPGAPCIE1"
    },
    "dev_attr": {
      "dev_idx": "19"
    },
    "i2c": {
      "interface": [
        {
          "itf": "eeprom",
          "dev": "PORT19-EEPROM"
        },
        {
          "itf": "control",
          "dev": "PORT19-CTRL"
        }
      ]
    }
  },
  "PORT19-EEPROM": {
    "dev_info": {
      "device_type": "",
      "device_name": "PORT19-EEPROM",
      "device_parent": "MULTIFPGAPCIE1",
      "virt_parent": "PORT19"
    },
    "i2c": {
      "topo_info": {
        "parent_bus": "0x29",
        "dev_addr": "0x50",
        "dev_type": "optoe3"
      },
      "attr_list": [
        {
          "attr_name": "eeprom"
        }
      ]
    }
  },
  "PORT19-CTRL": {
    "dev_info": {
      "device_type": "",
      "device_name": "PORT19-CTRL",
      "device_parent": "MULTIFPGAPCIE1",
      "virt_parent": "PORT19"
    },
    "i2c": {
      "topo_info": {
        "parent_bus": "0x29",
        "dev_addr": "0x8",
        "dev_type": "pddf_xcvr"
      },
      "attr_list": [
        {
          "attr_name": "xcvr_reset",
          "attr_devaddr": "0x0",
          "attr_devtype": "multifpgapci",
          "attr_devname": "SWITCHCARD_FPGA",
          "attr_offset": "0x34",
          "attr_mask": "0x12",
          "attr_cmpval": "0x0",
          "attr_len": "1"
        },
        {
          "attr_name": "xcvr_lpmode",
          "attr_devaddr": "0x0",
          "attr_devtype": "multifpgapci",
          "attr_devname": "SWITCHCARD_FPGA",
          "attr_offset": "0x38",
          "attr_mask": "0x12",
          "attr_cmpval": "0x0",
          "attr_len": "1"
        },
        {
          "attr_name": "xcvr_present",
          "attr_devaddr": "0x0",
          "attr_devtype": "multifpgapci",
          "attr_devname": "SWITCHCARD_FPGA",
          "attr_offset": "0x3c",
          "attr_mask": "0x12",
          "attr_cmpval": "0x0",
          "attr_len": "1"
        },
        {
          "attr_name": "xcvr_intr_status",
          "attr_devaddr": "0x0",
          "attr_devtype": "multifpgapci",
          "attr_devname": "SWITCHCARD_FPGA",
          "attr_offset": "0x40",
          "attr_mask": "0x12",
          "attr_cmpval": "0x1",
          "attr_len": "1"
        }
      ]
    }
  },
  "PORT20": {
    "dev_info": {
      "device_type": "OSFP",
      "device_name": "PORT20",
      "device_parent": "MULTIFPGAPCIE1"
    },
    "dev_attr": {
      "dev_idx": "20"
    },
    "i2c": {
      "interface": [
        {
          "itf": "eeprom",
          "dev": "PORT20-EEPROM"
        },
        {
          "itf": "control",
          "dev": "PORT20-CTRL"
        }
      ]
    }
  },
  "PORT20-EEPROM": {
    "dev_info": {
      "device_type": "",
      "device_name": "PORT20-EEPROM",
      "device_parent": "MULTIFPGAPCIE1",
      "virt_parent": "PORT20"
    },
    "i2c": {
      "topo_info": {
        "parent_bus": "0x2a",
        "dev_addr": "0x50",
        "dev_type": "optoe3"
      },
      "attr_list": [
        {
          "attr_name": "eeprom"
        }
      ]
    }
  },
  "PORT20-CTRL": {
    "dev_info": {
      "device_type": "",
      "device_name": "PORT20-CTRL",
      "device_parent": "MULTIFPGAPCIE1",
      "virt_parent": "PORT20"
    },
    "i2c": {
      "topo_info": {
        "parent_bus": "0x2a",
        "dev_addr": "0x8",
        "dev_type": "pddf_xcvr"
      },
      "attr_list": [
        {
          "attr_name": "xcvr_reset",
          "attr_devaddr": "0x0",
          "attr_devtype": "multifpgapci",
          "attr_devname": "SWITCHCARD_FPGA",
          "attr_offset": "0x34",
          "attr_mask": "0x13",
          "attr_cmpval": "0x0",
          "attr_len": "1"
        },
        {
          "attr_name": "xcvr_lpmode",
          "attr_devaddr": "0x0",
          "attr_devtype": "multifpgapci",
          "attr_devname": "SWITCHCARD_FPGA",
          "attr_offset": "0x38",
          "attr_mask": "0x13",
          "attr_cmpval": "0x0",
          "attr_len": "1"
        },
        {
          "attr_name": "xcvr_present",
          "attr_devaddr": "0x0",
          "attr_devtype": "multifpgapci",
          "attr_devname": "SWITCHCARD_FPGA",
          "attr_offset": "0x3c",
          "attr_mask": "0x13",
          "attr_cmpval": "0x0",
          "attr_len": "1"
        },
        {
          "attr_name": "xcvr_intr_status",
          "attr_devaddr": "0x0",
          "attr_devtype": "multifpgapci",
          "attr_devname": "SWITCHCARD_FPGA",
          "attr_offset": "0x40",
          "attr_mask": "0x13",
          "attr_cmpval": "0x1",
          "attr_len": "1"
        }
      ]
    }
  },
  "PORT21": {
    "dev_info": {
      "device_type": "OSFP",
      "device_name": "PORT21",
      "device_parent": "MULTIFPGAPCIE1"
    },
    "dev_attr": {
      "dev_idx": "21"
    },
    "i2c": {
      "interface": [
        {
          "itf": "eeprom",
          "dev": "PORT21-EEPROM"
        },
        {
          "itf": "control",
          "dev": "PORT21-CTRL"
        }
      ]
    }
  },
  "PORT21-EEPROM": {
    "dev_info": {
      "device_type": "",
      "device_name": "PORT21-EEPROM",
      "device_parent": "MULTIFPGAPCIE1",
      "virt_parent": "PORT21"
    },
    "i2c": {
      "topo_info": {
        "parent_bus": "0x2b",
        "dev_addr": "0x50",
        "dev_type": "optoe3"
      },
      "attr_list": [
        {
          "attr_name": "eeprom"
        }
      ]
    }
  },
  "PORT21-CTRL": {
    "dev_info": {
      "device_type": "",
      "device_name": "PORT21-CTRL",
      "device_parent": "MULTIFPGAPCIE1",
      "virt_parent": "PORT21"
    },
    "i2c": {
      "topo_info": {
        "parent_bus": "0x2b",
        "dev_addr": "0x8",
        "dev_type": "pddf_xcvr"
      },
      "attr_list": [
        {
          "attr_name": "xcvr_reset",
          "attr_devaddr": "0x0",
          "attr_devtype": "multifpgapci",
          "attr_devname": "SWITCHCARD_FPGA",
          "attr_offset": "0x34",
          "attr_mask": "0x14",
          "attr_cmpval": "0x0",
          "attr_len": "1"
        },
        {
          "attr_name": "xcvr_lpmode",
          "attr_devaddr": "0x0",
          "attr_devtype": "multifpgapci",
          "attr_devname": "SWITCHCARD_FPGA",
          "attr_offset": "0x38",
          "attr_mask": "0x14",
          "attr_cmpval": "0x0",
          "attr_len": "1"
        },
        {
          "attr_name": "xcvr_present",
          "attr_devaddr": "0x0",
          "attr_devtype": "multifpgapci",
          "attr_devname": "SWITCHCARD_FPGA",
          "attr_offset": "0x3c",
          "attr_mask": "0x14",
          "attr_cmpval": "0x0",
          "attr_len": "1"
        },
        {
          "attr_name": "xcvr_intr_status",
          "attr_devaddr": "0x0",
          "attr_devtype": "multifpgapci",
          "attr_devname": "SWITCHCARD_FPGA",
          "attr_offset": "0x40",
          "attr_mask": "0x14",
          "attr_cmpval": "0x1",
          "attr_len": "1"
        }
      ]
    }
  },
  "PORT22": {
    "dev_info": {
      "device_type": "OSFP",
      "device_name": "PORT22",
      "device_parent": "MULTIFPGAPCIE1"
    },
    "dev_attr": {
      "dev_idx": "22"
    },
    "i2c": {
      "interface": [
        {
          "itf": "eeprom",
          "dev": "PORT22-EEPROM"
        },
        {
          "itf": "control",
          "dev": "PORT22-CTRL"
        }
      ]
    }
  },
  "PORT22-EEPROM": {
    "dev_info": {
      "device_type": "",
      "device_name": "PORT22-EEPROM",
      "device_parent": "MULTIFPGAPCIE1",
      "virt_parent": "PORT22"
    },
    "i2c": {
      "topo_info": {
        "parent_bus": "0x2c",
        "dev_addr": "0x50",
        "dev_type": "optoe3"
      },
      "attr_list": [
        {
          "attr_name": "eeprom"
        }
      ]
    }
  },
  "PORT22-CTRL": {
    "dev_info": {
      "device_type": "",
      "device_name": "PORT22-CTRL",
      "device_parent": "MULTIFPGAPCIE1",
      "virt_parent": "PORT22"
    },
    "i2c": {
      "topo_info": {
        "parent_bus": "0x2c",
        "dev_addr": "0x8",
        "dev_type": "pddf_xcvr"
      },
      "attr_list": [
        {
          "attr_name": "xcvr_reset",
          "attr_devaddr": "0x0",
          "attr_devtype": "multifpgapci",
          "attr_devname": "SWITCHCARD_FPGA",
          "attr_offset": "0x34",
          "attr_mask": "0x15",
          "attr_cmpval": "0x0",
          "attr_len": "1"
        },
        {
          "attr_name": "xcvr_lpmode",
          "attr_devaddr": "0x0",
          "attr_devtype": "multifpgapci",
          "attr_devname": "SWITCHCARD_FPGA",
          "attr_offset": "0x38",
          "attr_mask": "0x15",
          "attr_cmpval": "0x0",
          "attr_len": "1"
        },
        {
          "attr_name": "xcvr_present",
          "attr_devaddr": "0x0",
          "attr_devtype": "multifpgapci",
          "attr_devname": "SWITCHCARD_FPGA",
          "attr_offset": "0x3c",
          "attr_mask": "0x15",
          "attr_cmpval": "0x0",
          "attr_len": "1"
        },
        {
          "attr_name": "xcvr_intr_status",
          "attr_devaddr": "0x0",
          "attr_devtype": "multifpgapci",
          "attr_devname": "SWITCHCARD_FPGA",
          "attr_offset": "0x40",
          "attr_mask": "0x15",
          "attr_cmpval": "0x1",
          "attr_len": "1"
        }
      ]
    }
  },
  "PORT23": {
    "dev_info": {
      "device_type": "OSFP",
      "device_name": "PORT23",
      "device_parent": "MULTIFPGAPCIE1"
    },
    "dev_attr": {
      "dev_idx": "23"
    },
    "i2c": {
      "interface": [
        {
          "itf": "eeprom",
          "dev": "PORT23-EEPROM"
        },
        {
          "itf": "control",
          "dev": "PORT23-CTRL"
        }
      ]
    }
  },
  "PORT23-EEPROM": {
    "dev_info": {
      "device_type": "",
      "device_name": "PORT23-EEPROM",
      "device_parent": "MULTIFPGAPCIE1",
      "virt_parent": "PORT23"
    },
    "i2c": {
      "topo_info": {
        "parent_bus": "0x2d",
        "dev_addr": "0x50",
        "dev_type": "optoe3"
      },
      "attr_list": [
        {
          "attr_name": "eeprom"
        }
      ]
    }
  },
  "PORT23-CTRL": {
    "dev_info": {
      "device_type": "",
      "device_name": "PORT23-CTRL",
      "device_parent": "MULTIFPGAPCIE1",
      "virt_parent": "PORT23"
    },
    "i2c": {
      "topo_info": {
        "parent_bus": "0x2d",
        "dev_addr": "0x8",
        "dev_type": "pddf_xcvr"
      },
      "attr_list": [
        {
          "attr_name": "xcvr_reset",
          "attr_devaddr": "0x0",
          "attr_devtype": "multifpgapci",
          "attr_devname": "SWITCHCARD_FPGA",
          "attr_offset": "0x34",
          "attr_mask": "0x16",
          "attr_cmpval": "0x0",
          "attr_len": "1"
        },
        {
          "attr_name": "xcvr_lpmode",
          "attr_devaddr": "0x0",
          "attr_devtype": "multifpgapci",
          "attr_devname": "SWITCHCARD_FPGA",
          "attr_offset": "0x38",
          "attr_mask": "0x16",
          "attr_cmpval": "0x0",
          "attr_len": "1"
        },
        {
          "attr_name": "xcvr_present",
          "attr_devaddr": "0x0",
          "attr_devtype": "multifpgapci",
          "attr_devname": "SWITCHCARD_FPGA",
          "attr_offset": "0x3c",
          "attr_mask": "0x16",
          "attr_cmpval": "0x0",
          "attr_len": "1"
        },
        {
          "attr_name": "xcvr_intr_status",
          "attr_devaddr": "0x0",
          "attr_devtype": "multifpgapci",
          "attr_devname": "SWITCHCARD_FPGA",
          "attr_offset": "0x40",
          "attr_mask": "0x16",
          "attr_cmpval": "0x1",
          "attr_len": "1"
        }
      ]
    }
  },
  "PORT24": {
    "dev_info": {
      "device_type": "OSFP",
      "device_name": "PORT24",
      "device_parent": "MULTIFPGAPCIE1"
    },
    "dev_attr": {
      "dev_idx": "24"
    },
    "i2c": {
      "interface": [
        {
          "itf": "eeprom",
          "dev": "PORT24-EEPROM"
        },
        {
          "itf": "control",
          "dev": "PORT24-CTRL"
        }
      ]
    }
  },
  "PORT24-EEPROM": {
    "dev_info": {
      "device_type": "",
      "device_name": "PORT24-EEPROM",
      "device_parent": "MULTIFPGAPCIE1",
      "virt_parent": "PORT24"
    },
    "i2c": {
      "topo_info": {
        "parent_bus": "0x2e",
        "dev_addr": "0x50",
        "dev_type": "optoe3"
      },
      "attr_list": [
        {
          "attr_name": "eeprom"
        }
      ]
    }
  },
  "PORT24-CTRL": {
    "dev_info": {
      "device_type": "",
      "device_name": "PORT24-CTRL",
      "device_parent": "MULTIFPGAPCIE1",
      "virt_parent": "PORT24"
    },
    "i2c": {
      "topo_info": {
        "parent_bus": "0x2e",
        "dev_addr": "0x8",
        "dev_type": "pddf_xcvr"
      },
      "attr_list": [
        {
          "attr_name": "xcvr_reset",
          "attr_devaddr": "0x0",
          "attr_devtype": "multifpgapci",
          "attr_devname": "SWITCHCARD_FPGA",
          "attr_offset": "0x34",
          "attr_mask": "0x17",
          "attr_cmpval": "0x0",
          "attr_len": "1"
        },
        {
          "attr_name": "xcvr_lpmode",
          "attr_devaddr": "0x0",
          "attr_devtype": "multifpgapci",
          "attr_devname": "SWITCHCARD_FPGA",
          "attr_offset": "0x38",
          "attr_mask": "0x17",
          "attr_cmpval": "0x0",
          "attr_len": "1"
        },
        {
          "attr_name": "xcvr_present",
          "attr_devaddr": "0x0",
          "attr_devtype": "multifpgapci",
          "attr_devname": "SWITCHCARD_FPGA",
          "attr_offset": "0x3c",
          "attr_mask": "0x17",
          "attr_cmpval": "0x0",
          "attr_len": "1"
        },
        {
          "attr_name": "xcvr_intr_status",
          "attr_devaddr": "0x0",
          "attr_devtype": "multifpgapci",
          "attr_devname": "SWITCHCARD_FPGA",
          "attr_offset": "0x40",
          "attr_mask": "0x17",
          "attr_cmpval": "0x1",
          "attr_len": "1"
        }
      ]
    }
  },
  "PORT25": {
    "dev_info": {
      "device_type": "OSFP",
      "device_name": "PORT25",
      "device_parent": "MULTIFPGAPCIE1"
    },
    "dev_attr": {
      "dev_idx": "25"
    },
    "i2c": {
      "interface": [
        {
          "itf": "eeprom",
          "dev": "PORT25-EEPROM"
        },
        {
          "itf": "control",
          "dev": "PORT25-CTRL"
        }
      ]
    }
  },
  "PORT25-EEPROM": {
    "dev_info": {
      "device_type": "",
      "device_name": "PORT25-EEPROM",
      "device_parent": "MULTIFPGAPCIE1",
      "virt_parent": "PORT25"
    },
    "i2c": {
      "topo_info": {
        "parent_bus": "0x2f",
        "dev_addr": "0x50",
        "dev_type": "optoe3"
      },
      "attr_list": [
        {
          "attr_name": "eeprom"
        }
      ]
    }
  },
  "PORT25-CTRL": {
    "dev_info": {
      "device_type": "",
      "device_name": "PORT25-CTRL",
      "device_parent": "MULTIFPGAPCIE1",
      "virt_parent": "PORT25"
    },
    "i2c": {
      "topo_info": {
        "parent_bus": "0x2f",
        "dev_addr": "0x8",
        "dev_type": "pddf_xcvr"
      },
      "attr_list": [
        {
          "attr_name": "xcvr_reset",
          "attr_devaddr": "0x0",
          "attr_devtype": "multifpgapci",
          "attr_devname": "SWITCHCARD_FPGA",
          "attr_offset": "0x34",
          "attr_mask": "0x18",
          "attr_cmpval": "0x0",
          "attr_len": "1"
        },
        {
          "attr_name": "xcvr_lpmode",
          "attr_devaddr": "0x0",
          "attr_devtype": "multifpgapci",
          "attr_devname": "SWITCHCARD_FPGA",
          "attr_offset": "0x38",
          "attr_mask": "0x18",
          "attr_cmpval": "0x0",
          "attr_len": "1"
        },
        {
          "attr_name": "xcvr_present",
          "attr_devaddr": "0x0",
          "attr_devtype": "multifpgapci",
          "attr_devname": "SWITCHCARD_FPGA",
          "attr_offset": "0x3c",
          "attr_mask": "0x18",
          "attr_cmpval": "0x0",
          "attr_len": "1"
        },
        {
          "attr_name": "xcvr_intr_status",
          "attr_devaddr": "0x0",
          "attr_devtype": "multifpgapci",
          "attr_devname": "SWITCHCARD_FPGA",
          "attr_offset": "0x40",
          "attr_mask": "0x18",
          "attr_cmpval": "0x1",
          "attr_len": "1"
        }
      ]
    }
  },
  "PORT26": {
    "dev_info": {
      "device_type": "OSFP",
      "device_name": "PORT26",
      "device_parent": "MULTIFPGAPCIE1"
    },
    "dev_attr": {
      "dev_idx": "26"
    },
    "i2c": {
      "interface": [
        {
          "itf": "eeprom",
          "dev": "PORT26-EEPROM"
        },
        {
          "itf": "control",
          "dev": "PORT26-CTRL"
        }
      ]
    }
  },
  "PORT26-EEPROM": {
    "dev_info": {
      "device_type": "",
      "device_name": "PORT26-EEPROM",
      "device_parent": "MULTIFPGAPCIE1",
      "virt_parent": "PORT26"
    },
    "i2c": {
      "topo_info": {
        "parent_bus": "0x30",
        "dev_addr": "0x50",
        "dev_type": "optoe3"
      },
      "attr_list": [
        {
          "attr_name": "eeprom"
        }
      ]
    }
  },
  "PORT26-CTRL": {
    "dev_info": {
      "device_type": "",
      "device_name": "PORT26-CTRL",
      "device_parent": "MULTIFPGAPCIE1",
      "virt_parent": "PORT26"
    },
    "i2c": {
      "topo_info": {
        "parent_bus": "0x30",
        "dev_addr": "0x8",
        "dev_type": "pddf_xcvr"
      },
      "attr_list": [
        {
          "attr_name": "xcvr_reset",
          "attr_devaddr": "0x0",
          "attr_devtype": "multifpgapci",
          "attr_devname": "SWITCHCARD_FPGA",
          "attr_offset": "0x34",
          "attr_mask": "0x19",
          "attr_cmpval": "0x0",
          "attr_len": "1"
        },
        {
          "attr_name": "xcvr_lpmode",
          "attr_devaddr": "0x0",
          "attr_devtype": "multifpgapci",
          "attr_devname": "SWITCHCARD_FPGA",
          "attr_offset": "0x38",
          "attr_mask": "0x19",
          "attr_cmpval": "0x0",
          "attr_len": "1"
        },
        {
          "attr_name": "xcvr_present",
          "attr_devaddr": "0x0",
          "attr_devtype": "multifpgapci",
          "attr_devname": "SWITCHCARD_FPGA",
          "attr_offset": "0x3c",
          "attr_mask": "0x19",
          "attr_cmpval": "0x0",
          "attr_len": "1"
        },
        {
          "attr_name": "xcvr_intr_status",
          "attr_devaddr": "0x0",
          "attr_devtype": "multifpgapci",
          "attr_devname": "SWITCHCARD_FPGA",
          "attr_offset": "0x40",
          "attr_mask": "0x19",
          "attr_cmpval": "0x1",
          "attr_len": "1"
        }
      ]
    }
  },
  "PORT27": {
    "dev_info": {
      "device_type": "OSFP",
      "device_name": "PORT27",
      "device_parent": "MULTIFPGAPCIE1"
    },
    "dev_attr": {
      "dev_idx": "27"
    },
    "i2c": {
      "interface": [
        {
          "itf": "eeprom",
          "dev": "PORT27-EEPROM"
        },
        {
          "itf": "control",
          "dev": "PORT27-CTRL"
        }
      ]
    }
  },
  "PORT27-EEPROM": {
    "dev_info": {
      "device_type": "",
      "device_name": "PORT27-EEPROM",
      "device_parent": "MULTIFPGAPCIE1",
      "virt_parent": "PORT27"
    },
    "i2c": {
      "topo_info": {
        "parent_bus": "0x31",
        "dev_addr": "0x50",
        "dev_type": "optoe3"
      },
      "attr_list": [
        {
          "attr_name": "eeprom"
        }
      ]
    }
  },
  "PORT27-CTRL": {
    "dev_info": {
      "device_type": "",
      "device_name": "PORT27-CTRL",
      "device_parent": "MULTIFPGAPCIE1",
      "virt_parent": "PORT27"
    },
    "i2c": {
      "topo_info": {
        "parent_bus": "0x31",
        "dev_addr": "0x8",
        "dev_type": "pddf_xcvr"
      },
      "attr_list": [
        {
          "attr_name": "xcvr_reset",
          "attr_devaddr": "0x0",
          "attr_devtype": "multifpgapci",
          "attr_devname": "SWITCHCARD_FPGA",
          "attr_offset": "0x34",
          "attr_mask": "0x1a",
          "attr_cmpval": "0x0",
          "attr_len": "1"
        },
        {
          "attr_name": "xcvr_lpmode",
          "attr_devaddr": "0x0",
          "attr_devtype": "multifpgapci",
          "attr_devname": "SWITCHCARD_FPGA",
          "attr_offset": "0x38",
          "attr_mask": "0x1a",
          "attr_cmpval": "0x0",
          "attr_len": "1"
        },
        {
          "attr_name": "xcvr_present",
          "attr_devaddr": "0x0",
          "attr_devtype": "multifpgapci",
          "attr_devname": "SWITCHCARD_FPGA",
          "attr_offset": "0x3c",
          "attr_mask": "0x1a",
          "attr_cmpval": "0x0",
          "attr_len": "1"
        },
        {
          "attr_name": "xcvr_intr_status",
          "attr_devaddr": "0x0",
          "attr_devtype": "multifpgapci",
          "attr_devname": "SWITCHCARD_FPGA",
          "attr_offset": "0x40",
          "attr_mask": "0x1a",
          "attr_cmpval": "0x1",
          "attr_len": "1"
        }
      ]
    }
  },
  "PORT28": {
    "dev_info": {
      "device_type": "OSFP",
      "device_name": "PORT28",
      "device_parent": "MULTIFPGAPCIE1"
    },
    "dev_attr": {
      "dev_idx": "28"
    },
    "i2c": {
      "interface": [
        {
          "itf": "eeprom",
          "dev": "PORT28-EEPROM"
        },
        {
          "itf": "control",
          "dev": "PORT28-CTRL"
        }
      ]
    }
  },
  "PORT28-EEPROM": {
    "dev_info": {
      "device_type": "",
      "device_name": "PORT28-EEPROM",
      "device_parent": "MULTIFPGAPCIE1",
      "virt_parent": "PORT28"
    },
    "i2c": {
      "topo_info": {
        "parent_bus": "0x32",
        "dev_addr": "0x50",
        "dev_type": "optoe3"
      },
      "attr_list": [
        {
          "attr_name": "eeprom"
        }
      ]
    }
  },
  "PORT28-CTRL": {
    "dev_info": {
      "device_type": "",
      "device_name": "PORT28-CTRL",
      "device_parent": "MULTIFPGAPCIE1",
      "virt_parent": "PORT28"
    },
    "i2c": {
      "topo_info": {
        "parent_bus": "0x32",
        "dev_addr": "0x8",
        "dev_type": "pddf_xcvr"
      },
      "attr_list": [
        {
          "attr_name": "xcvr_reset",
          "attr_devaddr": "0x0",
          "attr_devtype": "multifpgapci",
          "attr_devname": "SWITCHCARD_FPGA",
          "attr_offset": "0x34",
          "attr_mask": "0x1b",
          "attr_cmpval": "0x0",
          "attr_len": "1"
        },
        {
          "attr_name": "xcvr_lpmode",
          "attr_devaddr": "0x0",
          "attr_devtype": "multifpgapci",
          "attr_devname": "SWITCHCARD_FPGA",
          "attr_offset": "0x38",
          "attr_mask": "0x1b",
          "attr_cmpval": "0x0",
          "attr_len": "1"
        },
        {
          "attr_name": "xcvr_present",
          "attr_devaddr": "0x0",
          "attr_devtype": "multifpgapci",
          "attr_devname": "SWITCHCARD_FPGA",
          "attr_offset": "0x3c",
          "attr_mask": "0x1b",
          "attr_cmpval": "0x0",
          "attr_len": "1"
        },
        {
          "attr_name": "xcvr_intr_status",
          "attr_devaddr": "0x0",
          "attr_devtype": "multifpgapci",
          "attr_devname": "SWITCHCARD_FPGA",
          "attr_offset": "0x40",
          "attr_mask": "0x1b",
          "attr_cmpval": "0x1",
          "attr_len": "1"
        }
      ]
    }
  },
  "PORT29": {
    "dev_info": {
      "device_type": "OSFP",
      "device_name": "PORT29",
      "device_parent": "MULTIFPGAPCIE1"
    },
    "dev_attr": {
      "dev_idx": "29"
    },
    "i2c": {
      "interface": [
        {
          "itf": "eeprom",
          "dev": "PORT29-EEPROM"
        },
        {
          "itf": "control",
          "dev": "PORT29-CTRL"
        }
      ]
    }
  },
  "PORT29-EEPROM": {
    "dev_info": {
      "device_type": "",
      "device_name": "PORT29-EEPROM",
      "device_parent": "MULTIFPGAPCIE1",
      "virt_parent": "PORT29"
    },
    "i2c": {
      "topo_info": {
        "parent_bus": "0x33",
        "dev_addr": "0x50",
        "dev_type": "optoe3"
      },
      "attr_list": [
        {
          "attr_name": "eeprom"
        }
      ]
    }
  },
  "PORT29-CTRL": {
    "dev_info": {
      "device_type": "",
      "device_name": "PORT29-CTRL",
      "device_parent": "MULTIFPGAPCIE1",
      "virt_parent": "PORT29"
    },
    "i2c": {
      "topo_info": {
        "parent_bus": "0x33",
        "dev_addr": "0x8",
        "dev_type": "pddf_xcvr"
      },
      "attr_list": [
        {
          "attr_name": "xcvr_reset",
          "attr_devaddr": "0x0",
          "attr_devtype": "multifpgapci",
          "attr_devname": "SWITCHCARD_FPGA",
          "attr_offset": "0x34",
          "attr_mask": "0x1c",
          "attr_cmpval": "0x0",
          "attr_len": "1"
        },
        {
          "attr_name": "xcvr_lpmode",
          "attr_devaddr": "0x0",
          "attr_devtype": "multifpgapci",
          "attr_devname": "SWITCHCARD_FPGA",
          "attr_offset": "0x38",
          "attr_mask": "0x1c",
          "attr_cmpval": "0x0",
          "attr_len": "1"
        },
        {
          "attr_name": "xcvr_present",
          "attr_devaddr": "0x0",
          "attr_devtype": "multifpgapci",
          "attr_devname": "SWITCHCARD_FPGA",
          "attr_offset": "0x3c",
          "attr_mask": "0x1c",
          "attr_cmpval": "0x0",
          "attr_len": "1"
        },
        {
          "attr_name": "xcvr_intr_status",
          "attr_devaddr": "0x0",
          "attr_devtype": "multifpgapci",
          "attr_devname": "SWITCHCARD_FPGA",
          "attr_offset": "0x40",
          "attr_mask": "0x1c",
          "attr_cmpval": "0x1",
          "attr_len": "1"
        }
      ]
    }
  },
  "PORT30": {
    "dev_info": {
      "device_type": "OSFP",
      "device_name": "PORT30",
      "device_parent": "MULTIFPGAPCIE1"
    },
    "dev_attr": {
      "dev_idx": "30"
    },
    "i2c": {
      "interface": [
        {
          "itf": "eeprom",
          "dev": "PORT30-EEPROM"
        },
        {
          "itf": "control",
          "dev": "PORT30-CTRL"
        }
      ]
    }
  },
  "PORT30-EEPROM": {
    "dev_info": {
      "device_type": "",
      "device_name": "PORT30-EEPROM",
      "device_parent": "MULTIFPGAPCIE1",
      "virt_parent": "PORT30"
    },
    "i2c": {
      "topo_info": {
        "parent_bus": "0x34",
        "dev_addr": "0x50",
        "dev_type": "optoe3"
      },
      "attr_list": [
        {
          "attr_name": "eeprom"
        }
      ]
    }
  },
  "PORT30-CTRL": {
    "dev_info": {
      "device_type": "",
      "device_name": "PORT30-CTRL",
      "device_parent": "MULTIFPGAPCIE1",
      "virt_parent": "PORT30"
    },
    "i2c": {
      "topo_info": {
        "parent_bus": "0x34",
        "dev_addr": "0x8",
        "dev_type": "pddf_xcvr"
      },
      "attr_list": [
        {
          "attr_name": "xcvr_reset",
          "attr_devaddr": "0x0",
          "attr_devtype": "multifpgapci",
          "attr_devname": "SWITCHCARD_FPGA",
          "attr_offset": "0x34",
          "attr_mask": "0x1d",
          "attr_cmpval": "0x0",
          "attr_len": "1"
        },
        {
          "attr_name": "xcvr_lpmode",
          "attr_devaddr": "0x0",
          "attr_devtype": "multifpgapci",
          "attr_devname": "SWITCHCARD_FPGA",
          "attr_offset": "0x38",
          "attr_mask": "0x1d",
          "attr_cmpval": "0x0",
          "attr_len": "1"
        },
        {
          "attr_name": "xcvr_present",
          "attr_devaddr": "0x0",
          "attr_devtype": "multifpgapci",
          "attr_devname": "SWITCHCARD_FPGA",
          "attr_offset": "0x3c",
          "attr_mask": "0x1d",
          "attr_cmpval": "0x0",
          "attr_len": "1"
        },
        {
          "attr_name": "xcvr_intr_status",
          "attr_devaddr": "0x0",
          "attr_devtype": "multifpgapci",
          "attr_devname": "SWITCHCARD_FPGA",
          "attr_offset": "0x40",
          "attr_mask": "0x1d",
          "attr_cmpval": "0x1",
          "attr_len": "1"
        }
      ]
    }
  },
  "PORT31": {
    "dev_info": {
      "device_type": "OSFP",
      "device_name": "PORT31",
      "device_parent": "MULTIFPGAPCIE1"
    },
    "dev_attr": {
      "dev_idx": "31"
    },
    "i2c": {
      "interface": [
        {
          "itf": "eeprom",
          "dev": "PORT31-EEPROM"
        },
        {
          "itf": "control",
          "dev": "PORT31-CTRL"
        }
      ]
    }
  },
  "PORT31-EEPROM": {
    "dev_info": {
      "device_type": "",
      "device_name": "PORT31-EEPROM",
      "device_parent": "MULTIFPGAPCIE1",
      "virt_parent": "PORT31"
    },
    "i2c": {
      "topo_info": {
        "parent_bus": "0x35",
        "dev_addr": "0x50",
        "dev_type": "optoe3"
      },
      "attr_list": [
        {
          "attr_name": "eeprom"
        }
      ]
    }
  },
  "PORT31-CTRL": {
    "dev_info": {
      "device_type": "",
      "device_name": "PORT31-CTRL",
      "device_parent": "MULTIFPGAPCIE1",
      "virt_parent": "PORT31"
    },
    "i2c": {
      "topo_info": {
        "parent_bus": "0x35",
        "dev_addr": "0x8",
        "dev_type": "pddf_xcvr"
      },
      "attr_list": [
        {
          "attr_name": "xcvr_reset",
          "attr_devaddr": "0x0",
          "attr_devtype": "multifpgapci",
          "attr_devname": "SWITCHCARD_FPGA",
          "attr_offset": "0x34",
          "attr_mask": "0x1e",
          "attr_cmpval": "0x0",
          "attr_len": "1"
        },
        {
          "attr_name": "xcvr_lpmode",
          "attr_devaddr": "0x0",
          "attr_devtype": "multifpgapci",
          "attr_devname": "SWITCHCARD_FPGA",
          "attr_offset": "0x38",
          "attr_mask": "0x1e",
          "attr_cmpval": "0x0",
          "attr_len": "1"
        },
        {
          "attr_name": "xcvr_present",
          "attr_devaddr": "0x0",
          "attr_devtype": "multifpgapci",
          "attr_devname": "SWITCHCARD_FPGA",
          "attr_offset": "0x3c",
          "attr_mask": "0x1e",
          "attr_cmpval": "0x0",
          "attr_len": "1"
        },
        {
          "attr_name": "xcvr_intr_status",
          "attr_devaddr": "0x0",
          "attr_devtype": "multifpgapci",
          "attr_devname": "SWITCHCARD_FPGA",
          "attr_offset": "0x40",
          "attr_mask": "0x1e",
          "attr_cmpval": "0x1",
          "attr_len": "1"
        }
      ]
    }
  },
  "PORT32": {
    "dev_info": {
      "device_type": "OSFP",
      "device_name": "PORT32",
      "device_parent": "MULTIFPGAPCIE1"
    },
    "dev_attr": {
      "dev_idx": "32"
    },
    "i2c": {
      "interface": [
        {
          "itf": "eeprom",
          "dev": "PORT32-EEPROM"
        },
        {
          "itf": "control",
          "dev": "PORT32-CTRL"
        }
      ]
    }
  },
  "PORT32-EEPROM": {
    "dev_info": {
      "device_type": "",
      "device_name": "PORT32-EEPROM",
      "device_parent": "MULTIFPGAPCIE1",
      "virt_parent": "PORT32"
    },
    "i2c": {
      "topo_info": {
        "parent_bus": "0x36",
        "dev_addr": "0x50",
        "dev_type": "optoe3"
      },
      "attr_list": [
        {
          "attr_name": "eeprom"
        }
      ]
    }
  },
  "PORT32-CTRL": {
    "dev_info": {
      "device_type": "",
      "device_name": "PORT32-CTRL",
      "device_parent": "MULTIFPGAPCIE1",
      "virt_parent": "PORT32"
    },
    "i2c": {
      "topo_info": {
        "parent_bus": "0x36",
        "dev_addr": "0x8",
        "dev_type": "pddf_xcvr"
      },
      "attr_list": [
        {
          "attr_name": "xcvr_reset",
          "attr_devaddr": "0x0",
          "attr_devtype": "multifpgapci",
          "attr_devname": "SWITCHCARD_FPGA",
          "attr_offset": "0x34",
          "attr_mask": "0x1f",
          "attr_cmpval": "0x0",
          "attr_len": "1"
        },
        {
          "attr_name": "xcvr_lpmode",
          "attr_devaddr": "0x0",
          "attr_devtype": "multifpgapci",
          "attr_devname": "SWITCHCARD_FPGA",
          "attr_offset": "0x38",
          "attr_mask": "0x1f",
          "attr_cmpval": "0x0",
          "attr_len": "1"
        },
        {
          "attr_name": "xcvr_present",
          "attr_devaddr": "0x0",
          "attr_devtype": "multifpgapci",
          "attr_devname": "SWITCHCARD_FPGA",
          "attr_offset": "0x3c",
          "attr_mask": "0x1f",
          "attr_cmpval": "0x0",
          "attr_len": "1"
        },
        {
          "attr_name": "xcvr_intr_status",
          "attr_devaddr": "0x0",
          "attr_devtype": "multifpgapci",
          "attr_devname": "SWITCHCARD_FPGA",
          "attr_offset": "0x40",
          "attr_mask": "0x1f",
          "attr_cmpval": "0x1",
          "attr_len": "1"
        }
      ]
    }
  },
  "PORT33": {
    "dev_info": {
      "device_type": "OSFP",
      "device_name": "PORT33",
      "device_parent": "MULTIFPGAPCIE1"
    },
    "dev_attr": {
      "dev_idx": "33"
    },
    "i2c": {
      "interface": [
        {
          "itf": "eeprom",
          "dev": "PORT33-EEPROM"
        },
        {
          "itf": "control",
          "dev": "PORT33-CTRL"
        }
      ]
    }
  },
  "PORT33-EEPROM": {
    "dev_info": {
      "device_type": "",
      "device_name": "PORT33-EEPROM",
      "device_parent": "MULTIFPGAPCIE1",
      "virt_parent": "PORT33"
    },
    "i2c": {
      "topo_info": {
        "parent_bus": "0x37",
        "dev_addr": "0x50",
        "dev_type": "optoe3"
      },
      "attr_list": [
        {
          "attr_name": "eeprom"
        }
      ]
    }
  },
  "PORT33-CTRL": {
    "dev_info": {
      "device_type": "",
      "device_name": "PORT33-CTRL",
      "device_parent": "MULTIFPGAPCIE1",
      "virt_parent": "PORT33"
    },
    "i2c": {
      "topo_info": {
        "parent_bus": "0x37",
        "dev_addr": "0x8",
        "dev_type": "pddf_xcvr"
      },
      "attr_list": [
        {
          "attr_name": "xcvr_reset",
          "attr_devaddr": "0x0",
          "attr_devtype": "multifpgapci",
          "attr_devname": "SWITCHCARD_FPGA",
          "attr_offset": "0x48",
          "attr_mask": "0x0",
          "attr_cmpval": "0x0",
          "attr_len": "1"
        },
        {
          "attr_name": "xcvr_lpmode",
          "attr_devaddr": "0x0",
          "attr_devtype": "multifpgapci",
          "attr_devname": "SWITCHCARD_FPGA",
          "attr_offset": "0x4c",
          "attr_mask": "0x0",
          "attr_cmpval": "0x0",
          "attr_len": "1"
        },
        {
          "attr_name": "xcvr_present",
          "attr_devaddr": "0x0",
          "attr_devtype": "multifpgapci",
          "attr_devname": "SWITCHCARD_FPGA",
          "attr_offset": "0x50",
          "attr_mask": "0x0",
          "attr_cmpval": "0x0",
          "attr_len": "1"
        },
        {
          "attr_name": "xcvr_intr_status",
          "attr_devaddr": "0x0",
          "attr_devtype": "multifpgapci",
          "attr_devname": "SWITCHCARD_FPGA",
          "attr_offset": "0x54",
          "attr_mask": "0x0",
          "attr_cmpval": "0x1",
          "attr_len": "1"
        }
      ]
    }
  },
  "PORT34": {
    "dev_info": {
      "device_type": "OSFP",
      "device_name": "PORT34",
      "device_parent": "MULTIFPGAPCIE1"
    },
    "dev_attr": {
      "dev_idx": "34"
    },
    "i2c": {
      "interface": [
        {
          "itf": "eeprom",
          "dev": "PORT34-EEPROM"
        },
        {
          "itf": "control",
          "dev": "PORT34-CTRL"
        }
      ]
    }
  },
  "PORT34-EEPROM": {
    "dev_info": {
      "device_type": "",
      "device_name": "PORT34-EEPROM",
      "device_parent": "MULTIFPGAPCIE1",
      "virt_parent": "PORT34"
    },
    "i2c": {
      "topo_info": {
        "parent_bus": "0x38",
        "dev_addr": "0x50",
        "dev_type": "optoe3"
      },
      "attr_list": [
        {
          "attr_name": "eeprom"
        }
      ]
    }
  },
  "PORT34-CTRL": {
    "dev_info": {
      "device_type": "",
      "device_name": "PORT34-CTRL",
      "device_parent": "MULTIFPGAPCIE1",
      "virt_parent": "PORT34"
    },
    "i2c": {
      "topo_info": {
        "parent_bus": "0x38",
        "dev_addr": "0x8",
        "dev_type": "pddf_xcvr"
      },
      "attr_list": [
        {
          "attr_name": "xcvr_reset",
          "attr_devaddr": "0x0",
          "attr_devtype": "multifpgapci",
          "attr_devname": "SWITCHCARD_FPGA",
          "attr_offset": "0x48",
          "attr_mask": "0x1",
          "attr_cmpval": "0x0",
          "attr_len": "1"
        },
        {
          "attr_name": "xcvr_lpmode",
          "attr_devaddr": "0x0",
          "attr_devtype": "multifpgapci",
          "attr_devname": "SWITCHCARD_FPGA",
          "attr_offset": "0x4c",
          "attr_mask": "0x1",
          "attr_cmpval": "0x0",
          "attr_len": "1"
        },
        {
          "attr_name": "xcvr_present",
          "attr_devaddr": "0x0",
          "attr_devtype": "multifpgapci",
          "attr_devname": "SWITCHCARD_FPGA",
          "attr_offset": "0x50",
          "attr_mask": "0x1",
          "attr_cmpval": "0x0",
          "attr_len": "1"
        },
        {
          "attr_name": "xcvr_intr_status",
          "attr_devaddr": "0x0",
          "attr_devtype": "multifpgapci",
          "attr_devname": "SWITCHCARD_FPGA",
          "attr_offset": "0x54",
          "attr_mask": "0x1",
          "attr_cmpval": "0x1",
          "attr_len": "1"
        }
      ]
    }
  },
  "PORT35": {
    "dev_info": {
      "device_type": "OSFP",
      "device_name": "PORT35",
      "device_parent": "MULTIFPGAPCIE1"
    },
    "dev_attr": {
      "dev_idx": "35"
    },
    "i2c": {
      "interface": [
        {
          "itf": "eeprom",
          "dev": "PORT35-EEPROM"
        },
        {
          "itf": "control",
          "dev": "PORT35-CTRL"
        }
      ]
    }
  },
  "PORT35-EEPROM": {
    "dev_info": {
      "device_type": "",
      "device_name": "PORT35-EEPROM",
      "device_parent": "MULTIFPGAPCIE1",
      "virt_parent": "PORT35"
    },
    "i2c": {
      "topo_info": {
        "parent_bus": "0x39",
        "dev_addr": "0x50",
        "dev_type": "optoe3"
      },
      "attr_list": [
        {
          "attr_name": "eeprom"
        }
      ]
    }
  },
  "PORT35-CTRL": {
    "dev_info": {
      "device_type": "",
      "device_name": "PORT35-CTRL",
      "device_parent": "MULTIFPGAPCIE1",
      "virt_parent": "PORT35"
    },
    "i2c": {
      "topo_info": {
        "parent_bus": "0x39",
        "dev_addr": "0x8",
        "dev_type": "pddf_xcvr"
      },
      "attr_list": [
        {
          "attr_name": "xcvr_reset",
          "attr_devaddr": "0x0",
          "attr_devtype": "multifpgapci",
          "attr_devname": "SWITCHCARD_FPGA",
          "attr_offset": "0x48",
          "attr_mask": "0x2",
          "attr_cmpval": "0x0",
          "attr_len": "1"
        },
        {
          "attr_name": "xcvr_lpmode",
          "attr_devaddr": "0x0",
          "attr_devtype": "multifpgapci",
          "attr_devname": "SWITCHCARD_FPGA",
          "attr_offset": "0x4c",
          "attr_mask": "0x2",
          "attr_cmpval": "0x0",
          "attr_len": "1"
        },
        {
          "attr_name": "xcvr_present",
          "attr_devaddr": "0x0",
          "attr_devtype": "multifpgapci",
          "attr_devname": "SWITCHCARD_FPGA",
          "attr_offset": "0x50",
          "attr_mask": "0x2",
          "attr_cmpval": "0x0",
          "attr_len": "1"
        },
        {
          "attr_name": "xcvr_intr_status",
          "attr_devaddr": "0x0",
          "attr_devtype": "multifpgapci",
          "attr_devname": "SWITCHCARD_FPGA",
          "attr_offset": "0x54",
          "attr_mask": "0x2",
          "attr_cmpval": "0x1",
          "attr_len": "1"
        }
      ]
    }
  },
  "PORT36": {
    "dev_info": {
      "device_type": "OSFP",
      "device_name": "PORT36",
      "device_parent": "MULTIFPGAPCIE1"
    },
    "dev_attr": {
      "dev_idx": "36"
    },
    "i2c": {
      "interface": [
        {
          "itf": "eeprom",
          "dev": "PORT36-EEPROM"
        },
        {
          "itf": "control",
          "dev": "PORT36-CTRL"
        }
      ]
    }
  },
  "PORT36-EEPROM": {
    "dev_info": {
      "device_type": "",
      "device_name": "PORT36-EEPROM",
      "device_parent": "MULTIFPGAPCIE1",
      "virt_parent": "PORT36"
    },
    "i2c": {
      "topo_info": {
        "parent_bus": "0x3a",
        "dev_addr": "0x50",
        "dev_type": "optoe3"
      },
      "attr_list": [
        {
          "attr_name": "eeprom"
        }
      ]
    }
  },
  "PORT36-CTRL": {
    "dev_info": {
      "device_type": "",
      "device_name": "PORT36-CTRL",
      "device_parent": "MULTIFPGAPCIE1",
      "virt_parent": "PORT36"
    },
    "i2c": {
      "topo_info": {
        "parent_bus": "0x3a",
        "dev_addr": "0x8",
        "dev_type": "pddf_xcvr"
      },
      "attr_list": [
        {
          "attr_name": "xcvr_reset",
          "attr_devaddr": "0x0",
          "attr_devtype": "multifpgapci",
          "attr_devname": "SWITCHCARD_FPGA",
          "attr_offset": "0x48",
          "attr_mask": "0x3",
          "attr_cmpval": "0x0",
          "attr_len": "1"
        },
        {
          "attr_name": "xcvr_lpmode",
          "attr_devaddr": "0x0",
          "attr_devtype": "multifpgapci",
          "attr_devname": "SWITCHCARD_FPGA",
          "attr_offset": "0x4c",
          "attr_mask": "0x3",
          "attr_cmpval": "0x0",
          "attr_len": "1"
        },
        {
          "attr_name": "xcvr_present",
          "attr_devaddr": "0x0",
          "attr_devtype": "multifpgapci",
          "attr_devname": "SWITCHCARD_FPGA",
          "attr_offset": "0x50",
          "attr_mask": "0x3",
          "attr_cmpval": "0x0",
          "attr_len": "1"
        },
        {
          "attr_name": "xcvr_intr_status",
          "attr_devaddr": "0x0",
          "attr_devtype": "multifpgapci",
          "attr_devname": "SWITCHCARD_FPGA",
          "attr_offset": "0x54",
          "attr_mask": "0x3",
          "attr_cmpval": "0x1",
          "attr_len": "1"
        }
      ]
    }
  },
  "PORT37": {
    "dev_info": {
      "device_type": "OSFP",
      "device_name": "PORT37",
      "device_parent": "MULTIFPGAPCIE1"
    },
    "dev_attr": {
      "dev_idx": "37"
    },
    "i2c": {
      "interface": [
        {
          "itf": "eeprom",
          "dev": "PORT37-EEPROM"
        },
        {
          "itf": "control",
          "dev": "PORT37-CTRL"
        }
      ]
    }
  },
  "PORT37-EEPROM": {
    "dev_info": {
      "device_type": "",
      "device_name": "PORT37-EEPROM",
      "device_parent": "MULTIFPGAPCIE1",
      "virt_parent": "PORT37"
    },
    "i2c": {
      "topo_info": {
        "parent_bus": "0x3b",
        "dev_addr": "0x50",
        "dev_type": "optoe3"
      },
      "attr_list": [
        {
          "attr_name": "eeprom"
        }
      ]
    }
  },
  "PORT37-CTRL": {
    "dev_info": {
      "device_type": "",
      "device_name": "PORT37-CTRL",
      "device_parent": "MULTIFPGAPCIE1",
      "virt_parent": "PORT37"
    },
    "i2c": {
      "topo_info": {
        "parent_bus": "0x3b",
        "dev_addr": "0x8",
        "dev_type": "pddf_xcvr"
      },
      "attr_list": [
        {
          "attr_name": "xcvr_reset",
          "attr_devaddr": "0x0",
          "attr_devtype": "multifpgapci",
          "attr_devname": "SWITCHCARD_FPGA",
          "attr_offset": "0x48",
          "attr_mask": "0x4",
          "attr_cmpval": "0x0",
          "attr_len": "1"
        },
        {
          "attr_name": "xcvr_lpmode",
          "attr_devaddr": "0x0",
          "attr_devtype": "multifpgapci",
          "attr_devname": "SWITCHCARD_FPGA",
          "attr_offset": "0x4c",
          "attr_mask": "0x4",
          "attr_cmpval": "0x0",
          "attr_len": "1"
        },
        {
          "attr_name": "xcvr_present",
          "attr_devaddr": "0x0",
          "attr_devtype": "multifpgapci",
          "attr_devname": "SWITCHCARD_FPGA",
          "attr_offset": "0x50",
          "attr_mask": "0x4",
          "attr_cmpval": "0x0",
          "attr_len": "1"
        },
        {
          "attr_name": "xcvr_intr_status",
          "attr_devaddr": "0x0",
          "attr_devtype": "multifpgapci",
          "attr_devname": "SWITCHCARD_FPGA",
          "attr_offset": "0x54",
          "attr_mask": "0x4",
          "attr_cmpval": "0x1",
          "attr_len": "1"
        }
      ]
    }
  },
  "PORT38": {
    "dev_info": {
      "device_type": "OSFP",
      "device_name": "PORT38",
      "device_parent": "MULTIFPGAPCIE1"
    },
    "dev_attr": {
      "dev_idx": "38"
    },
    "i2c": {
      "interface": [
        {
          "itf": "eeprom",
          "dev": "PORT38-EEPROM"
        },
        {
          "itf": "control",
          "dev": "PORT38-CTRL"
        }
      ]
    }
  },
  "PORT38-EEPROM": {
    "dev_info": {
      "device_type": "",
      "device_name": "PORT38-EEPROM",
      "device_parent": "MULTIFPGAPCIE1",
      "virt_parent": "PORT38"
    },
    "i2c": {
      "topo_info": {
        "parent_bus": "0x3c",
        "dev_addr": "0x50",
        "dev_type": "optoe3"
      },
      "attr_list": [
        {
          "attr_name": "eeprom"
        }
      ]
    }
  },
  "PORT38-CTRL": {
    "dev_info": {
      "device_type": "",
      "device_name": "PORT38-CTRL",
      "device_parent": "MULTIFPGAPCIE1",
      "virt_parent": "PORT38"
    },
    "i2c": {
      "topo_info": {
        "parent_bus": "0x3c",
        "dev_addr": "0x8",
        "dev_type": "pddf_xcvr"
      },
      "attr_list": [
        {
          "attr_name": "xcvr_reset",
          "attr_devaddr": "0x0",
          "attr_devtype": "multifpgapci",
          "attr_devname": "SWITCHCARD_FPGA",
          "attr_offset": "0x48",
          "attr_mask": "0x5",
          "attr_cmpval": "0x0",
          "attr_len": "1"
        },
        {
          "attr_name": "xcvr_lpmode",
          "attr_devaddr": "0x0",
          "attr_devtype": "multifpgapci",
          "attr_devname": "SWITCHCARD_FPGA",
          "attr_offset": "0x4c",
          "attr_mask": "0x5",
          "attr_cmpval": "0x0",
          "attr_len": "1"
        },
        {
          "attr_name": "xcvr_present",
          "attr_devaddr": "0x0",
          "attr_devtype": "multifpgapci",
          "attr_devname": "SWITCHCARD_FPGA",
          "attr_offset": "0x50",
          "attr_mask": "0x5",
          "attr_cmpval": "0x0",
          "attr_len": "1"
        },
        {
          "attr_name": "xcvr_intr_status",
          "attr_devaddr": "0x0",
          "attr_devtype": "multifpgapci",
          "attr_devname": "SWITCHCARD_FPGA",
          "attr_offset": "0x54",
          "attr_mask": "0x5",
          "attr_cmpval": "0x1",
          "attr_len": "1"
        }
      ]
    }
  },
  "PORT39": {
    "dev_info": {
      "device_type": "OSFP",
      "device_name": "PORT39",
      "device_parent": "MULTIFPGAPCIE1"
    },
    "dev_attr": {
      "dev_idx": "39"
    },
    "i2c": {
      "interface": [
        {
          "itf": "eeprom",
          "dev": "PORT39-EEPROM"
        },
        {
          "itf": "control",
          "dev": "PORT39-CTRL"
        }
      ]
    }
  },
  "PORT39-EEPROM": {
    "dev_info": {
      "device_type": "",
      "device_name": "PORT39-EEPROM",
      "device_parent": "MULTIFPGAPCIE1",
      "virt_parent": "PORT39"
    },
    "i2c": {
      "topo_info": {
        "parent_bus": "0x3d",
        "dev_addr": "0x50",
        "dev_type": "optoe3"
      },
      "attr_list": [
        {
          "attr_name": "eeprom"
        }
      ]
    }
  },
  "PORT39-CTRL": {
    "dev_info": {
      "device_type": "",
      "device_name": "PORT39-CTRL",
      "device_parent": "MULTIFPGAPCIE1",
      "virt_parent": "PORT39"
    },
    "i2c": {
      "topo_info": {
        "parent_bus": "0x3d",
        "dev_addr": "0x8",
        "dev_type": "pddf_xcvr"
      },
      "attr_list": [
        {
          "attr_name": "xcvr_reset",
          "attr_devaddr": "0x0",
          "attr_devtype": "multifpgapci",
          "attr_devname": "SWITCHCARD_FPGA",
          "attr_offset": "0x48",
          "attr_mask": "0x6",
          "attr_cmpval": "0x0",
          "attr_len": "1"
        },
        {
          "attr_name": "xcvr_lpmode",
          "attr_devaddr": "0x0",
          "attr_devtype": "multifpgapci",
          "attr_devname": "SWITCHCARD_FPGA",
          "attr_offset": "0x4c",
          "attr_mask": "0x6",
          "attr_cmpval": "0x0",
          "attr_len": "1"
        },
        {
          "attr_name": "xcvr_present",
          "attr_devaddr": "0x0",
          "attr_devtype": "multifpgapci",
          "attr_devname": "SWITCHCARD_FPGA",
          "attr_offset": "0x50",
          "attr_mask": "0x6",
          "attr_cmpval": "0x0",
          "attr_len": "1"
        },
        {
          "attr_name": "xcvr_intr_status",
          "attr_devaddr": "0x0",
          "attr_devtype": "multifpgapci",
          "attr_devname": "SWITCHCARD_FPGA",
          "attr_offset": "0x54",
          "attr_mask": "0x6",
          "attr_cmpval": "0x1",
          "attr_len": "1"
        }
      ]
    }
  },
  "PORT40": {
    "dev_info": {
      "device_type": "OSFP",
      "device_name": "PORT40",
      "device_parent": "MULTIFPGAPCIE1"
    },
    "dev_attr": {
      "dev_idx": "40"
    },
    "i2c": {
      "interface": [
        {
          "itf": "eeprom",
          "dev": "PORT40-EEPROM"
        },
        {
          "itf": "control",
          "dev": "PORT40-CTRL"
        }
      ]
    }
  },
  "PORT40-EEPROM": {
    "dev_info": {
      "device_type": "",
      "device_name": "PORT40-EEPROM",
      "device_parent": "MULTIFPGAPCIE1",
      "virt_parent": "PORT40"
    },
    "i2c": {
      "topo_info": {
        "parent_bus": "0x3e",
        "dev_addr": "0x50",
        "dev_type": "optoe3"
      },
      "attr_list": [
        {
          "attr_name": "eeprom"
        }
      ]
    }
  },
  "PORT40-CTRL": {
    "dev_info": {
      "device_type": "",
      "device_name": "PORT40-CTRL",
      "device_parent": "MULTIFPGAPCIE1",
      "virt_parent": "PORT40"
    },
    "i2c": {
      "topo_info": {
        "parent_bus": "0x3e",
        "dev_addr": "0x8",
        "dev_type": "pddf_xcvr"
      },
      "attr_list": [
        {
          "attr_name": "xcvr_reset",
          "attr_devaddr": "0x0",
          "attr_devtype": "multifpgapci",
          "attr_devname": "SWITCHCARD_FPGA",
          "attr_offset": "0x48",
          "attr_mask": "0x7",
          "attr_cmpval": "0x0",
          "attr_len": "1"
        },
        {
          "attr_name": "xcvr_lpmode",
          "attr_devaddr": "0x0",
          "attr_devtype": "multifpgapci",
          "attr_devname": "SWITCHCARD_FPGA",
          "attr_offset": "0x4c",
          "attr_mask": "0x7",
          "attr_cmpval": "0x0",
          "attr_len": "1"
        },
        {
          "attr_name": "xcvr_present",
          "attr_devaddr": "0x0",
          "attr_devtype": "multifpgapci",
          "attr_devname": "SWITCHCARD_FPGA",
          "attr_offset": "0x50",
          "attr_mask": "0x7",
          "attr_cmpval": "0x0",
          "attr_len": "1"
        },
        {
          "attr_name": "xcvr_intr_status",
          "attr_devaddr": "0x0",
          "attr_devtype": "multifpgapci",
          "attr_devname": "SWITCHCARD_FPGA",
          "attr_offset": "0x54",
          "attr_mask": "0x7",
          "attr_cmpval": "0x1",
          "attr_len": "1"
        }
      ]
    }
  },
  "PORT41": {
    "dev_info": {
      "device_type": "OSFP",
      "device_name": "PORT41",
      "device_parent": "MULTIFPGAPCIE1"
    },
    "dev_attr": {
      "dev_idx": "41"
    },
    "i2c": {
      "interface": [
        {
          "itf": "eeprom",
          "dev": "PORT41-EEPROM"
        },
        {
          "itf": "control",
          "dev": "PORT41-CTRL"
        }
      ]
    }
  },
  "PORT41-EEPROM": {
    "dev_info": {
      "device_type": "",
      "device_name": "PORT41-EEPROM",
      "device_parent": "MULTIFPGAPCIE1",
      "virt_parent": "PORT41"
    },
    "i2c": {
      "topo_info": {
        "parent_bus": "0x3f",
        "dev_addr": "0x50",
        "dev_type": "optoe3"
      },
      "attr_list": [
        {
          "attr_name": "eeprom"
        }
      ]
    }
  },
  "PORT41-CTRL": {
    "dev_info": {
      "device_type": "",
      "device_name": "PORT41-CTRL",
      "device_parent": "MULTIFPGAPCIE1",
      "virt_parent": "PORT41"
    },
    "i2c": {
      "topo_info": {
        "parent_bus": "0x3f",
        "dev_addr": "0x8",
        "dev_type": "pddf_xcvr"
      },
      "attr_list": [
        {
          "attr_name": "xcvr_reset",
          "attr_devaddr": "0x0",
          "attr_devtype": "multifpgapci",
          "attr_devname": "SWITCHCARD_FPGA",
          "attr_offset": "0x48",
          "attr_mask": "0x8",
          "attr_cmpval": "0x0",
          "attr_len": "1"
        },
        {
          "attr_name": "xcvr_lpmode",
          "attr_devaddr": "0x0",
          "attr_devtype": "multifpgapci",
          "attr_devname": "SWITCHCARD_FPGA",
          "attr_offset": "0x4c",
          "attr_mask": "0x8",
          "attr_cmpval": "0x0",
          "attr_len": "1"
        },
        {
          "attr_name": "xcvr_present",
          "attr_devaddr": "0x0",
          "attr_devtype": "multifpgapci",
          "attr_devname": "SWITCHCARD_FPGA",
          "attr_offset": "0x50",
          "attr_mask": "0x8",
          "attr_cmpval": "0x0",
          "attr_len": "1"
        },
        {
          "attr_name": "xcvr_intr_status",
          "attr_devaddr": "0x0",
          "attr_devtype": "multifpgapci",
          "attr_devname": "SWITCHCARD_FPGA",
          "attr_offset": "0x54",
          "attr_mask": "0x8",
          "attr_cmpval": "0x1",
          "attr_len": "1"
        }
      ]
    }
  },
  "PORT42": {
    "dev_info": {
      "device_type": "OSFP",
      "device_name": "PORT42",
      "device_parent": "MULTIFPGAPCIE1"
    },
    "dev_attr": {
      "dev_idx": "42"
    },
    "i2c": {
      "interface": [
        {
          "itf": "eeprom",
          "dev": "PORT42-EEPROM"
        },
        {
          "itf": "control",
          "dev": "PORT42-CTRL"
        }
      ]
    }
  },
  "PORT42-EEPROM": {
    "dev_info": {
      "device_type": "",
      "device_name": "PORT42-EEPROM",
      "device_parent": "MULTIFPGAPCIE1",
      "virt_parent": "PORT42"
    },
    "i2c": {
      "topo_info": {
        "parent_bus": "0x40",
        "dev_addr": "0x50",
        "dev_type": "optoe3"
      },
      "attr_list": [
        {
          "attr_name": "eeprom"
        }
      ]
    }
  },
  "PORT42-CTRL": {
    "dev_info": {
      "device_type": "",
      "device_name": "PORT42-CTRL",
      "device_parent": "MULTIFPGAPCIE1",
      "virt_parent": "PORT42"
    },
    "i2c": {
      "topo_info": {
        "parent_bus": "0x40",
        "dev_addr": "0x8",
        "dev_type": "pddf_xcvr"
      },
      "attr_list": [
        {
          "attr_name": "xcvr_reset",
          "attr_devaddr": "0x0",
          "attr_devtype": "multifpgapci",
          "attr_devname": "SWITCHCARD_FPGA",
          "attr_offset": "0x48",
          "attr_mask": "0x9",
          "attr_cmpval": "0x0",
          "attr_len": "1"
        },
        {
          "attr_name": "xcvr_lpmode",
          "attr_devaddr": "0x0",
          "attr_devtype": "multifpgapci",
          "attr_devname": "SWITCHCARD_FPGA",
          "attr_offset": "0x4c",
          "attr_mask": "0x9",
          "attr_cmpval": "0x0",
          "attr_len": "1"
        },
        {
          "attr_name": "xcvr_present",
          "attr_devaddr": "0x0",
          "attr_devtype": "multifpgapci",
          "attr_devname": "SWITCHCARD_FPGA",
          "attr_offset": "0x50",
          "attr_mask": "0x9",
          "attr_cmpval": "0x0",
          "attr_len": "1"
        },
        {
          "attr_name": "xcvr_intr_status",
          "attr_devaddr": "0x0",
          "attr_devtype": "multifpgapci",
          "attr_devname": "SWITCHCARD_FPGA",
          "attr_offset": "0x54",
          "attr_mask": "0x9",
          "attr_cmpval": "0x1",
          "attr_len": "1"
        }
      ]
    }
  },
  "PORT43": {
    "dev_info": {
      "device_type": "OSFP",
      "device_name": "PORT43",
      "device_parent": "MULTIFPGAPCIE1"
    },
    "dev_attr": {
      "dev_idx": "43"
    },
    "i2c": {
      "interface": [
        {
          "itf": "eeprom",
          "dev": "PORT43-EEPROM"
        },
        {
          "itf": "control",
          "dev": "PORT43-CTRL"
        }
      ]
    }
  },
  "PORT43-EEPROM": {
    "dev_info": {
      "device_type": "",
      "device_name": "PORT43-EEPROM",
      "device_parent": "MULTIFPGAPCIE1",
      "virt_parent": "PORT43"
    },
    "i2c": {
      "topo_info": {
        "parent_bus": "0x41",
        "dev_addr": "0x50",
        "dev_type": "optoe3"
      },
      "attr_list": [
        {
          "attr_name": "eeprom"
        }
      ]
    }
  },
  "PORT43-CTRL": {
    "dev_info": {
      "device_type": "",
      "device_name": "PORT43-CTRL",
      "device_parent": "MULTIFPGAPCIE1",
      "virt_parent": "PORT43"
    },
    "i2c": {
      "topo_info": {
        "parent_bus": "0x41",
        "dev_addr": "0x8",
        "dev_type": "pddf_xcvr"
      },
      "attr_list": [
        {
          "attr_name": "xcvr_reset",
          "attr_devaddr": "0x0",
          "attr_devtype": "multifpgapci",
          "attr_devname": "SWITCHCARD_FPGA",
          "attr_offset": "0x48",
          "attr_mask": "0xa",
          "attr_cmpval": "0x0",
          "attr_len": "1"
        },
        {
          "attr_name": "xcvr_lpmode",
          "attr_devaddr": "0x0",
          "attr_devtype": "multifpgapci",
          "attr_devname": "SWITCHCARD_FPGA",
          "attr_offset": "0x4c",
          "attr_mask": "0xa",
          "attr_cmpval": "0x0",
          "attr_len": "1"
        },
        {
          "attr_name": "xcvr_present",
          "attr_devaddr": "0x0",
          "attr_devtype": "multifpgapci",
          "attr_devname": "SWITCHCARD_FPGA",
          "attr_offset": "0x50",
          "attr_mask": "0xa",
          "attr_cmpval": "0x0",
          "attr_len": "1"
        },
        {
          "attr_name": "xcvr_intr_status",
          "attr_devaddr": "0x0",
          "attr_devtype": "multifpgapci",
          "attr_devname": "SWITCHCARD_FPGA",
          "attr_offset": "0x54",
          "attr_mask": "0xa",
          "attr_cmpval": "0x1",
          "attr_len": "1"
        }
      ]
    }
  },
  "PORT44": {
    "dev_info": {
      "device_type": "OSFP",
      "device_name": "PORT44",
      "device_parent": "MULTIFPGAPCIE1"
    },
    "dev_attr": {
      "dev_idx": "44"
    },
    "i2c": {
      "interface": [
        {
          "itf": "eeprom",
          "dev": "PORT44-EEPROM"
        },
        {
          "itf": "control",
          "dev": "PORT44-CTRL"
        }
      ]
    }
  },
  "PORT44-EEPROM": {
    "dev_info": {
      "device_type": "",
      "device_name": "PORT44-EEPROM",
      "device_parent": "MULTIFPGAPCIE1",
      "virt_parent": "PORT44"
    },
    "i2c": {
      "topo_info": {
        "parent_bus": "0x42",
        "dev_addr": "0x50",
        "dev_type": "optoe3"
      },
      "attr_list": [
        {
          "attr_name": "eeprom"
        }
      ]
    }
  },
  "PORT44-CTRL": {
    "dev_info": {
      "device_type": "",
      "device_name": "PORT44-CTRL",
      "device_parent": "MULTIFPGAPCIE1",
      "virt_parent": "PORT44"
    },
    "i2c": {
      "topo_info": {
        "parent_bus": "0x42",
        "dev_addr": "0x8",
        "dev_type": "pddf_xcvr"
      },
      "attr_list": [
        {
          "attr_name": "xcvr_reset",
          "attr_devaddr": "0x0",
          "attr_devtype": "multifpgapci",
          "attr_devname": "SWITCHCARD_FPGA",
          "attr_offset": "0x48",
          "attr_mask": "0xb",
          "attr_cmpval": "0x0",
          "attr_len": "1"
        },
        {
          "attr_name": "xcvr_lpmode",
          "attr_devaddr": "0x0",
          "attr_devtype": "multifpgapci",
          "attr_devname": "SWITCHCARD_FPGA",
          "attr_offset": "0x4c",
          "attr_mask": "0xb",
          "attr_cmpval": "0x0",
          "attr_len": "1"
        },
        {
          "attr_name": "xcvr_present",
          "attr_devaddr": "0x0",
          "attr_devtype": "multifpgapci",
          "attr_devname": "SWITCHCARD_FPGA",
          "attr_offset": "0x50",
          "attr_mask": "0xb",
          "attr_cmpval": "0x0",
          "attr_len": "1"
        },
        {
          "attr_name": "xcvr_intr_status",
          "attr_devaddr": "0x0",
          "attr_devtype": "multifpgapci",
          "attr_devname": "SWITCHCARD_FPGA",
          "attr_offset": "0x54",
          "attr_mask": "0xb",
          "attr_cmpval": "0x1",
          "attr_len": "1"
        }
      ]
    }
  },
  "PORT45": {
    "dev_info": {
      "device_type": "OSFP",
      "device_name": "PORT45",
      "device_parent": "MULTIFPGAPCIE1"
    },
    "dev_attr": {
      "dev_idx": "45"
    },
    "i2c": {
      "interface": [
        {
          "itf": "eeprom",
          "dev": "PORT45-EEPROM"
        },
        {
          "itf": "control",
          "dev": "PORT45-CTRL"
        }
      ]
    }
  },
  "PORT45-EEPROM": {
    "dev_info": {
      "device_type": "",
      "device_name": "PORT45-EEPROM",
      "device_parent": "MULTIFPGAPCIE1",
      "virt_parent": "PORT45"
    },
    "i2c": {
      "topo_info": {
        "parent_bus": "0x43",
        "dev_addr": "0x50",
        "dev_type": "optoe3"
      },
      "attr_list": [
        {
          "attr_name": "eeprom"
        }
      ]
    }
  },
  "PORT45-CTRL": {
    "dev_info": {
      "device_type": "",
      "device_name": "PORT45-CTRL",
      "device_parent": "MULTIFPGAPCIE1",
      "virt_parent": "PORT45"
    },
    "i2c": {
      "topo_info": {
        "parent_bus": "0x43",
        "dev_addr": "0x8",
        "dev_type": "pddf_xcvr"
      },
      "attr_list": [
        {
          "attr_name": "xcvr_reset",
          "attr_devaddr": "0x0",
          "attr_devtype": "multifpgapci",
          "attr_devname": "SWITCHCARD_FPGA",
          "attr_offset": "0x48",
          "attr_mask": "0xc",
          "attr_cmpval": "0x0",
          "attr_len": "1"
        },
        {
          "attr_name": "xcvr_lpmode",
          "attr_devaddr": "0x0",
          "attr_devtype": "multifpgapci",
          "attr_devname": "SWITCHCARD_FPGA",
          "attr_offset": "0x4c",
          "attr_mask": "0xc",
          "attr_cmpval": "0x0",
          "attr_len": "1"
        },
        {
          "attr_name": "xcvr_present",
          "attr_devaddr": "0x0",
          "attr_devtype": "multifpgapci",
          "attr_devname": "SWITCHCARD_FPGA",
          "attr_offset": "0x50",
          "attr_mask": "0xc",
          "attr_cmpval": "0x0",
          "attr_len": "1"
        },
        {
          "attr_name": "xcvr_intr_status",
          "attr_devaddr": "0x0",
          "attr_devtype": "multifpgapci",
          "attr_devname": "SWITCHCARD_FPGA",
          "attr_offset": "0x54",
          "attr_mask": "0xc",
          "attr_cmpval": "0x1",
          "attr_len": "1"
        }
      ]
    }
  },
  "PORT46": {
    "dev_info": {
      "device_type": "OSFP",
      "device_name": "PORT46",
      "device_parent": "MULTIFPGAPCIE1"
    },
    "dev_attr": {
      "dev_idx": "46"
    },
    "i2c": {
      "interface": [
        {
          "itf": "eeprom",
          "dev": "PORT46-EEPROM"
        },
        {
          "itf": "control",
          "dev": "PORT46-CTRL"
        }
      ]
    }
  },
  "PORT46-EEPROM": {
    "dev_info": {
      "device_type": "",
      "device_name": "PORT46-EEPROM",
      "device_parent": "MULTIFPGAPCIE1",
      "virt_parent": "PORT46"
    },
    "i2c": {
      "topo_info": {
        "parent_bus": "0x44",
        "dev_addr": "0x50",
        "dev_type": "optoe3"
      },
      "attr_list": [
        {
          "attr_name": "eeprom"
        }
      ]
    }
  },
  "PORT46-CTRL": {
    "dev_info": {
      "device_type": "",
      "device_name": "PORT46-CTRL",
      "device_parent": "MULTIFPGAPCIE1",
      "virt_parent": "PORT46"
    },
    "i2c": {
      "topo_info": {
        "parent_bus": "0x44",
        "dev_addr": "0x8",
        "dev_type": "pddf_xcvr"
      },
      "attr_list": [
        {
          "attr_name": "xcvr_reset",
          "attr_devaddr": "0x0",
          "attr_devtype": "multifpgapci",
          "attr_devname": "SWITCHCARD_FPGA",
          "attr_offset": "0x48",
          "attr_mask": "0xd",
          "attr_cmpval": "0x0",
          "attr_len": "1"
        },
        {
          "attr_name": "xcvr_lpmode",
          "attr_devaddr": "0x0",
          "attr_devtype": "multifpgapci",
          "attr_devname": "SWITCHCARD_FPGA",
          "attr_offset": "0x4c",
          "attr_mask": "0xd",
          "attr_cmpval": "0x0",
          "attr_len": "1"
        },
        {
          "attr_name": "xcvr_present",
          "attr_devaddr": "0x0",
          "attr_devtype": "multifpgapci",
          "attr_devname": "SWITCHCARD_FPGA",
          "attr_offset": "0x50",
          "attr_mask": "0xd",
          "attr_cmpval": "0x0",
          "attr_len": "1"
        },
        {
          "attr_name": "xcvr_intr_status",
          "attr_devaddr": "0x0",
          "attr_devtype": "multifpgapci",
          "attr_devname": "SWITCHCARD_FPGA",
          "attr_offset": "0x54",
          "attr_mask": "0xd",
          "attr_cmpval": "0x1",
          "attr_len": "1"
        }
      ]
    }
  },
  "PORT47": {
    "dev_info": {
      "device_type": "OSFP",
      "device_name": "PORT47",
      "device_parent": "MULTIFPGAPCIE1"
    },
    "dev_attr": {
      "dev_idx": "47"
    },
    "i2c": {
      "interface": [
        {
          "itf": "eeprom",
          "dev": "PORT47-EEPROM"
        },
        {
          "itf": "control",
          "dev": "PORT47-CTRL"
        }
      ]
    }
  },
  "PORT47-EEPROM": {
    "dev_info": {
      "device_type": "",
      "device_name": "PORT47-EEPROM",
      "device_parent": "MULTIFPGAPCIE1",
      "virt_parent": "PORT47"
    },
    "i2c": {
      "topo_info": {
        "parent_bus": "0x45",
        "dev_addr": "0x50",
        "dev_type": "optoe3"
      },
      "attr_list": [
        {
          "attr_name": "eeprom"
        }
      ]
    }
  },
  "PORT47-CTRL": {
    "dev_info": {
      "device_type": "",
      "device_name": "PORT47-CTRL",
      "device_parent": "MULTIFPGAPCIE1",
      "virt_parent": "PORT47"
    },
    "i2c": {
      "topo_info": {
        "parent_bus": "0x45",
        "dev_addr": "0x8",
        "dev_type": "pddf_xcvr"
      },
      "attr_list": [
        {
          "attr_name": "xcvr_reset",
          "attr_devaddr": "0x0",
          "attr_devtype": "multifpgapci",
          "attr_devname": "SWITCHCARD_FPGA",
          "attr_offset": "0x48",
          "attr_mask": "0xe",
          "attr_cmpval": "0x0",
          "attr_len": "1"
        },
        {
          "attr_name": "xcvr_lpmode",
          "attr_devaddr": "0x0",
          "attr_devtype": "multifpgapci",
          "attr_devname": "SWITCHCARD_FPGA",
          "attr_offset": "0x4c",
          "attr_mask": "0xe",
          "attr_cmpval": "0x0",
          "attr_len": "1"
        },
        {
          "attr_name": "xcvr_present",
          "attr_devaddr": "0x0",
          "attr_devtype": "multifpgapci",
          "attr_devname": "SWITCHCARD_FPGA",
          "attr_offset": "0x50",
          "attr_mask": "0xe",
          "attr_cmpval": "0x0",
          "attr_len": "1"
        },
        {
          "attr_name": "xcvr_intr_status",
          "attr_devaddr": "0x0",
          "attr_devtype": "multifpgapci",
          "attr_devname": "SWITCHCARD_FPGA",
          "attr_offset": "0x54",
          "attr_mask": "0xe",
          "attr_cmpval": "0x1",
          "attr_len": "1"
        }
      ]
    }
  },
  "PORT48": {
    "dev_info": {
      "device_type": "OSFP",
      "device_name": "PORT48",
      "device_parent": "MULTIFPGAPCIE1"
    },
    "dev_attr": {
      "dev_idx": "48"
    },
    "i2c": {
      "interface": [
        {
          "itf": "eeprom",
          "dev": "PORT48-EEPROM"
        },
        {
          "itf": "control",
          "dev": "PORT48-CTRL"
        }
      ]
    }
  },
  "PORT48-EEPROM": {
    "dev_info": {
      "device_type": "",
      "device_name": "PORT48-EEPROM",
      "device_parent": "MULTIFPGAPCIE1",
      "virt_parent": "PORT48"
    },
    "i2c": {
      "topo_info": {
        "parent_bus": "0x46",
        "dev_addr": "0x50",
        "dev_type": "optoe3"
      },
      "attr_list": [
        {
          "attr_name": "eeprom"
        }
      ]
    }
  },
  "PORT48-CTRL": {
    "dev_info": {
      "device_type": "",
      "device_name": "PORT48-CTRL",
      "device_parent": "MULTIFPGAPCIE1",
      "virt_parent": "PORT48"
    },
    "i2c": {
      "topo_info": {
        "parent_bus": "0x46",
        "dev_addr": "0x8",
        "dev_type": "pddf_xcvr"
      },
      "attr_list": [
        {
          "attr_name": "xcvr_reset",
          "attr_devaddr": "0x0",
          "attr_devtype": "multifpgapci",
          "attr_devname": "SWITCHCARD_FPGA",
          "attr_offset": "0x48",
          "attr_mask": "0xf",
          "attr_cmpval": "0x0",
          "attr_len": "1"
        },
        {
          "attr_name": "xcvr_lpmode",
          "attr_devaddr": "0x0",
          "attr_devtype": "multifpgapci",
          "attr_devname": "SWITCHCARD_FPGA",
          "attr_offset": "0x4c",
          "attr_mask": "0xf",
          "attr_cmpval": "0x0",
          "attr_len": "1"
        },
        {
          "attr_name": "xcvr_present",
          "attr_devaddr": "0x0",
          "attr_devtype": "multifpgapci",
          "attr_devname": "SWITCHCARD_FPGA",
          "attr_offset": "0x50",
          "attr_mask": "0xf",
          "attr_cmpval": "0x0",
          "attr_len": "1"
        },
        {
          "attr_name": "xcvr_intr_status",
          "attr_devaddr": "0x0",
          "attr_devtype": "multifpgapci",
          "attr_devname": "SWITCHCARD_FPGA",
          "attr_offset": "0x54",
          "attr_mask": "0xf",
          "attr_cmpval": "0x1",
          "attr_len": "1"
        }
      ]
    }
  },
  "PORT49": {
    "dev_info": {
      "device_type": "OSFP",
      "device_name": "PORT49",
      "device_parent": "MULTIFPGAPCIE1"
    },
    "dev_attr": {
      "dev_idx": "49"
    },
    "i2c": {
      "interface": [
        {
          "itf": "eeprom",
          "dev": "PORT49-EEPROM"
        },
        {
          "itf": "control",
          "dev": "PORT49-CTRL"
        }
      ]
    }
  },
  "PORT49-EEPROM": {
    "dev_info": {
      "device_type": "",
      "device_name": "PORT49-EEPROM",
      "device_parent": "MULTIFPGAPCIE1",
      "virt_parent": "PORT49"
    },
    "i2c": {
      "topo_info": {
        "parent_bus": "0x47",
        "dev_addr": "0x50",
        "dev_type": "optoe3"
      },
      "attr_list": [
        {
          "attr_name": "eeprom"
        }
      ]
    }
  },
  "PORT49-CTRL": {
    "dev_info": {
      "device_type": "",
      "device_name": "PORT49-CTRL",
      "device_parent": "MULTIFPGAPCIE1",
      "virt_parent": "PORT49"
    },
    "i2c": {
      "topo_info": {
        "parent_bus": "0x47",
        "dev_addr": "0x8",
        "dev_type": "pddf_xcvr"
      },
      "attr_list": [
        {
          "attr_name": "xcvr_reset",
          "attr_devaddr": "0x0",
          "attr_devtype": "multifpgapci",
          "attr_devname": "SWITCHCARD_FPGA",
          "attr_offset": "0x48",
          "attr_mask": "0x10",
          "attr_cmpval": "0x0",
          "attr_len": "1"
        },
        {
          "attr_name": "xcvr_lpmode",
          "attr_devaddr": "0x0",
          "attr_devtype": "multifpgapci",
          "attr_devname": "SWITCHCARD_FPGA",
          "attr_offset": "0x4c",
          "attr_mask": "0x10",
          "attr_cmpval": "0x0",
          "attr_len": "1"
        },
        {
          "attr_name": "xcvr_present",
          "attr_devaddr": "0x0",
          "attr_devtype": "multifpgapci",
          "attr_devname": "SWITCHCARD_FPGA",
          "attr_offset": "0x50",
          "attr_mask": "0x10",
          "attr_cmpval": "0x0",
          "attr_len": "1"
        },
        {
          "attr_name": "xcvr_intr_status",
          "attr_devaddr": "0x0",
          "attr_devtype": "multifpgapci",
          "attr_devname": "SWITCHCARD_FPGA",
          "attr_offset": "0x54",
          "attr_mask": "0x10",
          "attr_cmpval": "0x1",
          "attr_len": "1"
        }
      ]
    }
  },
  "PORT50": {
    "dev_info": {
      "device_type": "OSFP",
      "device_name": "PORT50",
      "device_parent": "MULTIFPGAPCIE1"
    },
    "dev_attr": {
      "dev_idx": "50"
    },
    "i2c": {
      "interface": [
        {
          "itf": "eeprom",
          "dev": "PORT50-EEPROM"
        },
        {
          "itf": "control",
          "dev": "PORT50-CTRL"
        }
      ]
    }
  },
  "PORT50-EEPROM": {
    "dev_info": {
      "device_type": "",
      "device_name": "PORT50-EEPROM",
      "device_parent": "MULTIFPGAPCIE1",
      "virt_parent": "PORT50"
    },
    "i2c": {
      "topo_info": {
        "parent_bus": "0x48",
        "dev_addr": "0x50",
        "dev_type": "optoe3"
      },
      "attr_list": [
        {
          "attr_name": "eeprom"
        }
      ]
    }
  },
  "PORT50-CTRL": {
    "dev_info": {
      "device_type": "",
      "device_name": "PORT50-CTRL",
      "device_parent": "MULTIFPGAPCIE1",
      "virt_parent": "PORT50"
    },
    "i2c": {
      "topo_info": {
        "parent_bus": "0x48",
        "dev_addr": "0x8",
        "dev_type": "pddf_xcvr"
      },
      "attr_list": [
        {
          "attr_name": "xcvr_reset",
          "attr_devaddr": "0x0",
          "attr_devtype": "multifpgapci",
          "attr_devname": "SWITCHCARD_FPGA",
          "attr_offset": "0x48",
          "attr_mask": "0x11",
          "attr_cmpval": "0x0",
          "attr_len": "1"
        },
        {
          "attr_name": "xcvr_lpmode",
          "attr_devaddr": "0x0",
          "attr_devtype": "multifpgapci",
          "attr_devname": "SWITCHCARD_FPGA",
          "attr_offset": "0x4c",
          "attr_mask": "0x11",
          "attr_cmpval": "0x0",
          "attr_len": "1"
        },
        {
          "attr_name": "xcvr_present",
          "attr_devaddr": "0x0",
          "attr_devtype": "multifpgapci",
          "attr_devname": "SWITCHCARD_FPGA",
          "attr_offset": "0x50",
          "attr_mask": "0x11",
          "attr_cmpval": "0x0",
          "attr_len": "1"
        },
        {
          "attr_name": "xcvr_intr_status",
          "attr_devaddr": "0x0",
          "attr_devtype": "multifpgapci",
          "attr_devname": "SWITCHCARD_FPGA",
          "attr_offset": "0x54",
          "attr_mask": "0x11",
          "attr_cmpval": "0x1",
          "attr_len": "1"
        }
      ]
    }
  },
  "PORT51": {
    "dev_info": {
      "device_type": "OSFP",
      "device_name": "PORT51",
      "device_parent": "MULTIFPGAPCIE1"
    },
    "dev_attr": {
      "dev_idx": "51"
    },
    "i2c": {
      "interface": [
        {
          "itf": "eeprom",
          "dev": "PORT51-EEPROM"
        },
        {
          "itf": "control",
          "dev": "PORT51-CTRL"
        }
      ]
    }
  },
  "PORT51-EEPROM": {
    "dev_info": {
      "device_type": "",
      "device_name": "PORT51-EEPROM",
      "device_parent": "MULTIFPGAPCIE1",
      "virt_parent": "PORT51"
    },
    "i2c": {
      "topo_info": {
        "parent_bus": "0x49",
        "dev_addr": "0x50",
        "dev_type": "optoe3"
      },
      "attr_list": [
        {
          "attr_name": "eeprom"
        }
      ]
    }
  },
  "PORT51-CTRL": {
    "dev_info": {
      "device_type": "",
      "device_name": "PORT51-CTRL",
      "device_parent": "MULTIFPGAPCIE1",
      "virt_parent": "PORT51"
    },
    "i2c": {
      "topo_info": {
        "parent_bus": "0x49",
        "dev_addr": "0x8",
        "dev_type": "pddf_xcvr"
      },
      "attr_list": [
        {
          "attr_name": "xcvr_reset",
          "attr_devaddr": "0x0",
          "attr_devtype": "multifpgapci",
          "attr_devname": "SWITCHCARD_FPGA",
          "attr_offset": "0x48",
          "attr_mask": "0x12",
          "attr_cmpval": "0x0",
          "attr_len": "1"
        },
        {
          "attr_name": "xcvr_lpmode",
          "attr_devaddr": "0x0",
          "attr_devtype": "multifpgapci",
          "attr_devname": "SWITCHCARD_FPGA",
          "attr_offset": "0x4c",
          "attr_mask": "0x12",
          "attr_cmpval": "0x0",
          "attr_len": "1"
        },
        {
          "attr_name": "xcvr_present",
          "attr_devaddr": "0x0",
          "attr_devtype": "multifpgapci",
          "attr_devname": "SWITCHCARD_FPGA",
          "attr_offset": "0x50",
          "attr_mask": "0x12",
          "attr_cmpval": "0x0",
          "attr_len": "1"
        },
        {
          "attr_name": "xcvr_intr_status",
          "attr_devaddr": "0x0",
          "attr_devtype": "multifpgapci",
          "attr_devname": "SWITCHCARD_FPGA",
          "attr_offset": "0x54",
          "attr_mask": "0x12",
          "attr_cmpval": "0x1",
          "attr_len": "1"
        }
      ]
    }
  },
  "PORT52": {
    "dev_info": {
      "device_type": "OSFP",
      "device_name": "PORT52",
      "device_parent": "MULTIFPGAPCIE1"
    },
    "dev_attr": {
      "dev_idx": "52"
    },
    "i2c": {
      "interface": [
        {
          "itf": "eeprom",
          "dev": "PORT52-EEPROM"
        },
        {
          "itf": "control",
          "dev": "PORT52-CTRL"
        }
      ]
    }
  },
  "PORT52-EEPROM": {
    "dev_info": {
      "device_type": "",
      "device_name": "PORT52-EEPROM",
      "device_parent": "MULTIFPGAPCIE1",
      "virt_parent": "PORT52"
    },
    "i2c": {
      "topo_info": {
        "parent_bus": "0x4a",
        "dev_addr": "0x50",
        "dev_type": "optoe3"
      },
      "attr_list": [
        {
          "attr_name": "eeprom"
        }
      ]
    }
  },
  "PORT52-CTRL": {
    "dev_info": {
      "device_type": "",
      "device_name": "PORT52-CTRL",
      "device_parent": "MULTIFPGAPCIE1",
      "virt_parent": "PORT52"
    },
    "i2c": {
      "topo_info": {
        "parent_bus": "0x4a",
        "dev_addr": "0x8",
        "dev_type": "pddf_xcvr"
      },
      "attr_list": [
        {
          "attr_name": "xcvr_reset",
          "attr_devaddr": "0x0",
          "attr_devtype": "multifpgapci",
          "attr_devname": "SWITCHCARD_FPGA",
          "attr_offset": "0x48",
          "attr_mask": "0x13",
          "attr_cmpval": "0x0",
          "attr_len": "1"
        },
        {
          "attr_name": "xcvr_lpmode",
          "attr_devaddr": "0x0",
          "attr_devtype": "multifpgapci",
          "attr_devname": "SWITCHCARD_FPGA",
          "attr_offset": "0x4c",
          "attr_mask": "0x13",
          "attr_cmpval": "0x0",
          "attr_len": "1"
        },
        {
          "attr_name": "xcvr_present",
          "attr_devaddr": "0x0",
          "attr_devtype": "multifpgapci",
          "attr_devname": "SWITCHCARD_FPGA",
          "attr_offset": "0x50",
          "attr_mask": "0x13",
          "attr_cmpval": "0x0",
          "attr_len": "1"
        },
        {
          "attr_name": "xcvr_intr_status",
          "attr_devaddr": "0x0",
          "attr_devtype": "multifpgapci",
          "attr_devname": "SWITCHCARD_FPGA",
          "attr_offset": "0x54",
          "attr_mask": "0x13",
          "attr_cmpval": "0x1",
          "attr_len": "1"
        }
      ]
    }
  },
  "PORT53": {
    "dev_info": {
      "device_type": "OSFP",
      "device_name": "PORT53",
      "device_parent": "MULTIFPGAPCIE1"
    },
    "dev_attr": {
      "dev_idx": "53"
    },
    "i2c": {
      "interface": [
        {
          "itf": "eeprom",
          "dev": "PORT53-EEPROM"
        },
        {
          "itf": "control",
          "dev": "PORT53-CTRL"
        }
      ]
    }
  },
  "PORT53-EEPROM": {
    "dev_info": {
      "device_type": "",
      "device_name": "PORT53-EEPROM",
      "device_parent": "MULTIFPGAPCIE1",
      "virt_parent": "PORT53"
    },
    "i2c": {
      "topo_info": {
        "parent_bus": "0x4b",
        "dev_addr": "0x50",
        "dev_type": "optoe3"
      },
      "attr_list": [
        {
          "attr_name": "eeprom"
        }
      ]
    }
  },
  "PORT53-CTRL": {
    "dev_info": {
      "device_type": "",
      "device_name": "PORT53-CTRL",
      "device_parent": "MULTIFPGAPCIE1",
      "virt_parent": "PORT53"
    },
    "i2c": {
      "topo_info": {
        "parent_bus": "0x4b",
        "dev_addr": "0x8",
        "dev_type": "pddf_xcvr"
      },
      "attr_list": [
        {
          "attr_name": "xcvr_reset",
          "attr_devaddr": "0x0",
          "attr_devtype": "multifpgapci",
          "attr_devname": "SWITCHCARD_FPGA",
          "attr_offset": "0x48",
          "attr_mask": "0x14",
          "attr_cmpval": "0x0",
          "attr_len": "1"
        },
        {
          "attr_name": "xcvr_lpmode",
          "attr_devaddr": "0x0",
          "attr_devtype": "multifpgapci",
          "attr_devname": "SWITCHCARD_FPGA",
          "attr_offset": "0x4c",
          "attr_mask": "0x14",
          "attr_cmpval": "0x0",
          "attr_len": "1"
        },
        {
          "attr_name": "xcvr_present",
          "attr_devaddr": "0x0",
          "attr_devtype": "multifpgapci",
          "attr_devname": "SWITCHCARD_FPGA",
          "attr_offset": "0x50",
          "attr_mask": "0x14",
          "attr_cmpval": "0x0",
          "attr_len": "1"
        },
        {
          "attr_name": "xcvr_intr_status",
          "attr_devaddr": "0x0",
          "attr_devtype": "multifpgapci",
          "attr_devname": "SWITCHCARD_FPGA",
          "attr_offset": "0x54",
          "attr_mask": "0x14",
          "attr_cmpval": "0x1",
          "attr_len": "1"
        }
      ]
    }
  },
  "PORT54": {
    "dev_info": {
      "device_type": "OSFP",
      "device_name": "PORT54",
      "device_parent": "MULTIFPGAPCIE1"
    },
    "dev_attr": {
      "dev_idx": "54"
    },
    "i2c": {
      "interface": [
        {
          "itf": "eeprom",
          "dev": "PORT54-EEPROM"
        },
        {
          "itf": "control",
          "dev": "PORT54-CTRL"
        }
      ]
    }
  },
  "PORT54-EEPROM": {
    "dev_info": {
      "device_type": "",
      "device_name": "PORT54-EEPROM",
      "device_parent": "MULTIFPGAPCIE1",
      "virt_parent": "PORT54"
    },
    "i2c": {
      "topo_info": {
        "parent_bus": "0x4c",
        "dev_addr": "0x50",
        "dev_type": "optoe3"
      },
      "attr_list": [
        {
          "attr_name": "eeprom"
        }
      ]
    }
  },
  "PORT54-CTRL": {
    "dev_info": {
      "device_type": "",
      "device_name": "PORT54-CTRL",
      "device_parent": "MULTIFPGAPCIE1",
      "virt_parent": "PORT54"
    },
    "i2c": {
      "topo_info": {
        "parent_bus": "0x4c",
        "dev_addr": "0x8",
        "dev_type": "pddf_xcvr"
      },
      "attr_list": [
        {
          "attr_name": "xcvr_reset",
          "attr_devaddr": "0x0",
          "attr_devtype": "multifpgapci",
          "attr_devname": "SWITCHCARD_FPGA",
          "attr_offset": "0x48",
          "attr_mask": "0x15",
          "attr_cmpval": "0x0",
          "attr_len": "1"
        },
        {
          "attr_name": "xcvr_lpmode",
          "attr_devaddr": "0x0",
          "attr_devtype": "multifpgapci",
          "attr_devname": "SWITCHCARD_FPGA",
          "attr_offset": "0x4c",
          "attr_mask": "0x15",
          "attr_cmpval": "0x0",
          "attr_len": "1"
        },
        {
          "attr_name": "xcvr_present",
          "attr_devaddr": "0x0",
          "attr_devtype": "multifpgapci",
          "attr_devname": "SWITCHCARD_FPGA",
          "attr_offset": "0x50",
          "attr_mask": "0x15",
          "attr_cmpval": "0x0",
          "attr_len": "1"
        },
        {
          "attr_name": "xcvr_intr_status",
          "attr_devaddr": "0x0",
          "attr_devtype": "multifpgapci",
          "attr_devname": "SWITCHCARD_FPGA",
          "attr_offset": "0x54",
          "attr_mask": "0x15",
          "attr_cmpval": "0x1",
          "attr_len": "1"
        }
      ]
    }
  },
  "PORT55": {
    "dev_info": {
      "device_type": "OSFP",
      "device_name": "PORT55",
      "device_parent": "MULTIFPGAPCIE1"
    },
    "dev_attr": {
      "dev_idx": "55"
    },
    "i2c": {
      "interface": [
        {
          "itf": "eeprom",
          "dev": "PORT55-EEPROM"
        },
        {
          "itf": "control",
          "dev": "PORT55-CTRL"
        }
      ]
    }
  },
  "PORT55-EEPROM": {
    "dev_info": {
      "device_type": "",
      "device_name": "PORT55-EEPROM",
      "device_parent": "MULTIFPGAPCIE1",
      "virt_parent": "PORT55"
    },
    "i2c": {
      "topo_info": {
        "parent_bus": "0x4d",
        "dev_addr": "0x50",
        "dev_type": "optoe3"
      },
      "attr_list": [
        {
          "attr_name": "eeprom"
        }
      ]
    }
  },
  "PORT55-CTRL": {
    "dev_info": {
      "device_type": "",
      "device_name": "PORT55-CTRL",
      "device_parent": "MULTIFPGAPCIE1",
      "virt_parent": "PORT55"
    },
    "i2c": {
      "topo_info": {
        "parent_bus": "0x4d",
        "dev_addr": "0x8",
        "dev_type": "pddf_xcvr"
      },
      "attr_list": [
        {
          "attr_name": "xcvr_reset",
          "attr_devaddr": "0x0",
          "attr_devtype": "multifpgapci",
          "attr_devname": "SWITCHCARD_FPGA",
          "attr_offset": "0x48",
          "attr_mask": "0x16",
          "attr_cmpval": "0x0",
          "attr_len": "1"
        },
        {
          "attr_name": "xcvr_lpmode",
          "attr_devaddr": "0x0",
          "attr_devtype": "multifpgapci",
          "attr_devname": "SWITCHCARD_FPGA",
          "attr_offset": "0x4c",
          "attr_mask": "0x16",
          "attr_cmpval": "0x0",
          "attr_len": "1"
        },
        {
          "attr_name": "xcvr_present",
          "attr_devaddr": "0x0",
          "attr_devtype": "multifpgapci",
          "attr_devname": "SWITCHCARD_FPGA",
          "attr_offset": "0x50",
          "attr_mask": "0x16",
          "attr_cmpval": "0x0",
          "attr_len": "1"
        },
        {
          "attr_name": "xcvr_intr_status",
          "attr_devaddr": "0x0",
          "attr_devtype": "multifpgapci",
          "attr_devname": "SWITCHCARD_FPGA",
          "attr_offset": "0x54",
          "attr_mask": "0x16",
          "attr_cmpval": "0x1",
          "attr_len": "1"
        }
      ]
    }
  },
  "PORT56": {
    "dev_info": {
      "device_type": "OSFP",
      "device_name": "PORT56",
      "device_parent": "MULTIFPGAPCIE1"
    },
    "dev_attr": {
      "dev_idx": "56"
    },
    "i2c": {
      "interface": [
        {
          "itf": "eeprom",
          "dev": "PORT56-EEPROM"
        },
        {
          "itf": "control",
          "dev": "PORT56-CTRL"
        }
      ]
    }
  },
  "PORT56-EEPROM": {
    "dev_info": {
      "device_type": "",
      "device_name": "PORT56-EEPROM",
      "device_parent": "MULTIFPGAPCIE1",
      "virt_parent": "PORT56"
    },
    "i2c": {
      "topo_info": {
        "parent_bus": "0x4e",
        "dev_addr": "0x50",
        "dev_type": "optoe3"
      },
      "attr_list": [
        {
          "attr_name": "eeprom"
        }
      ]
    }
  },
  "PORT56-CTRL": {
    "dev_info": {
      "device_type": "",
      "device_name": "PORT56-CTRL",
      "device_parent": "MULTIFPGAPCIE1",
      "virt_parent": "PORT56"
    },
    "i2c": {
      "topo_info": {
        "parent_bus": "0x4e",
        "dev_addr": "0x8",
        "dev_type": "pddf_xcvr"
      },
      "attr_list": [
        {
          "attr_name": "xcvr_reset",
          "attr_devaddr": "0x0",
          "attr_devtype": "multifpgapci",
          "attr_devname": "SWITCHCARD_FPGA",
          "attr_offset": "0x48",
          "attr_mask": "0x17",
          "attr_cmpval": "0x0",
          "attr_len": "1"
        },
        {
          "attr_name": "xcvr_lpmode",
          "attr_devaddr": "0x0",
          "attr_devtype": "multifpgapci",
          "attr_devname": "SWITCHCARD_FPGA",
          "attr_offset": "0x4c",
          "attr_mask": "0x17",
          "attr_cmpval": "0x0",
          "attr_len": "1"
        },
        {
          "attr_name": "xcvr_present",
          "attr_devaddr": "0x0",
          "attr_devtype": "multifpgapci",
          "attr_devname": "SWITCHCARD_FPGA",
          "attr_offset": "0x50",
          "attr_mask": "0x17",
          "attr_cmpval": "0x0",
          "attr_len": "1"
        },
        {
          "attr_name": "xcvr_intr_status",
          "attr_devaddr": "0x0",
          "attr_devtype": "multifpgapci",
          "attr_devname": "SWITCHCARD_FPGA",
          "attr_offset": "0x54",
          "attr_mask": "0x17",
          "attr_cmpval": "0x1",
          "attr_len": "1"
        }
      ]
    }
  },
  "PORT57": {
    "dev_info": {
      "device_type": "OSFP",
      "device_name": "PORT57",
      "device_parent": "MULTIFPGAPCIE1"
    },
    "dev_attr": {
      "dev_idx": "57"
    },
    "i2c": {
      "interface": [
        {
          "itf": "eeprom",
          "dev": "PORT57-EEPROM"
        },
        {
          "itf": "control",
          "dev": "PORT57-CTRL"
        }
      ]
    }
  },
  "PORT57-EEPROM": {
    "dev_info": {
      "device_type": "",
      "device_name": "PORT57-EEPROM",
      "device_parent": "MULTIFPGAPCIE1",
      "virt_parent": "PORT57"
    },
    "i2c": {
      "topo_info": {
        "parent_bus": "0x4f",
        "dev_addr": "0x50",
        "dev_type": "optoe3"
      },
      "attr_list": [
        {
          "attr_name": "eeprom"
        }
      ]
    }
  },
  "PORT57-CTRL": {
    "dev_info": {
      "device_type": "",
      "device_name": "PORT57-CTRL",
      "device_parent": "MULTIFPGAPCIE1",
      "virt_parent": "PORT57"
    },
    "i2c": {
      "topo_info": {
        "parent_bus": "0x4f",
        "dev_addr": "0x8",
        "dev_type": "pddf_xcvr"
      },
      "attr_list": [
        {
          "attr_name": "xcvr_reset",
          "attr_devaddr": "0x0",
          "attr_devtype": "multifpgapci",
          "attr_devname": "SWITCHCARD_FPGA",
          "attr_offset": "0x48",
          "attr_mask": "0x18",
          "attr_cmpval": "0x0",
          "attr_len": "1"
        },
        {
          "attr_name": "xcvr_lpmode",
          "attr_devaddr": "0x0",
          "attr_devtype": "multifpgapci",
          "attr_devname": "SWITCHCARD_FPGA",
          "attr_offset": "0x4c",
          "attr_mask": "0x18",
          "attr_cmpval": "0x0",
          "attr_len": "1"
        },
        {
          "attr_name": "xcvr_present",
          "attr_devaddr": "0x0",
          "attr_devtype": "multifpgapci",
          "attr_devname": "SWITCHCARD_FPGA",
          "attr_offset": "0x50",
          "attr_mask": "0x18",
          "attr_cmpval": "0x0",
          "attr_len": "1"
        },
        {
          "attr_name": "xcvr_intr_status",
          "attr_devaddr": "0x0",
          "attr_devtype": "multifpgapci",
          "attr_devname": "SWITCHCARD_FPGA",
          "attr_offset": "0x54",
          "attr_mask": "0x18",
          "attr_cmpval": "0x1",
          "attr_len": "1"
        }
      ]
    }
  },
  "PORT58": {
    "dev_info": {
      "device_type": "OSFP",
      "device_name": "PORT58",
      "device_parent": "MULTIFPGAPCIE1"
    },
    "dev_attr": {
      "dev_idx": "58"
    },
    "i2c": {
      "interface": [
        {
          "itf": "eeprom",
          "dev": "PORT58-EEPROM"
        },
        {
          "itf": "control",
          "dev": "PORT58-CTRL"
        }
      ]
    }
  },
  "PORT58-EEPROM": {
    "dev_info": {
      "device_type": "",
      "device_name": "PORT58-EEPROM",
      "device_parent": "MULTIFPGAPCIE1",
      "virt_parent": "PORT58"
    },
    "i2c": {
      "topo_info": {
        "parent_bus": "0x50",
        "dev_addr": "0x50",
        "dev_type": "optoe3"
      },
      "attr_list": [
        {
          "attr_name": "eeprom"
        }
      ]
    }
  },
  "PORT58-CTRL": {
    "dev_info": {
      "device_type": "",
      "device_name": "PORT58-CTRL",
      "device_parent": "MULTIFPGAPCIE1",
      "virt_parent": "PORT58"
    },
    "i2c": {
      "topo_info": {
        "parent_bus": "0x50",
        "dev_addr": "0x8",
        "dev_type": "pddf_xcvr"
      },
      "attr_list": [
        {
          "attr_name": "xcvr_reset",
          "attr_devaddr": "0x0",
          "attr_devtype": "multifpgapci",
          "attr_devname": "SWITCHCARD_FPGA",
          "attr_offset": "0x48",
          "attr_mask": "0x19",
          "attr_cmpval": "0x0",
          "attr_len": "1"
        },
        {
          "attr_name": "xcvr_lpmode",
          "attr_devaddr": "0x0",
          "attr_devtype": "multifpgapci",
          "attr_devname": "SWITCHCARD_FPGA",
          "attr_offset": "0x4c",
          "attr_mask": "0x19",
          "attr_cmpval": "0x0",
          "attr_len": "1"
        },
        {
          "attr_name": "xcvr_present",
          "attr_devaddr": "0x0",
          "attr_devtype": "multifpgapci",
          "attr_devname": "SWITCHCARD_FPGA",
          "attr_offset": "0x50",
          "attr_mask": "0x19",
          "attr_cmpval": "0x0",
          "attr_len": "1"
        },
        {
          "attr_name": "xcvr_intr_status",
          "attr_devaddr": "0x0",
          "attr_devtype": "multifpgapci",
          "attr_devname": "SWITCHCARD_FPGA",
          "attr_offset": "0x54",
          "attr_mask": "0x19",
          "attr_cmpval": "0x1",
          "attr_len": "1"
        }
      ]
    }
  },
  "PORT59": {
    "dev_info": {
      "device_type": "OSFP",
      "device_name": "PORT59",
      "device_parent": "MULTIFPGAPCIE1"
    },
    "dev_attr": {
      "dev_idx": "59"
    },
    "i2c": {
      "interface": [
        {
          "itf": "eeprom",
          "dev": "PORT59-EEPROM"
        },
        {
          "itf": "control",
          "dev": "PORT59-CTRL"
        }
      ]
    }
  },
  "PORT59-EEPROM": {
    "dev_info": {
      "device_type": "",
      "device_name": "PORT59-EEPROM",
      "device_parent": "MULTIFPGAPCIE1",
      "virt_parent": "PORT59"
    },
    "i2c": {
      "topo_info": {
        "parent_bus": "0x51",
        "dev_addr": "0x50",
        "dev_type": "optoe3"
      },
      "attr_list": [
        {
          "attr_name": "eeprom"
        }
      ]
    }
  },
  "PORT59-CTRL": {
    "dev_info": {
      "device_type": "",
      "device_name": "PORT59-CTRL",
      "device_parent": "MULTIFPGAPCIE1",
      "virt_parent": "PORT59"
    },
    "i2c": {
      "topo_info": {
        "parent_bus": "0x51",
        "dev_addr": "0x8",
        "dev_type": "pddf_xcvr"
      },
      "attr_list": [
        {
          "attr_name": "xcvr_reset",
          "attr_devaddr": "0x0",
          "attr_devtype": "multifpgapci",
          "attr_devname": "SWITCHCARD_FPGA",
          "attr_offset": "0x48",
          "attr_mask": "0x1a",
          "attr_cmpval": "0x0",
          "attr_len": "1"
        },
        {
          "attr_name": "xcvr_lpmode",
          "attr_devaddr": "0x0",
          "attr_devtype": "multifpgapci",
          "attr_devname": "SWITCHCARD_FPGA",
          "attr_offset": "0x4c",
          "attr_mask": "0x1a",
          "attr_cmpval": "0x0",
          "attr_len": "1"
        },
        {
          "attr_name": "xcvr_present",
          "attr_devaddr": "0x0",
          "attr_devtype": "multifpgapci",
          "attr_devname": "SWITCHCARD_FPGA",
          "attr_offset": "0x50",
          "attr_mask": "0x1a",
          "attr_cmpval": "0x0",
          "attr_len": "1"
        },
        {
          "attr_name": "xcvr_intr_status",
          "attr_devaddr": "0x0",
          "attr_devtype": "multifpgapci",
          "attr_devname": "SWITCHCARD_FPGA",
          "attr_offset": "0x54",
          "attr_mask": "0x1a",
          "attr_cmpval": "0x1",
          "attr_len": "1"
        }
      ]
    }
  },
  "PORT60": {
    "dev_info": {
      "device_type": "OSFP",
      "device_name": "PORT60",
      "device_parent": "MULTIFPGAPCIE1"
    },
    "dev_attr": {
      "dev_idx": "60"
    },
    "i2c": {
      "interface": [
        {
          "itf": "eeprom",
          "dev": "PORT60-EEPROM"
        },
        {
          "itf": "control",
          "dev": "PORT60-CTRL"
        }
      ]
    }
  },
  "PORT60-EEPROM": {
    "dev_info": {
      "device_type": "",
      "device_name": "PORT60-EEPROM",
      "device_parent": "MULTIFPGAPCIE1",
      "virt_parent": "PORT60"
    },
    "i2c": {
      "topo_info": {
        "parent_bus": "0x52",
        "dev_addr": "0x50",
        "dev_type": "optoe3"
      },
      "attr_list": [
        {
          "attr_name": "eeprom"
        }
      ]
    }
  },
  "PORT60-CTRL": {
    "dev_info": {
      "device_type": "",
      "device_name": "PORT60-CTRL",
      "device_parent": "MULTIFPGAPCIE1",
      "virt_parent": "PORT60"
    },
    "i2c": {
      "topo_info": {
        "parent_bus": "0x52",
        "dev_addr": "0x8",
        "dev_type": "pddf_xcvr"
      },
      "attr_list": [
        {
          "attr_name": "xcvr_reset",
          "attr_devaddr": "0x0",
          "attr_devtype": "multifpgapci",
          "attr_devname": "SWITCHCARD_FPGA",
          "attr_offset": "0x48",
          "attr_mask": "0x1b",
          "attr_cmpval": "0x0",
          "attr_len": "1"
        },
        {
          "attr_name": "xcvr_lpmode",
          "attr_devaddr": "0x0",
          "attr_devtype": "multifpgapci",
          "attr_devname": "SWITCHCARD_FPGA",
          "attr_offset": "0x4c",
          "attr_mask": "0x1b",
          "attr_cmpval": "0x0",
          "attr_len": "1"
        },
        {
          "attr_name": "xcvr_present",
          "attr_devaddr": "0x0",
          "attr_devtype": "multifpgapci",
          "attr_devname": "SWITCHCARD_FPGA",
          "attr_offset": "0x50",
          "attr_mask": "0x1b",
          "attr_cmpval": "0x0",
          "attr_len": "1"
        },
        {
          "attr_name": "xcvr_intr_status",
          "attr_devaddr": "0x0",
          "attr_devtype": "multifpgapci",
          "attr_devname": "SWITCHCARD_FPGA",
          "attr_offset": "0x54",
          "attr_mask": "0x1b",
          "attr_cmpval": "0x1",
          "attr_len": "1"
        }
      ]
    }
  },
  "PORT61": {
    "dev_info": {
      "device_type": "OSFP",
      "device_name": "PORT61",
      "device_parent": "MULTIFPGAPCIE1"
    },
    "dev_attr": {
      "dev_idx": "61"
    },
    "i2c": {
      "interface": [
        {
          "itf": "eeprom",
          "dev": "PORT61-EEPROM"
        },
        {
          "itf": "control",
          "dev": "PORT61-CTRL"
        }
      ]
    }
  },
  "PORT61-EEPROM": {
    "dev_info": {
      "device_type": "",
      "device_name": "PORT61-EEPROM",
      "device_parent": "MULTIFPGAPCIE1",
      "virt_parent": "PORT61"
    },
    "i2c": {
      "topo_info": {
        "parent_bus": "0x53",
        "dev_addr": "0x50",
        "dev_type": "optoe3"
      },
      "attr_list": [
        {
          "attr_name": "eeprom"
        }
      ]
    }
  },
  "PORT61-CTRL": {
    "dev_info": {
      "device_type": "",
      "device_name": "PORT61-CTRL",
      "device_parent": "MULTIFPGAPCIE1",
      "virt_parent": "PORT61"
    },
    "i2c": {
      "topo_info": {
        "parent_bus": "0x53",
        "dev_addr": "0x8",
        "dev_type": "pddf_xcvr"
      },
      "attr_list": [
        {
          "attr_name": "xcvr_reset",
          "attr_devaddr": "0x0",
          "attr_devtype": "multifpgapci",
          "attr_devname": "SWITCHCARD_FPGA",
          "attr_offset": "0x48",
          "attr_mask": "0x1c",
          "attr_cmpval": "0x0",
          "attr_len": "1"
        },
        {
          "attr_name": "xcvr_lpmode",
          "attr_devaddr": "0x0",
          "attr_devtype": "multifpgapci",
          "attr_devname": "SWITCHCARD_FPGA",
          "attr_offset": "0x4c",
          "attr_mask": "0x1c",
          "attr_cmpval": "0x0",
          "attr_len": "1"
        },
        {
          "attr_name": "xcvr_present",
          "attr_devaddr": "0x0",
          "attr_devtype": "multifpgapci",
          "attr_devname": "SWITCHCARD_FPGA",
          "attr_offset": "0x50",
          "attr_mask": "0x1c",
          "attr_cmpval": "0x0",
          "attr_len": "1"
        },
        {
          "attr_name": "xcvr_intr_status",
          "attr_devaddr": "0x0",
          "attr_devtype": "multifpgapci",
          "attr_devname": "SWITCHCARD_FPGA",
          "attr_offset": "0x54",
          "attr_mask": "0x1c",
          "attr_cmpval": "0x1",
          "attr_len": "1"
        }
      ]
    }
  },
  "PORT62": {
    "dev_info": {
      "device_type": "OSFP",
      "device_name": "PORT62",
      "device_parent": "MULTIFPGAPCIE1"
    },
    "dev_attr": {
      "dev_idx": "62"
    },
    "i2c": {
      "interface": [
        {
          "itf": "eeprom",
          "dev": "PORT62-EEPROM"
        },
        {
          "itf": "control",
          "dev": "PORT62-CTRL"
        }
      ]
    }
  },
  "PORT62-EEPROM": {
    "dev_info": {
      "device_type": "",
      "device_name": "PORT62-EEPROM",
      "device_parent": "MULTIFPGAPCIE1",
      "virt_parent": "PORT62"
    },
    "i2c": {
      "topo_info": {
        "parent_bus": "0x54",
        "dev_addr": "0x50",
        "dev_type": "optoe3"
      },
      "attr_list": [
        {
          "attr_name": "eeprom"
        }
      ]
    }
  },
  "PORT62-CTRL": {
    "dev_info": {
      "device_type": "",
      "device_name": "PORT62-CTRL",
      "device_parent": "MULTIFPGAPCIE1",
      "virt_parent": "PORT62"
    },
    "i2c": {
      "topo_info": {
        "parent_bus": "0x54",
        "dev_addr": "0x8",
        "dev_type": "pddf_xcvr"
      },
      "attr_list": [
        {
          "attr_name": "xcvr_reset",
          "attr_devaddr": "0x0",
          "attr_devtype": "multifpgapci",
          "attr_devname": "SWITCHCARD_FPGA",
          "attr_offset": "0x48",
          "attr_mask": "0x1d",
          "attr_cmpval": "0x0",
          "attr_len": "1"
        },
        {
          "attr_name": "xcvr_lpmode",
          "attr_devaddr": "0x0",
          "attr_devtype": "multifpgapci",
          "attr_devname": "SWITCHCARD_FPGA",
          "attr_offset": "0x4c",
          "attr_mask": "0x1d",
          "attr_cmpval": "0x0",
          "attr_len": "1"
        },
        {
          "attr_name": "xcvr_present",
          "attr_devaddr": "0x0",
          "attr_devtype": "multifpgapci",
          "attr_devname": "SWITCHCARD_FPGA",
          "attr_offset": "0x50",
          "attr_mask": "0x1d",
          "attr_cmpval": "0x0",
          "attr_len": "1"
        },
        {
          "attr_name": "xcvr_intr_status",
          "attr_devaddr": "0x0",
          "attr_devtype": "multifpgapci",
          "attr_devname": "SWITCHCARD_FPGA",
          "attr_offset": "0x54",
          "attr_mask": "0x1d",
          "attr_cmpval": "0x1",
          "attr_len": "1"
        }
      ]
    }
  },
  "PORT63": {
    "dev_info": {
      "device_type": "OSFP",
      "device_name": "PORT63",
      "device_parent": "MULTIFPGAPCIE1"
    },
    "dev_attr": {
      "dev_idx": "63"
    },
    "i2c": {
      "interface": [
        {
          "itf": "eeprom",
          "dev": "PORT63-EEPROM"
        },
        {
          "itf": "control",
          "dev": "PORT63-CTRL"
        }
      ]
    }
  },
  "PORT63-EEPROM": {
    "dev_info": {
      "device_type": "",
      "device_name": "PORT63-EEPROM",
      "device_parent": "MULTIFPGAPCIE1",
      "virt_parent": "PORT63"
    },
    "i2c": {
      "topo_info": {
        "parent_bus": "0x55",
        "dev_addr": "0x50",
        "dev_type": "optoe3"
      },
      "attr_list": [
        {
          "attr_name": "eeprom"
        }
      ]
    }
  },
  "PORT63-CTRL": {
    "dev_info": {
      "device_type": "",
      "device_name": "PORT63-CTRL",
      "device_parent": "MULTIFPGAPCIE1",
      "virt_parent": "PORT63"
    },
    "i2c": {
      "topo_info": {
        "parent_bus": "0x55",
        "dev_addr": "0x8",
        "dev_type": "pddf_xcvr"
      },
      "attr_list": [
        {
          "attr_name": "xcvr_reset",
          "attr_devaddr": "0x0",
          "attr_devtype": "multifpgapci",
          "attr_devname": "SWITCHCARD_FPGA",
          "attr_offset": "0x48",
          "attr_mask": "0x1e",
          "attr_cmpval": "0x0",
          "attr_len": "1"
        },
        {
          "attr_name": "xcvr_lpmode",
          "attr_devaddr": "0x0",
          "attr_devtype": "multifpgapci",
          "attr_devname": "SWITCHCARD_FPGA",
          "attr_offset": "0x4c",
          "attr_mask": "0x1e",
          "attr_cmpval": "0x0",
          "attr_len": "1"
        },
        {
          "attr_name": "xcvr_present",
          "attr_devaddr": "0x0",
          "attr_devtype": "multifpgapci",
          "attr_devname": "SWITCHCARD_FPGA",
          "attr_offset": "0x50",
          "attr_mask": "0x1e",
          "attr_cmpval": "0x0",
          "attr_len": "1"
        },
        {
          "attr_name": "xcvr_intr_status",
          "attr_devaddr": "0x0",
          "attr_devtype": "multifpgapci",
          "attr_devname": "SWITCHCARD_FPGA",
          "attr_offset": "0x54",
          "attr_mask": "0x1e",
          "attr_cmpval": "0x1",
          "attr_len": "1"
        }
      ]
    }
  },
  "PORT64": {
    "dev_info": {
      "device_type": "OSFP",
      "device_name": "PORT64",
      "device_parent": "MULTIFPGAPCIE1"
    },
    "dev_attr": {
      "dev_idx": "64"
    },
    "i2c": {
      "interface": [
        {
          "itf": "eeprom",
          "dev": "PORT64-EEPROM"
        },
        {
          "itf": "control",
          "dev": "PORT64-CTRL"
        }
      ]
    }
  },
  "PORT64-EEPROM": {
    "dev_info": {
      "device_type": "",
      "device_name": "PORT64-EEPROM",
      "device_parent": "MULTIFPGAPCIE1",
      "virt_parent": "PORT64"
    },
    "i2c": {
      "topo_info": {
        "parent_bus": "0x56",
        "dev_addr": "0x50",
        "dev_type": "optoe3"
      },
      "attr_list": [
        {
          "attr_name": "eeprom"
        }
      ]
    }
  },
  "PORT64-CTRL": {
    "dev_info": {
      "device_type": "",
      "device_name": "PORT64-CTRL",
      "device_parent": "MULTIFPGAPCIE1",
      "virt_parent": "PORT64"
    },
    "i2c": {
      "topo_info": {
        "parent_bus": "0x56",
        "dev_addr": "0x8",
        "dev_type": "pddf_xcvr"
      },
      "attr_list": [
        {
          "attr_name": "xcvr_reset",
          "attr_devaddr": "0x0",
          "attr_devtype": "multifpgapci",
          "attr_devname": "SWITCHCARD_FPGA",
          "attr_offset": "0x48",
          "attr_mask": "0x1f",
          "attr_cmpval": "0x0",
          "attr_len": "1"
        },
        {
          "attr_name": "xcvr_lpmode",
          "attr_devaddr": "0x0",
          "attr_devtype": "multifpgapci",
          "attr_devname": "SWITCHCARD_FPGA",
          "attr_offset": "0x4c",
          "attr_mask": "0x1f",
          "attr_cmpval": "0x0",
          "attr_len": "1"
        },
        {
          "attr_name": "xcvr_present",
          "attr_devaddr": "0x0",
          "attr_devtype": "multifpgapci",
          "attr_devname": "SWITCHCARD_FPGA",
          "attr_offset": "0x50",
          "attr_mask": "0x1f",
          "attr_cmpval": "0x0",
          "attr_len": "1"
        },
        {
          "attr_name": "xcvr_intr_status",
          "attr_devaddr": "0x0",
          "attr_devtype": "multifpgapci",
          "attr_devname": "SWITCHCARD_FPGA",
          "attr_offset": "0x54",
          "attr_mask": "0x1f",
          "attr_cmpval": "0x1",
          "attr_len": "1"
        }
      ]
    }
  },
  "PORT_LED_1": {
    "dev_info": {
      "device_type": "LED",
      "device_name": "PORT_LED_1"
    },
    "dev_attr": {
      "index": "0"
    },
    "i2c": {
      "attr_list": [
        {
          "attr_name": "yellow",
          "attr_devtype": "multifpgapci",
          "attr_devname": "SWITCHCARD_FPGA",
          "bits": "3:0",
          "descr": "yellow",
          "value": "0x1",
          "swpld_addr": "0x60",
          "swpld_addr_offset": "0x0"
        },
        {
          "attr_name": "green",
          "attr_devtype": "multifpgapci",
          "attr_devname": "SWITCHCARD_FPGA",
          "bits": "3:0",
          "descr": "green",
          "value": "0x2",
          "swpld_addr": "0x60",
          "swpld_addr_offset": "0x0"
        },
        {
          "attr_name": "off",
          "attr_devtype": "multifpgapci",
          "attr_devname": "SWITCHCARD_FPGA",
          "bits": "3:0",
          "descr": "off",
          "value": "0x0",
          "swpld_addr": "0x60",
          "swpld_addr_offset": "0x0"
        }
      ]
    }
  },
  "PORT_LED_2": {
    "dev_info": {
      "device_type": "LED",
      "device_name": "PORT_LED_2"
    },
    "dev_attr": {
      "index": "1"
    },
    "i2c": {
      "attr_list": [
        {
          "attr_name": "yellow",
          "attr_devtype": "multifpgapci",
          "attr_devname": "SWITCHCARD_FPGA",
          "bits": "7:4",
          "descr": "yellow",
          "value": "0x1",
          "swpld_addr": "0x60",
          "swpld_addr_offset": "0x0"
        },
        {
          "attr_name": "green",
          "attr_devtype": "multifpgapci",
          "attr_devname": "SWITCHCARD_FPGA",
          "bits": "7:4",
          "descr": "green",
          "value": "0x2",
          "swpld_addr": "0x60",
          "swpld_addr_offset": "0x0"
        },
        {
          "attr_name": "off",
          "attr_devtype": "multifpgapci",
          "attr_devname": "SWITCHCARD_FPGA",
          "bits": "7:4",
          "descr": "off",
          "value": "0x0",
          "swpld_addr": "0x60",
          "swpld_addr_offset": "0x0"
        }
      ]
    }
  },
  "PORT_LED_3": {
    "dev_info": {
      "device_type": "LED",
      "device_name": "PORT_LED_3"
    },
    "dev_attr": {
      "index": "2"
    },
    "i2c": {
      "attr_list": [
        {
          "attr_name": "yellow",
          "attr_devtype": "multifpgapci",
          "attr_devname": "SWITCHCARD_FPGA",
          "bits": "b:8",
          "descr": "yellow",
          "value": "0x1",
          "swpld_addr": "0x60",
          "swpld_addr_offset": "0x0"
        },
        {
          "attr_name": "green",
          "attr_devtype": "multifpgapci",
          "attr_devname": "SWITCHCARD_FPGA",
          "bits": "b:8",
          "descr": "green",
          "value": "0x2",
          "swpld_addr": "0x60",
          "swpld_addr_offset": "0x0"
        },
        {
          "attr_name": "off",
          "attr_devtype": "multifpgapci",
          "attr_devname": "SWITCHCARD_FPGA",
          "bits": "b:8",
          "descr": "off",
          "value": "0x0",
          "swpld_addr": "0x60",
          "swpld_addr_offset": "0x0"
        }
      ]
    }
  },
  "PORT_LED_4": {
    "dev_info": {
      "device_type": "LED",
      "device_name": "PORT_LED_4"
    },
    "dev_attr": {
      "index": "3"
    },
    "i2c": {
      "attr_list": [
        {
          "attr_name": "yellow",
          "attr_devtype": "multifpgapci",
          "attr_devname": "SWITCHCARD_FPGA",
          "bits": "f:c",
          "descr": "yellow",
          "value": "0x1",
          "swpld_addr": "0x60",
          "swpld_addr_offset": "0x0"
        },
        {
          "attr_name": "green",
          "attr_devtype": "multifpgapci",
          "attr_devname": "SWITCHCARD_FPGA",
          "bits": "f:c",
          "descr": "green",
          "value": "0x2",
          "swpld_addr": "0x60",
          "swpld_addr_offset": "0x0"
        },
        {
          "attr_name": "off",
          "attr_devtype": "multifpgapci",
          "attr_devname": "SWITCHCARD_FPGA",
          "bits": "f:c",
          "descr": "off",
          "value": "0x0",
          "swpld_addr": "0x60",
          "swpld_addr_offset": "0x0"
        }
      ]
    }
  },
  "PORT_LED_5": {
    "dev_info": {
      "device_type": "LED",
      "device_name": "PORT_LED_5"
    },
    "dev_attr": {
      "index": "4"
    },
    "i2c": {
      "attr_list": [
        {
          "attr_name": "yellow",
          "attr_devtype": "multifpgapci",
          "attr_devname": "SWITCHCARD_FPGA",
          "bits": "13:10",
          "descr": "yellow",
          "value": "0x1",
          "swpld_addr": "0x60",
          "swpld_addr_offset": "0x0"
        },
        {
          "attr_name": "green",
          "attr_devtype": "multifpgapci",
          "attr_devname": "SWITCHCARD_FPGA",
          "bits": "13:10",
          "descr": "green",
          "value": "0x2",
          "swpld_addr": "0x60",
          "swpld_addr_offset": "0x0"
        },
        {
          "attr_name": "off",
          "attr_devtype": "multifpgapci",
          "attr_devname": "SWITCHCARD_FPGA",
          "bits": "13:10",
          "descr": "off",
          "value": "0x0",
          "swpld_addr": "0x60",
          "swpld_addr_offset": "0x0"
        }
      ]
    }
  },
  "PORT_LED_6": {
    "dev_info": {
      "device_type": "LED",
      "device_name": "PORT_LED_6"
    },
    "dev_attr": {
      "index": "5"
    },
    "i2c": {
      "attr_list": [
        {
          "attr_name": "yellow",
          "attr_devtype": "multifpgapci",
          "attr_devname": "SWITCHCARD_FPGA",
          "bits": "17:14",
          "descr": "yellow",
          "value": "0x1",
          "swpld_addr": "0x60",
          "swpld_addr_offset": "0x0"
        },
        {
          "attr_name": "green",
          "attr_devtype": "multifpgapci",
          "attr_devname": "SWITCHCARD_FPGA",
          "bits": "17:14",
          "descr": "green",
          "value": "0x2",
          "swpld_addr": "0x60",
          "swpld_addr_offset": "0x0"
        },
        {
          "attr_name": "off",
          "attr_devtype": "multifpgapci",
          "attr_devname": "SWITCHCARD_FPGA",
          "bits": "17:14",
          "descr": "off",
          "value": "0x0",
          "swpld_addr": "0x60",
          "swpld_addr_offset": "0x0"
        }
      ]
    }
  },
  "PORT_LED_7": {
    "dev_info": {
      "device_type": "LED",
      "device_name": "PORT_LED_7"
    },
    "dev_attr": {
      "index": "6"
    },
    "i2c": {
      "attr_list": [
        {
          "attr_name": "yellow",
          "attr_devtype": "multifpgapci",
          "attr_devname": "SWITCHCARD_FPGA",
          "bits": "1b:18",
          "descr": "yellow",
          "value": "0x1",
          "swpld_addr": "0x60",
          "swpld_addr_offset": "0x0"
        },
        {
          "attr_name": "green",
          "attr_devtype": "multifpgapci",
          "attr_devname": "SWITCHCARD_FPGA",
          "bits": "1b:18",
          "descr": "green",
          "value": "0x2",
          "swpld_addr": "0x60",
          "swpld_addr_offset": "0x0"
        },
        {
          "attr_name": "off",
          "attr_devtype": "multifpgapci",
          "attr_devname": "SWITCHCARD_FPGA",
          "bits": "1b:18",
          "descr": "off",
          "value": "0x0",
          "swpld_addr": "0x60",
          "swpld_addr_offset": "0x0"
        }
      ]
    }
  },
  "PORT_LED_8": {
    "dev_info": {
      "device_type": "LED",
      "device_name": "PORT_LED_8"
    },
    "dev_attr": {
      "index": "7"
    },
    "i2c": {
      "attr_list": [
        {
          "attr_name": "yellow",
          "attr_devtype": "multifpgapci",
          "attr_devname": "SWITCHCARD_FPGA",
          "bits": "1f:1c",
          "descr": "yellow",
          "value": "0x1",
          "swpld_addr": "0x60",
          "swpld_addr_offset": "0x0"
        },
        {
          "attr_name": "green",
          "attr_devtype": "multifpgapci",
          "attr_devname": "SWITCHCARD_FPGA",
          "bits": "1f:1c",
          "descr": "green",
          "value": "0x2",
          "swpld_addr": "0x60",
          "swpld_addr_offset": "0x0"
        },
        {
          "attr_name": "off",
          "attr_devtype": "multifpgapci",
          "attr_devname": "SWITCHCARD_FPGA",
          "bits": "1f:1c",
          "descr": "off",
          "value": "0x0",
          "swpld_addr": "0x60",
          "swpld_addr_offset": "0x0"
        }
      ]
    }
  },
  "PORT_LED_9": {
    "dev_info": {
      "device_type": "LED",
      "device_name": "PORT_LED_9"
    },
    "dev_attr": {
      "index": "8"
    },
    "i2c": {
      "attr_list": [
        {
          "attr_name": "yellow",
          "attr_devtype": "multifpgapci",
          "attr_devname": "SWITCHCARD_FPGA",
          "bits": "3:0",
          "descr": "yellow",
          "value": "0x1",
          "swpld_addr": "0x64",
          "swpld_addr_offset": "0x0"
        },
        {
          "attr_name": "green",
          "attr_devtype": "multifpgapci",
          "attr_devname": "SWITCHCARD_FPGA",
          "bits": "3:0",
          "descr": "green",
          "value": "0x2",
          "swpld_addr": "0x64",
          "swpld_addr_offset": "0x0"
        },
        {
          "attr_name": "off",
          "attr_devtype": "multifpgapci",
          "attr_devname": "SWITCHCARD_FPGA",
          "bits": "3:0",
          "descr": "off",
          "value": "0x0",
          "swpld_addr": "0x64",
          "swpld_addr_offset": "0x0"
        }
      ]
    }
  },
  "PORT_LED_10": {
    "dev_info": {
      "device_type": "LED",
      "device_name": "PORT_LED_10"
    },
    "dev_attr": {
      "index": "9"
    },
    "i2c": {
      "attr_list": [
        {
          "attr_name": "yellow",
          "attr_devtype": "multifpgapci",
          "attr_devname": "SWITCHCARD_FPGA",
          "bits": "7:4",
          "descr": "yellow",
          "value": "0x1",
          "swpld_addr": "0x64",
          "swpld_addr_offset": "0x0"
        },
        {
          "attr_name": "green",
          "attr_devtype": "multifpgapci",
          "attr_devname": "SWITCHCARD_FPGA",
          "bits": "7:4",
          "descr": "green",
          "value": "0x2",
          "swpld_addr": "0x64",
          "swpld_addr_offset": "0x0"
        },
        {
          "attr_name": "off",
          "attr_devtype": "multifpgapci",
          "attr_devname": "SWITCHCARD_FPGA",
          "bits": "7:4",
          "descr": "off",
          "value": "0x0",
          "swpld_addr": "0x64",
          "swpld_addr_offset": "0x0"
        }
      ]
    }
  },
  "PORT_LED_11": {
    "dev_info": {
      "device_type": "LED",
      "device_name": "PORT_LED_11"
    },
    "dev_attr": {
      "index": "10"
    },
    "i2c": {
      "attr_list": [
        {
          "attr_name": "yellow",
          "attr_devtype": "multifpgapci",
          "attr_devname": "SWITCHCARD_FPGA",
          "bits": "b:8",
          "descr": "yellow",
          "value": "0x1",
          "swpld_addr": "0x64",
          "swpld_addr_offset": "0x0"
        },
        {
          "attr_name": "green",
          "attr_devtype": "multifpgapci",
          "attr_devname": "SWITCHCARD_FPGA",
          "bits": "b:8",
          "descr": "green",
          "value": "0x2",
          "swpld_addr": "0x64",
          "swpld_addr_offset": "0x0"
        },
        {
          "attr_name": "off",
          "attr_devtype": "multifpgapci",
          "attr_devname": "SWITCHCARD_FPGA",
          "bits": "b:8",
          "descr": "off",
          "value": "0x0",
          "swpld_addr": "0x64",
          "swpld_addr_offset": "0x0"
        }
      ]
    }
  },
  "PORT_LED_12": {
    "dev_info": {
      "device_type": "LED",
      "device_name": "PORT_LED_12"
    },
    "dev_attr": {
      "index": "11"
    },
    "i2c": {
      "attr_list": [
        {
          "attr_name": "yellow",
          "attr_devtype": "multifpgapci",
          "attr_devname": "SWITCHCARD_FPGA",
          "bits": "f:c",
          "descr": "yellow",
          "value": "0x1",
          "swpld_addr": "0x64",
          "swpld_addr_offset": "0x0"
        },
        {
          "attr_name": "green",
          "attr_devtype": "multifpgapci",
          "attr_devname": "SWITCHCARD_FPGA",
          "bits": "f:c",
          "descr": "green",
          "value": "0x2",
          "swpld_addr": "0x64",
          "swpld_addr_offset": "0x0"
        },
        {
          "attr_name": "off",
          "attr_devtype": "multifpgapci",
          "attr_devname": "SWITCHCARD_FPGA",
          "bits": "f:c",
          "descr": "off",
          "value": "0x0",
          "swpld_addr": "0x64",
          "swpld_addr_offset": "0x0"
        }
      ]
    }
  },
  "PORT_LED_13": {
    "dev_info": {
      "device_type": "LED",
      "device_name": "PORT_LED_13"
    },
    "dev_attr": {
      "index": "12"
    },
    "i2c": {
      "attr_list": [
        {
          "attr_name": "yellow",
          "attr_devtype": "multifpgapci",
          "attr_devname": "SWITCHCARD_FPGA",
          "bits": "13:10",
          "descr": "yellow",
          "value": "0x1",
          "swpld_addr": "0x64",
          "swpld_addr_offset": "0x0"
        },
        {
          "attr_name": "green",
          "attr_devtype": "multifpgapci",
          "attr_devname": "SWITCHCARD_FPGA",
          "bits": "13:10",
          "descr": "green",
          "value": "0x2",
          "swpld_addr": "0x64",
          "swpld_addr_offset": "0x0"
        },
        {
          "attr_name": "off",
          "attr_devtype": "multifpgapci",
          "attr_devname": "SWITCHCARD_FPGA",
          "bits": "13:10",
          "descr": "off",
          "value": "0x0",
          "swpld_addr": "0x64",
          "swpld_addr_offset": "0x0"
        }
      ]
    }
  },
  "PORT_LED_14": {
    "dev_info": {
      "device_type": "LED",
      "device_name": "PORT_LED_14"
    },
    "dev_attr": {
      "index": "13"
    },
    "i2c": {
      "attr_list": [
        {
          "attr_name": "yellow",
          "attr_devtype": "multifpgapci",
          "attr_devname": "SWITCHCARD_FPGA",
          "bits": "17:14",
          "descr": "yellow",
          "value": "0x1",
          "swpld_addr": "0x64",
          "swpld_addr_offset": "0x0"
        },
        {
          "attr_name": "green",
          "attr_devtype": "multifpgapci",
          "attr_devname": "SWITCHCARD_FPGA",
          "bits": "17:14",
          "descr": "green",
          "value": "0x2",
          "swpld_addr": "0x64",
          "swpld_addr_offset": "0x0"
        },
        {
          "attr_name": "off",
          "attr_devtype": "multifpgapci",
          "attr_devname": "SWITCHCARD_FPGA",
          "bits": "17:14",
          "descr": "off",
          "value": "0x0",
          "swpld_addr": "0x64",
          "swpld_addr_offset": "0x0"
        }
      ]
    }
  },
  "PORT_LED_15": {
    "dev_info": {
      "device_type": "LED",
      "device_name": "PORT_LED_15"
    },
    "dev_attr": {
      "index": "14"
    },
    "i2c": {
      "attr_list": [
        {
          "attr_name": "yellow",
          "attr_devtype": "multifpgapci",
          "attr_devname": "SWITCHCARD_FPGA",
          "bits": "1b:18",
          "descr": "yellow",
          "value": "0x1",
          "swpld_addr": "0x64",
          "swpld_addr_offset": "0x0"
        },
        {
          "attr_name": "green",
          "attr_devtype": "multifpgapci",
          "attr_devname": "SWITCHCARD_FPGA",
          "bits": "1b:18",
          "descr": "green",
          "value": "0x2",
          "swpld_addr": "0x64",
          "swpld_addr_offset": "0x0"
        },
        {
          "attr_name": "off",
          "attr_devtype": "multifpgapci",
          "attr_devname": "SWITCHCARD_FPGA",
          "bits": "1b:18",
          "descr": "off",
          "value": "0x0",
          "swpld_addr": "0x64",
          "swpld_addr_offset": "0x0"
        }
      ]
    }
  },
  "PORT_LED_16": {
    "dev_info": {
      "device_type": "LED",
      "device_name": "PORT_LED_16"
    },
    "dev_attr": {
      "index": "15"
    },
    "i2c": {
      "attr_list": [
        {
          "attr_name": "yellow",
          "attr_devtype": "multifpgapci",
          "attr_devname": "SWITCHCARD_FPGA",
          "bits": "1f:1c",
          "descr": "yellow",
          "value": "0x1",
          "swpld_addr": "0x64",
          "swpld_addr_offset": "0x0"
        },
        {
          "attr_name": "green",
          "attr_devtype": "multifpgapci",
          "attr_devname": "SWITCHCARD_FPGA",
          "bits": "1f:1c",
          "descr": "green",
          "value": "0x2",
          "swpld_addr": "0x64",
          "swpld_addr_offset": "0x0"
        },
        {
          "attr_name": "off",
          "attr_devtype": "multifpgapci",
          "attr_devname": "SWITCHCARD_FPGA",
          "bits": "1f:1c",
          "descr": "off",
          "value": "0x0",
          "swpld_addr": "0x64",
          "swpld_addr_offset": "0x0"
        }
      ]
    }
  },
  "PORT_LED_17": {
    "dev_info": {
      "device_type": "LED",
      "device_name": "PORT_LED_17"
    },
    "dev_attr": {
      "index": "16"
    },
    "i2c": {
      "attr_list": [
        {
          "attr_name": "yellow",
          "attr_devtype": "multifpgapci",
          "attr_devname": "SWITCHCARD_FPGA",
          "bits": "3:0",
          "descr": "yellow",
          "value": "0x1",
          "swpld_addr": "0x68",
          "swpld_addr_offset": "0x0"
        },
        {
          "attr_name": "green",
          "attr_devtype": "multifpgapci",
          "attr_devname": "SWITCHCARD_FPGA",
          "bits": "3:0",
          "descr": "green",
          "value": "0x2",
          "swpld_addr": "0x68",
          "swpld_addr_offset": "0x0"
        },
        {
          "attr_name": "off",
          "attr_devtype": "multifpgapci",
          "attr_devname": "SWITCHCARD_FPGA",
          "bits": "3:0",
          "descr": "off",
          "value": "0x0",
          "swpld_addr": "0x68",
          "swpld_addr_offset": "0x0"
        }
      ]
    }
  },
  "PORT_LED_18": {
    "dev_info": {
      "device_type": "LED",
      "device_name": "PORT_LED_18"
    },
    "dev_attr": {
      "index": "17"
    },
    "i2c": {
      "attr_list": [
        {
          "attr_name": "yellow",
          "attr_devtype": "multifpgapci",
          "attr_devname": "SWITCHCARD_FPGA",
          "bits": "7:4",
          "descr": "yellow",
          "value": "0x1",
          "swpld_addr": "0x68",
          "swpld_addr_offset": "0x0"
        },
        {
          "attr_name": "green",
          "attr_devtype": "multifpgapci",
          "attr_devname": "SWITCHCARD_FPGA",
          "bits": "7:4",
          "descr": "green",
          "value": "0x2",
          "swpld_addr": "0x68",
          "swpld_addr_offset": "0x0"
        },
        {
          "attr_name": "off",
          "attr_devtype": "multifpgapci",
          "attr_devname": "SWITCHCARD_FPGA",
          "bits": "7:4",
          "descr": "off",
          "value": "0x0",
          "swpld_addr": "0x68",
          "swpld_addr_offset": "0x0"
        }
      ]
    }
  },
  "PORT_LED_19": {
    "dev_info": {
      "device_type": "LED",
      "device_name": "PORT_LED_19"
    },
    "dev_attr": {
      "index": "18"
    },
    "i2c": {
      "attr_list": [
        {
          "attr_name": "yellow",
          "attr_devtype": "multifpgapci",
          "attr_devname": "SWITCHCARD_FPGA",
          "bits": "b:8",
          "descr": "yellow",
          "value": "0x1",
          "swpld_addr": "0x68",
          "swpld_addr_offset": "0x0"
        },
        {
          "attr_name": "green",
          "attr_devtype": "multifpgapci",
          "attr_devname": "SWITCHCARD_FPGA",
          "bits": "b:8",
          "descr": "green",
          "value": "0x2",
          "swpld_addr": "0x68",
          "swpld_addr_offset": "0x0"
        },
        {
          "attr_name": "off",
          "attr_devtype": "multifpgapci",
          "attr_devname": "SWITCHCARD_FPGA",
          "bits": "b:8",
          "descr": "off",
          "value": "0x0",
          "swpld_addr": "0x68",
          "swpld_addr_offset": "0x0"
        }
      ]
    }
  },
  "PORT_LED_20": {
    "dev_info": {
      "device_type": "LED",
      "device_name": "PORT_LED_20"
    },
    "dev_attr": {
      "index": "19"
    },
    "i2c": {
      "attr_list": [
        {
          "attr_name": "yellow",
          "attr_devtype": "multifpgapci",
          "attr_devname": "SWITCHCARD_FPGA",
          "bits": "f:c",
          "descr": "yellow",
          "value": "0x1",
          "swpld_addr": "0x68",
          "swpld_addr_offset": "0x0"
        },
        {
          "attr_name": "green",
          "attr_devtype": "multifpgapci",
          "attr_devname": "SWITCHCARD_FPGA",
          "bits": "f:c",
          "descr": "green",
          "value": "0x2",
          "swpld_addr": "0x68",
          "swpld_addr_offset": "0x0"
        },
        {
          "attr_name": "off",
          "attr_devtype": "multifpgapci",
          "attr_devname": "SWITCHCARD_FPGA",
          "bits": "f:c",
          "descr": "off",
          "value": "0x0",
          "swpld_addr": "0x68",
          "swpld_addr_offset": "0x0"
        }
      ]
    }
  },
  "PORT_LED_21": {
    "dev_info": {
      "device_type": "LED",
      "device_name": "PORT_LED_21"
    },
    "dev_attr": {
      "index": "20"
    },
    "i2c": {
      "attr_list": [
        {
          "attr_name": "yellow",
          "attr_devtype": "multifpgapci",
          "attr_devname": "SWITCHCARD_FPGA",
          "bits": "13:10",
          "descr": "yellow",
          "value": "0x1",
          "swpld_addr": "0x68",
          "swpld_addr_offset": "0x0"
        },
        {
          "attr_name": "green",
          "attr_devtype": "multifpgapci",
          "attr_devname": "SWITCHCARD_FPGA",
          "bits": "13:10",
          "descr": "green",
          "value": "0x2",
          "swpld_addr": "0x68",
          "swpld_addr_offset": "0x0"
        },
        {
          "attr_name": "off",
          "attr_devtype": "multifpgapci",
          "attr_devname": "SWITCHCARD_FPGA",
          "bits": "13:10",
          "descr": "off",
          "value": "0x0",
          "swpld_addr": "0x68",
          "swpld_addr_offset": "0x0"
        }
      ]
    }
  },
  "PORT_LED_22": {
    "dev_info": {
      "device_type": "LED",
      "device_name": "PORT_LED_22"
    },
    "dev_attr": {
      "index": "21"
    },
    "i2c": {
      "attr_list": [
        {
          "attr_name": "yellow",
          "attr_devtype": "multifpgapci",
          "attr_devname": "SWITCHCARD_FPGA",
          "bits": "17:14",
          "descr": "yellow",
          "value": "0x1",
          "swpld_addr": "0x68",
          "swpld_addr_offset": "0x0"
        },
        {
          "attr_name": "green",
          "attr_devtype": "multifpgapci",
          "attr_devname": "SWITCHCARD_FPGA",
          "bits": "17:14",
          "descr": "green",
          "value": "0x2",
          "swpld_addr": "0x68",
          "swpld_addr_offset": "0x0"
        },
        {
          "attr_name": "off",
          "attr_devtype": "multifpgapci",
          "attr_devname": "SWITCHCARD_FPGA",
          "bits": "17:14",
          "descr": "off",
          "value": "0x0",
          "swpld_addr": "0x68",
          "swpld_addr_offset": "0x0"
        }
      ]
    }
  },
  "PORT_LED_23": {
    "dev_info": {
      "device_type": "LED",
      "device_name": "PORT_LED_23"
    },
    "dev_attr": {
      "index": "22"
    },
    "i2c": {
      "attr_list": [
        {
          "attr_name": "yellow",
          "attr_devtype": "multifpgapci",
          "attr_devname": "SWITCHCARD_FPGA",
          "bits": "1b:18",
          "descr": "yellow",
          "value": "0x1",
          "swpld_addr": "0x68",
          "swpld_addr_offset": "0x0"
        },
        {
          "attr_name": "green",
          "attr_devtype": "multifpgapci",
          "attr_devname": "SWITCHCARD_FPGA",
          "bits": "1b:18",
          "descr": "green",
          "value": "0x2",
          "swpld_addr": "0x68",
          "swpld_addr_offset": "0x0"
        },
        {
          "attr_name": "off",
          "attr_devtype": "multifpgapci",
          "attr_devname": "SWITCHCARD_FPGA",
          "bits": "1b:18",
          "descr": "off",
          "value": "0x0",
          "swpld_addr": "0x68",
          "swpld_addr_offset": "0x0"
        }
      ]
    }
  },
  "PORT_LED_24": {
    "dev_info": {
      "device_type": "LED",
      "device_name": "PORT_LED_24"
    },
    "dev_attr": {
      "index": "23"
    },
    "i2c": {
      "attr_list": [
        {
          "attr_name": "yellow",
          "attr_devtype": "multifpgapci",
          "attr_devname": "SWITCHCARD_FPGA",
          "bits": "1f:1c",
          "descr": "yellow",
          "value": "0x1",
          "swpld_addr": "0x68",
          "swpld_addr_offset": "0x0"
        },
        {
          "attr_name": "green",
          "attr_devtype": "multifpgapci",
          "attr_devname": "SWITCHCARD_FPGA",
          "bits": "1f:1c",
          "descr": "green",
          "value": "0x2",
          "swpld_addr": "0x68",
          "swpld_addr_offset": "0x0"
        },
        {
          "attr_name": "off",
          "attr_devtype": "multifpgapci",
          "attr_devname": "SWITCHCARD_FPGA",
          "bits": "1f:1c",
          "descr": "off",
          "value": "0x0",
          "swpld_addr": "0x68",
          "swpld_addr_offset": "0x0"
        }
      ]
    }
  },
  "PORT_LED_25": {
    "dev_info": {
      "device_type": "LED",
      "device_name": "PORT_LED_25"
    },
    "dev_attr": {
      "index": "24"
    },
    "i2c": {
      "attr_list": [
        {
          "attr_name": "yellow",
          "attr_devtype": "multifpgapci",
          "attr_devname": "SWITCHCARD_FPGA",
          "bits": "3:0",
          "descr": "yellow",
          "value": "0x1",
          "swpld_addr": "0x6c",
          "swpld_addr_offset": "0x0"
        },
        {
          "attr_name": "green",
          "attr_devtype": "multifpgapci",
          "attr_devname": "SWITCHCARD_FPGA",
          "bits": "3:0",
          "descr": "green",
          "value": "0x2",
          "swpld_addr": "0x6c",
          "swpld_addr_offset": "0x0"
        },
        {
          "attr_name": "off",
          "attr_devtype": "multifpgapci",
          "attr_devname": "SWITCHCARD_FPGA",
          "bits": "3:0",
          "descr": "off",
          "value": "0x0",
          "swpld_addr": "0x6c",
          "swpld_addr_offset": "0x0"
        }
      ]
    }
  },
  "PORT_LED_26": {
    "dev_info": {
      "device_type": "LED",
      "device_name": "PORT_LED_26"
    },
    "dev_attr": {
      "index": "25"
    },
    "i2c": {
      "attr_list": [
        {
          "attr_name": "yellow",
          "attr_devtype": "multifpgapci",
          "attr_devname": "SWITCHCARD_FPGA",
          "bits": "7:4",
          "descr": "yellow",
          "value": "0x1",
          "swpld_addr": "0x6c",
          "swpld_addr_offset": "0x0"
        },
        {
          "attr_name": "green",
          "attr_devtype": "multifpgapci",
          "attr_devname": "SWITCHCARD_FPGA",
          "bits": "7:4",
          "descr": "green",
          "value": "0x2",
          "swpld_addr": "0x6c",
          "swpld_addr_offset": "0x0"
        },
        {
          "attr_name": "off",
          "attr_devtype": "multifpgapci",
          "attr_devname": "SWITCHCARD_FPGA",
          "bits": "7:4",
          "descr": "off",
          "value": "0x0",
          "swpld_addr": "0x6c",
          "swpld_addr_offset": "0x0"
        }
      ]
    }
  },
  "PORT_LED_27": {
    "dev_info": {
      "device_type": "LED",
      "device_name": "PORT_LED_27"
    },
    "dev_attr": {
      "index": "26"
    },
    "i2c": {
      "attr_list": [
        {
          "attr_name": "yellow",
          "attr_devtype": "multifpgapci",
          "attr_devname": "SWITCHCARD_FPGA",
          "bits": "b:8",
          "descr": "yellow",
          "value": "0x1",
          "swpld_addr": "0x6c",
          "swpld_addr_offset": "0x0"
        },
        {
          "attr_name": "green",
          "attr_devtype": "multifpgapci",
          "attr_devname": "SWITCHCARD_FPGA",
          "bits": "b:8",
          "descr": "green",
          "value": "0x2",
          "swpld_addr": "0x6c",
          "swpld_addr_offset": "0x0"
        },
        {
          "attr_name": "off",
          "attr_devtype": "multifpgapci",
          "attr_devname": "SWITCHCARD_FPGA",
          "bits": "b:8",
          "descr": "off",
          "value": "0x0",
          "swpld_addr": "0x6c",
          "swpld_addr_offset": "0x0"
        }
      ]
    }
  },
  "PORT_LED_28": {
    "dev_info": {
      "device_type": "LED",
      "device_name": "PORT_LED_28"
    },
    "dev_attr": {
      "index": "27"
    },
    "i2c": {
      "attr_list": [
        {
          "attr_name": "yellow",
          "attr_devtype": "multifpgapci",
          "attr_devname": "SWITCHCARD_FPGA",
          "bits": "f:c",
          "descr": "yellow",
          "value": "0x1",
          "swpld_addr": "0x6c",
          "swpld_addr_offset": "0x0"
        },
        {
          "attr_name": "green",
          "attr_devtype": "multifpgapci",
          "attr_devname": "SWITCHCARD_FPGA",
          "bits": "f:c",
          "descr": "green",
          "value": "0x2",
          "swpld_addr": "0x6c",
          "swpld_addr_offset": "0x0"
        },
        {
          "attr_name": "off",
          "attr_devtype": "multifpgapci",
          "attr_devname": "SWITCHCARD_FPGA",
          "bits": "f:c",
          "descr": "off",
          "value": "0x0",
          "swpld_addr": "0x6c",
          "swpld_addr_offset": "0x0"
        }
      ]
    }
  },
  "PORT_LED_29": {
    "dev_info": {
      "device_type": "LED",
      "device_name": "PORT_LED_29"
    },
    "dev_attr": {
      "index": "28"
    },
    "i2c": {
      "attr_list": [
        {
          "attr_name": "yellow",
          "attr_devtype": "multifpgapci",
          "attr_devname": "SWITCHCARD_FPGA",
          "bits": "13:10",
          "descr": "yellow",
          "value": "0x1",
          "swpld_addr": "0x6c",
          "swpld_addr_offset": "0x0"
        },
        {
          "attr_name": "green",
          "attr_devtype": "multifpgapci",
          "attr_devname": "SWITCHCARD_FPGA",
          "bits": "13:10",
          "descr": "green",
          "value": "0x2",
          "swpld_addr": "0x6c",
          "swpld_addr_offset": "0x0"
        },
        {
          "attr_name": "off",
          "attr_devtype": "multifpgapci",
          "attr_devname": "SWITCHCARD_FPGA",
          "bits": "13:10",
          "descr": "off",
          "value": "0x0",
          "swpld_addr": "0x6c",
          "swpld_addr_offset": "0x0"
        }
      ]
    }
  },
  "PORT_LED_30": {
    "dev_info": {
      "device_type": "LED",
      "device_name": "PORT_LED_30"
    },
    "dev_attr": {
      "index": "29"
    },
    "i2c": {
      "attr_list": [
        {
          "attr_name": "yellow",
          "attr_devtype": "multifpgapci",
          "attr_devname": "SWITCHCARD_FPGA",
          "bits": "17:14",
          "descr": "yellow",
          "value": "0x1",
          "swpld_addr": "0x6c",
          "swpld_addr_offset": "0x0"
        },
        {
          "attr_name": "green",
          "attr_devtype": "multifpgapci",
          "attr_devname": "SWITCHCARD_FPGA",
          "bits": "17:14",
          "descr": "green",
          "value": "0x2",
          "swpld_addr": "0x6c",
          "swpld_addr_offset": "0x0"
        },
        {
          "attr_name": "off",
          "attr_devtype": "multifpgapci",
          "attr_devname": "SWITCHCARD_FPGA",
          "bits": "17:14",
          "descr": "off",
          "value": "0x0",
          "swpld_addr": "0x6c",
          "swpld_addr_offset": "0x0"
        }
      ]
    }
  },
  "PORT_LED_31": {
    "dev_info": {
      "device_type": "LED",
      "device_name": "PORT_LED_31"
    },
    "dev_attr": {
      "index": "30"
    },
    "i2c": {
      "attr_list": [
        {
          "attr_name": "yellow",
          "attr_devtype": "multifpgapci",
          "attr_devname": "SWITCHCARD_FPGA",
          "bits": "1b:18",
          "descr": "yellow",
          "value": "0x1",
          "swpld_addr": "0x6c",
          "swpld_addr_offset": "0x0"
        },
        {
          "attr_name": "green",
          "attr_devtype": "multifpgapci",
          "attr_devname": "SWITCHCARD_FPGA",
          "bits": "1b:18",
          "descr": "green",
          "value": "0x2",
          "swpld_addr": "0x6c",
          "swpld_addr_offset": "0x0"
        },
        {
          "attr_name": "off",
          "attr_devtype": "multifpgapci",
          "attr_devname": "SWITCHCARD_FPGA",
          "bits": "1b:18",
          "descr": "off",
          "value": "0x0",
          "swpld_addr": "0x6c",
          "swpld_addr_offset": "0x0"
        }
      ]
    }
  },
  "PORT_LED_32": {
    "dev_info": {
      "device_type": "LED",
      "device_name": "PORT_LED_32"
    },
    "dev_attr": {
      "index": "31"
    },
    "i2c": {
      "attr_list": [
        {
          "attr_name": "yellow",
          "attr_devtype": "multifpgapci",
          "attr_devname": "SWITCHCARD_FPGA",
          "bits": "1f:1c",
          "descr": "yellow",
          "value": "0x1",
          "swpld_addr": "0x6c",
          "swpld_addr_offset": "0x0"
        },
        {
          "attr_name": "green",
          "attr_devtype": "multifpgapci",
          "attr_devname": "SWITCHCARD_FPGA",
          "bits": "1f:1c",
          "descr": "green",
          "value": "0x2",
          "swpld_addr": "0x6c",
          "swpld_addr_offset": "0x0"
        },
        {
          "attr_name": "off",
          "attr_devtype": "multifpgapci",
          "attr_devname": "SWITCHCARD_FPGA",
          "bits": "1f:1c",
          "descr": "off",
          "value": "0x0",
          "swpld_addr": "0x6c",
          "swpld_addr_offset": "0x0"
        }
      ]
    }
  },
  "PORT_LED_33": {
    "dev_info": {
      "device_type": "LED",
      "device_name": "PORT_LED_33"
    },
    "dev_attr": {
      "index": "32"
    },
    "i2c": {
      "attr_list": [
        {
          "attr_name": "yellow",
          "attr_devtype": "multifpgapci",
          "attr_devname": "SWITCHCARD_FPGA",
          "bits": "3:0",
          "descr": "yellow",
          "value": "0x1",
          "swpld_addr": "0x70",
          "swpld_addr_offset": "0x0"
        },
        {
          "attr_name": "green",
          "attr_devtype": "multifpgapci",
          "attr_devname": "SWITCHCARD_FPGA",
          "bits": "3:0",
          "descr": "green",
          "value": "0x2",
          "swpld_addr": "0x70",
          "swpld_addr_offset": "0x0"
        },
        {
          "attr_name": "off",
          "attr_devtype": "multifpgapci",
          "attr_devname": "SWITCHCARD_FPGA",
          "bits": "3:0",
          "descr": "off",
          "value": "0x0",
          "swpld_addr": "0x70",
          "swpld_addr_offset": "0x0"
        }
      ]
    }
  },
  "PORT_LED_34": {
    "dev_info": {
      "device_type": "LED",
      "device_name": "PORT_LED_34"
    },
    "dev_attr": {
      "index": "33"
    },
    "i2c": {
      "attr_list": [
        {
          "attr_name": "yellow",
          "attr_devtype": "multifpgapci",
          "attr_devname": "SWITCHCARD_FPGA",
          "bits": "7:4",
          "descr": "yellow",
          "value": "0x1",
          "swpld_addr": "0x70",
          "swpld_addr_offset": "0x0"
        },
        {
          "attr_name": "green",
          "attr_devtype": "multifpgapci",
          "attr_devname": "SWITCHCARD_FPGA",
          "bits": "7:4",
          "descr": "green",
          "value": "0x2",
          "swpld_addr": "0x70",
          "swpld_addr_offset": "0x0"
        },
        {
          "attr_name": "off",
          "attr_devtype": "multifpgapci",
          "attr_devname": "SWITCHCARD_FPGA",
          "bits": "7:4",
          "descr": "off",
          "value": "0x0",
          "swpld_addr": "0x70",
          "swpld_addr_offset": "0x0"
        }
      ]
    }
  },
  "PORT_LED_35": {
    "dev_info": {
      "device_type": "LED",
      "device_name": "PORT_LED_35"
    },
    "dev_attr": {
      "index": "34"
    },
    "i2c": {
      "attr_list": [
        {
          "attr_name": "yellow",
          "attr_devtype": "multifpgapci",
          "attr_devname": "SWITCHCARD_FPGA",
          "bits": "b:8",
          "descr": "yellow",
          "value": "0x1",
          "swpld_addr": "0x70",
          "swpld_addr_offset": "0x0"
        },
        {
          "attr_name": "green",
          "attr_devtype": "multifpgapci",
          "attr_devname": "SWITCHCARD_FPGA",
          "bits": "b:8",
          "descr": "green",
          "value": "0x2",
          "swpld_addr": "0x70",
          "swpld_addr_offset": "0x0"
        },
        {
          "attr_name": "off",
          "attr_devtype": "multifpgapci",
          "attr_devname": "SWITCHCARD_FPGA",
          "bits": "b:8",
          "descr": "off",
          "value": "0x0",
          "swpld_addr": "0x70",
          "swpld_addr_offset": "0x0"
        }
      ]
    }
  },
  "PORT_LED_36": {
    "dev_info": {
      "device_type": "LED",
      "device_name": "PORT_LED_36"
    },
    "dev_attr": {
      "index": "35"
    },
    "i2c": {
      "attr_list": [
        {
          "attr_name": "yellow",
          "attr_devtype": "multifpgapci",
          "attr_devname": "SWITCHCARD_FPGA",
          "bits": "f:c",
          "descr": "yellow",
          "value": "0x1",
          "swpld_addr": "0x70",
          "swpld_addr_offset": "0x0"
        },
        {
          "attr_name": "green",
          "attr_devtype": "multifpgapci",
          "attr_devname": "SWITCHCARD_FPGA",
          "bits": "f:c",
          "descr": "green",
          "value": "0x2",
          "swpld_addr": "0x70",
          "swpld_addr_offset": "0x0"
        },
        {
          "attr_name": "off",
          "attr_devtype": "multifpgapci",
          "attr_devname": "SWITCHCARD_FPGA",
          "bits": "f:c",
          "descr": "off",
          "value": "0x0",
          "swpld_addr": "0x70",
          "swpld_addr_offset": "0x0"
        }
      ]
    }
  },
  "PORT_LED_37": {
    "dev_info": {
      "device_type": "LED",
      "device_name": "PORT_LED_37"
    },
    "dev_attr": {
      "index": "36"
    },
    "i2c": {
      "attr_list": [
        {
          "attr_name": "yellow",
          "attr_devtype": "multifpgapci",
          "attr_devname": "SWITCHCARD_FPGA",
          "bits": "13:10",
          "descr": "yellow",
          "value": "0x1",
          "swpld_addr": "0x70",
          "swpld_addr_offset": "0x0"
        },
        {
          "attr_name": "green",
          "attr_devtype": "multifpgapci",
          "attr_devname": "SWITCHCARD_FPGA",
          "bits": "13:10",
          "descr": "green",
          "value": "0x2",
          "swpld_addr": "0x70",
          "swpld_addr_offset": "0x0"
        },
        {
          "attr_name": "off",
          "attr_devtype": "multifpgapci",
          "attr_devname": "SWITCHCARD_FPGA",
          "bits": "13:10",
          "descr": "off",
          "value": "0x0",
          "swpld_addr": "0x70",
          "swpld_addr_offset": "0x0"
        }
      ]
    }
  },
  "PORT_LED_38": {
    "dev_info": {
      "device_type": "LED",
      "device_name": "PORT_LED_38"
    },
    "dev_attr": {
      "index": "37"
    },
    "i2c": {
      "attr_list": [
        {
          "attr_name": "yellow",
          "attr_devtype": "multifpgapci",
          "attr_devname": "SWITCHCARD_FPGA",
          "bits": "17:14",
          "descr": "yellow",
          "value": "0x1",
          "swpld_addr": "0x70",
          "swpld_addr_offset": "0x0"
        },
        {
          "attr_name": "green",
          "attr_devtype": "multifpgapci",
          "attr_devname": "SWITCHCARD_FPGA",
          "bits": "17:14",
          "descr": "green",
          "value": "0x2",
          "swpld_addr": "0x70",
          "swpld_addr_offset": "0x0"
        },
        {
          "attr_name": "off",
          "attr_devtype": "multifpgapci",
          "attr_devname": "SWITCHCARD_FPGA",
          "bits": "17:14",
          "descr": "off",
          "value": "0x0",
          "swpld_addr": "0x70",
          "swpld_addr_offset": "0x0"
        }
      ]
    }
  },
  "PORT_LED_39": {
    "dev_info": {
      "device_type": "LED",
      "device_name": "PORT_LED_39"
    },
    "dev_attr": {
      "index": "38"
    },
    "i2c": {
      "attr_list": [
        {
          "attr_name": "yellow",
          "attr_devtype": "multifpgapci",
          "attr_devname": "SWITCHCARD_FPGA",
          "bits": "1b:18",
          "descr": "yellow",
          "value": "0x1",
          "swpld_addr": "0x70",
          "swpld_addr_offset": "0x0"
        },
        {
          "attr_name": "green",
          "attr_devtype": "multifpgapci",
          "attr_devname": "SWITCHCARD_FPGA",
          "bits": "1b:18",
          "descr": "green",
          "value": "0x2",
          "swpld_addr": "0x70",
          "swpld_addr_offset": "0x0"
        },
        {
          "attr_name": "off",
          "attr_devtype": "multifpgapci",
          "attr_devname": "SWITCHCARD_FPGA",
          "bits": "1b:18",
          "descr": "off",
          "value": "0x0",
          "swpld_addr": "0x70",
          "swpld_addr_offset": "0x0"
        }
      ]
    }
  },
  "PORT_LED_40": {
    "dev_info": {
      "device_type": "LED",
      "device_name": "PORT_LED_40"
    },
    "dev_attr": {
      "index": "39"
    },
    "i2c": {
      "attr_list": [
        {
          "attr_name": "yellow",
          "attr_devtype": "multifpgapci",
          "attr_devname": "SWITCHCARD_FPGA",
          "bits": "1f:1c",
          "descr": "yellow",
          "value": "0x1",
          "swpld_addr": "0x70",
          "swpld_addr_offset": "0x0"
        },
        {
          "attr_name": "green",
          "attr_devtype": "multifpgapci",
          "attr_devname": "SWITCHCARD_FPGA",
          "bits": "1f:1c",
          "descr": "green",
          "value": "0x2",
          "swpld_addr": "0x70",
          "swpld_addr_offset": "0x0"
        },
        {
          "attr_name": "off",
          "attr_devtype": "multifpgapci",
          "attr_devname": "SWITCHCARD_FPGA",
          "bits": "1f:1c",
          "descr": "off",
          "value": "0x0",
          "swpld_addr": "0x70",
          "swpld_addr_offset": "0x0"
        }
      ]
    }
  },
  "PORT_LED_41": {
    "dev_info": {
      "device_type": "LED",
      "device_name": "PORT_LED_41"
    },
    "dev_attr": {
      "index": "40"
    },
    "i2c": {
      "attr_list": [
        {
          "attr_name": "yellow",
          "attr_devtype": "multifpgapci",
          "attr_devname": "SWITCHCARD_FPGA",
          "bits": "3:0",
          "descr": "yellow",
          "value": "0x1",
          "swpld_addr": "0x74",
          "swpld_addr_offset": "0x0"
        },
        {
          "attr_name": "green",
          "attr_devtype": "multifpgapci",
          "attr_devname": "SWITCHCARD_FPGA",
          "bits": "3:0",
          "descr": "green",
          "value": "0x2",
          "swpld_addr": "0x74",
          "swpld_addr_offset": "0x0"
        },
        {
          "attr_name": "off",
          "attr_devtype": "multifpgapci",
          "attr_devname": "SWITCHCARD_FPGA",
          "bits": "3:0",
          "descr": "off",
          "value": "0x0",
          "swpld_addr": "0x74",
          "swpld_addr_offset": "0x0"
        }
      ]
    }
  },
  "PORT_LED_42": {
    "dev_info": {
      "device_type": "LED",
      "device_name": "PORT_LED_42"
    },
    "dev_attr": {
      "index": "41"
    },
    "i2c": {
      "attr_list": [
        {
          "attr_name": "yellow",
          "attr_devtype": "multifpgapci",
          "attr_devname": "SWITCHCARD_FPGA",
          "bits": "7:4",
          "descr": "yellow",
          "value": "0x1",
          "swpld_addr": "0x74",
          "swpld_addr_offset": "0x0"
        },
        {
          "attr_name": "green",
          "attr_devtype": "multifpgapci",
          "attr_devname": "SWITCHCARD_FPGA",
          "bits": "7:4",
          "descr": "green",
          "value": "0x2",
          "swpld_addr": "0x74",
          "swpld_addr_offset": "0x0"
        },
        {
          "attr_name": "off",
          "attr_devtype": "multifpgapci",
          "attr_devname": "SWITCHCARD_FPGA",
          "bits": "7:4",
          "descr": "off",
          "value": "0x0",
          "swpld_addr": "0x74",
          "swpld_addr_offset": "0x0"
        }
      ]
    }
  },
  "PORT_LED_43": {
    "dev_info": {
      "device_type": "LED",
      "device_name": "PORT_LED_43"
    },
    "dev_attr": {
      "index": "42"
    },
    "i2c": {
      "attr_list": [
        {
          "attr_name": "yellow",
          "attr_devtype": "multifpgapci",
          "attr_devname": "SWITCHCARD_FPGA",
          "bits": "b:8",
          "descr": "yellow",
          "value": "0x1",
          "swpld_addr": "0x74",
          "swpld_addr_offset": "0x0"
        },
        {
          "attr_name": "green",
          "attr_devtype": "multifpgapci",
          "attr_devname": "SWITCHCARD_FPGA",
          "bits": "b:8",
          "descr": "green",
          "value": "0x2",
          "swpld_addr": "0x74",
          "swpld_addr_offset": "0x0"
        },
        {
          "attr_name": "off",
          "attr_devtype": "multifpgapci",
          "attr_devname": "SWITCHCARD_FPGA",
          "bits": "b:8",
          "descr": "off",
          "value": "0x0",
          "swpld_addr": "0x74",
          "swpld_addr_offset": "0x0"
        }
      ]
    }
  },
  "PORT_LED_44": {
    "dev_info": {
      "device_type": "LED",
      "device_name": "PORT_LED_44"
    },
    "dev_attr": {
      "index": "43"
    },
    "i2c": {
      "attr_list": [
        {
          "attr_name": "yellow",
          "attr_devtype": "multifpgapci",
          "attr_devname": "SWITCHCARD_FPGA",
          "bits": "f:c",
          "descr": "yellow",
          "value": "0x1",
          "swpld_addr": "0x74",
          "swpld_addr_offset": "0x0"
        },
        {
          "attr_name": "green",
          "attr_devtype": "multifpgapci",
          "attr_devname": "SWITCHCARD_FPGA",
          "bits": "f:c",
          "descr": "green",
          "value": "0x2",
          "swpld_addr": "0x74",
          "swpld_addr_offset": "0x0"
        },
        {
          "attr_name": "off",
          "attr_devtype": "multifpgapci",
          "attr_devname": "SWITCHCARD_FPGA",
          "bits": "f:c",
          "descr": "off",
          "value": "0x0",
          "swpld_addr": "0x74",
          "swpld_addr_offset": "0x0"
        }
      ]
    }
  },
  "PORT_LED_45": {
    "dev_info": {
      "device_type": "LED",
      "device_name": "PORT_LED_45"
    },
    "dev_attr": {
      "index": "44"
    },
    "i2c": {
      "attr_list": [
        {
          "attr_name": "yellow",
          "attr_devtype": "multifpgapci",
          "attr_devname": "SWITCHCARD_FPGA",
          "bits": "13:10",
          "descr": "yellow",
          "value": "0x1",
          "swpld_addr": "0x74",
          "swpld_addr_offset": "0x0"
        },
        {
          "attr_name": "green",
          "attr_devtype": "multifpgapci",
          "attr_devname": "SWITCHCARD_FPGA",
          "bits": "13:10",
          "descr": "green",
          "value": "0x2",
          "swpld_addr": "0x74",
          "swpld_addr_offset": "0x0"
        },
        {
          "attr_name": "off",
          "attr_devtype": "multifpgapci",
          "attr_devname": "SWITCHCARD_FPGA",
          "bits": "13:10",
          "descr": "off",
          "value": "0x0",
          "swpld_addr": "0x74",
          "swpld_addr_offset": "0x0"
        }
      ]
    }
  },
  "PORT_LED_46": {
    "dev_info": {
      "device_type": "LED",
      "device_name": "PORT_LED_46"
    },
    "dev_attr": {
      "index": "45"
    },
    "i2c": {
      "attr_list": [
        {
          "attr_name": "yellow",
          "attr_devtype": "multifpgapci",
          "attr_devname": "SWITCHCARD_FPGA",
          "bits": "17:14",
          "descr": "yellow",
          "value": "0x1",
          "swpld_addr": "0x74",
          "swpld_addr_offset": "0x0"
        },
        {
          "attr_name": "green",
          "attr_devtype": "multifpgapci",
          "attr_devname": "SWITCHCARD_FPGA",
          "bits": "17:14",
          "descr": "green",
          "value": "0x2",
          "swpld_addr": "0x74",
          "swpld_addr_offset": "0x0"
        },
        {
          "attr_name": "off",
          "attr_devtype": "multifpgapci",
          "attr_devname": "SWITCHCARD_FPGA",
          "bits": "17:14",
          "descr": "off",
          "value": "0x0",
          "swpld_addr": "0x74",
          "swpld_addr_offset": "0x0"
        }
      ]
    }
  },
  "PORT_LED_47": {
    "dev_info": {
      "device_type": "LED",
      "device_name": "PORT_LED_47"
    },
    "dev_attr": {
      "index": "46"
    },
    "i2c": {
      "attr_list": [
        {
          "attr_name": "yellow",
          "attr_devtype": "multifpgapci",
          "attr_devname": "SWITCHCARD_FPGA",
          "bits": "1b:18",
          "descr": "yellow",
          "value": "0x1",
          "swpld_addr": "0x74",
          "swpld_addr_offset": "0x0"
        },
        {
          "attr_name": "green",
          "attr_devtype": "multifpgapci",
          "attr_devname": "SWITCHCARD_FPGA",
          "bits": "1b:18",
          "descr": "green",
          "value": "0x2",
          "swpld_addr": "0x74",
          "swpld_addr_offset": "0x0"
        },
        {
          "attr_name": "off",
          "attr_devtype": "multifpgapci",
          "attr_devname": "SWITCHCARD_FPGA",
          "bits": "1b:18",
          "descr": "off",
          "value": "0x0",
          "swpld_addr": "0x74",
          "swpld_addr_offset": "0x0"
        }
      ]
    }
  },
  "PORT_LED_48": {
    "dev_info": {
      "device_type": "LED",
      "device_name": "PORT_LED_48"
    },
    "dev_attr": {
      "index": "47"
    },
    "i2c": {
      "attr_list": [
        {
          "attr_name": "yellow",
          "attr_devtype": "multifpgapci",
          "attr_devname": "SWITCHCARD_FPGA",
          "bits": "1f:1c",
          "descr": "yellow",
          "value": "0x1",
          "swpld_addr": "0x74",
          "swpld_addr_offset": "0x0"
        },
        {
          "attr_name": "green",
          "attr_devtype": "multifpgapci",
          "attr_devname": "SWITCHCARD_FPGA",
          "bits": "1f:1c",
          "descr": "green",
          "value": "0x2",
          "swpld_addr": "0x74",
          "swpld_addr_offset": "0x0"
        },
        {
          "attr_name": "off",
          "attr_devtype": "multifpgapci",
          "attr_devname": "SWITCHCARD_FPGA",
          "bits": "1f:1c",
          "descr": "off",
          "value": "0x0",
          "swpld_addr": "0x74",
          "swpld_addr_offset": "0x0"
        }
      ]
    }
  },
  "PORT_LED_49": {
    "dev_info": {
      "device_type": "LED",
      "device_name": "PORT_LED_49"
    },
    "dev_attr": {
      "index": "48"
    },
    "i2c": {
      "attr_list": [
        {
          "attr_name": "yellow",
          "attr_devtype": "multifpgapci",
          "attr_devname": "SWITCHCARD_FPGA",
          "bits": "3:0",
          "descr": "yellow",
          "value": "0x1",
          "swpld_addr": "0x78",
          "swpld_addr_offset": "0x0"
        },
        {
          "attr_name": "green",
          "attr_devtype": "multifpgapci",
          "attr_devname": "SWITCHCARD_FPGA",
          "bits": "3:0",
          "descr": "green",
          "value": "0x2",
          "swpld_addr": "0x78",
          "swpld_addr_offset": "0x0"
        },
        {
          "attr_name": "off",
          "attr_devtype": "multifpgapci",
          "attr_devname": "SWITCHCARD_FPGA",
          "bits": "3:0",
          "descr": "off",
          "value": "0x0",
          "swpld_addr": "0x78",
          "swpld_addr_offset": "0x0"
        }
      ]
    }
  },
  "PORT_LED_50": {
    "dev_info": {
      "device_type": "LED",
      "device_name": "PORT_LED_50"
    },
    "dev_attr": {
      "index": "49"
    },
    "i2c": {
      "attr_list": [
        {
          "attr_name": "yellow",
          "attr_devtype": "multifpgapci",
          "attr_devname": "SWITCHCARD_FPGA",
          "bits": "7:4",
          "descr": "yellow",
          "value": "0x1",
          "swpld_addr": "0x78",
          "swpld_addr_offset": "0x0"
        },
        {
          "attr_name": "green",
          "attr_devtype": "multifpgapci",
          "attr_devname": "SWITCHCARD_FPGA",
          "bits": "7:4",
          "descr": "green",
          "value": "0x2",
          "swpld_addr": "0x78",
          "swpld_addr_offset": "0x0"
        },
        {
          "attr_name": "off",
          "attr_devtype": "multifpgapci",
          "attr_devname": "SWITCHCARD_FPGA",
          "bits": "7:4",
          "descr": "off",
          "value": "0x0",
          "swpld_addr": "0x78",
          "swpld_addr_offset": "0x0"
        }
      ]
    }
  },
  "PORT_LED_51": {
    "dev_info": {
      "device_type": "LED",
      "device_name": "PORT_LED_51"
    },
    "dev_attr": {
      "index": "50"
    },
    "i2c": {
      "attr_list": [
        {
          "attr_name": "yellow",
          "attr_devtype": "multifpgapci",
          "attr_devname": "SWITCHCARD_FPGA",
          "bits": "b:8",
          "descr": "yellow",
          "value": "0x1",
          "swpld_addr": "0x78",
          "swpld_addr_offset": "0x0"
        },
        {
          "attr_name": "green",
          "attr_devtype": "multifpgapci",
          "attr_devname": "SWITCHCARD_FPGA",
          "bits": "b:8",
          "descr": "green",
          "value": "0x2",
          "swpld_addr": "0x78",
          "swpld_addr_offset": "0x0"
        },
        {
          "attr_name": "off",
          "attr_devtype": "multifpgapci",
          "attr_devname": "SWITCHCARD_FPGA",
          "bits": "b:8",
          "descr": "off",
          "value": "0x0",
          "swpld_addr": "0x78",
          "swpld_addr_offset": "0x0"
        }
      ]
    }
  },
  "PORT_LED_52": {
    "dev_info": {
      "device_type": "LED",
      "device_name": "PORT_LED_52"
    },
    "dev_attr": {
      "index": "51"
    },
    "i2c": {
      "attr_list": [
        {
          "attr_name": "yellow",
          "attr_devtype": "multifpgapci",
          "attr_devname": "SWITCHCARD_FPGA",
          "bits": "f:c",
          "descr": "yellow",
          "value": "0x1",
          "swpld_addr": "0x78",
          "swpld_addr_offset": "0x0"
        },
        {
          "attr_name": "green",
          "attr_devtype": "multifpgapci",
          "attr_devname": "SWITCHCARD_FPGA",
          "bits": "f:c",
          "descr": "green",
          "value": "0x2",
          "swpld_addr": "0x78",
          "swpld_addr_offset": "0x0"
        },
        {
          "attr_name": "off",
          "attr_devtype": "multifpgapci",
          "attr_devname": "SWITCHCARD_FPGA",
          "bits": "f:c",
          "descr": "off",
          "value": "0x0",
          "swpld_addr": "0x78",
          "swpld_addr_offset": "0x0"
        }
      ]
    }
  },
  "PORT_LED_53": {
    "dev_info": {
      "device_type": "LED",
      "device_name": "PORT_LED_53"
    },
    "dev_attr": {
      "index": "52"
    },
    "i2c": {
      "attr_list": [
        {
          "attr_name": "yellow",
          "attr_devtype": "multifpgapci",
          "attr_devname": "SWITCHCARD_FPGA",
          "bits": "13:10",
          "descr": "yellow",
          "value": "0x1",
          "swpld_addr": "0x78",
          "swpld_addr_offset": "0x0"
        },
        {
          "attr_name": "green",
          "attr_devtype": "multifpgapci",
          "attr_devname": "SWITCHCARD_FPGA",
          "bits": "13:10",
          "descr": "green",
          "value": "0x2",
          "swpld_addr": "0x78",
          "swpld_addr_offset": "0x0"
        },
        {
          "attr_name": "off",
          "attr_devtype": "multifpgapci",
          "attr_devname": "SWITCHCARD_FPGA",
          "bits": "13:10",
          "descr": "off",
          "value": "0x0",
          "swpld_addr": "0x78",
          "swpld_addr_offset": "0x0"
        }
      ]
    }
  },
  "PORT_LED_54": {
    "dev_info": {
      "device_type": "LED",
      "device_name": "PORT_LED_54"
    },
    "dev_attr": {
      "index": "53"
    },
    "i2c": {
      "attr_list": [
        {
          "attr_name": "yellow",
          "attr_devtype": "multifpgapci",
          "attr_devname": "SWITCHCARD_FPGA",
          "bits": "17:14",
          "descr": "yellow",
          "value": "0x1",
          "swpld_addr": "0x78",
          "swpld_addr_offset": "0x0"
        },
        {
          "attr_name": "green",
          "attr_devtype": "multifpgapci",
          "attr_devname": "SWITCHCARD_FPGA",
          "bits": "17:14",
          "descr": "green",
          "value": "0x2",
          "swpld_addr": "0x78",
          "swpld_addr_offset": "0x0"
        },
        {
          "attr_name": "off",
          "attr_devtype": "multifpgapci",
          "attr_devname": "SWITCHCARD_FPGA",
          "bits": "17:14",
          "descr": "off",
          "value": "0x0",
          "swpld_addr": "0x78",
          "swpld_addr_offset": "0x0"
        }
      ]
    }
  },
  "PORT_LED_55": {
    "dev_info": {
      "device_type": "LED",
      "device_name": "PORT_LED_55"
    },
    "dev_attr": {
      "index": "54"
    },
    "i2c": {
      "attr_list": [
        {
          "attr_name": "yellow",
          "attr_devtype": "multifpgapci",
          "attr_devname": "SWITCHCARD_FPGA",
          "bits": "1b:18",
          "descr": "yellow",
          "value": "0x1",
          "swpld_addr": "0x78",
          "swpld_addr_offset": "0x0"
        },
        {
          "attr_name": "green",
          "attr_devtype": "multifpgapci",
          "attr_devname": "SWITCHCARD_FPGA",
          "bits": "1b:18",
          "descr": "green",
          "value": "0x2",
          "swpld_addr": "0x78",
          "swpld_addr_offset": "0x0"
        },
        {
          "attr_name": "off",
          "attr_devtype": "multifpgapci",
          "attr_devname": "SWITCHCARD_FPGA",
          "bits": "1b:18",
          "descr": "off",
          "value": "0x0",
          "swpld_addr": "0x78",
          "swpld_addr_offset": "0x0"
        }
      ]
    }
  },
  "PORT_LED_56": {
    "dev_info": {
      "device_type": "LED",
      "device_name": "PORT_LED_56"
    },
    "dev_attr": {
      "index": "55"
    },
    "i2c": {
      "attr_list": [
        {
          "attr_name": "yellow",
          "attr_devtype": "multifpgapci",
          "attr_devname": "SWITCHCARD_FPGA",
          "bits": "1f:1c",
          "descr": "yellow",
          "value": "0x1",
          "swpld_addr": "0x78",
          "swpld_addr_offset": "0x0"
        },
        {
          "attr_name": "green",
          "attr_devtype": "multifpgapci",
          "attr_devname": "SWITCHCARD_FPGA",
          "bits": "1f:1c",
          "descr": "green",
          "value": "0x2",
          "swpld_addr": "0x78",
          "swpld_addr_offset": "0x0"
        },
        {
          "attr_name": "off",
          "attr_devtype": "multifpgapci",
          "attr_devname": "SWITCHCARD_FPGA",
          "bits": "1f:1c",
          "descr": "off",
          "value": "0x0",
          "swpld_addr": "0x78",
          "swpld_addr_offset": "0x0"
        }
      ]
    }
  },
  "PORT_LED_57": {
    "dev_info": {
      "device_type": "LED",
      "device_name": "PORT_LED_57"
    },
    "dev_attr": {
      "index": "56"
    },
    "i2c": {
      "attr_list": [
        {
          "attr_name": "yellow",
          "attr_devtype": "multifpgapci",
          "attr_devname": "SWITCHCARD_FPGA",
          "bits": "3:0",
          "descr": "yellow",
          "value": "0x1",
          "swpld_addr": "0x7c",
          "swpld_addr_offset": "0x0"
        },
        {
          "attr_name": "green",
          "attr_devtype": "multifpgapci",
          "attr_devname": "SWITCHCARD_FPGA",
          "bits": "3:0",
          "descr": "green",
          "value": "0x2",
          "swpld_addr": "0x7c",
          "swpld_addr_offset": "0x0"
        },
        {
          "attr_name": "off",
          "attr_devtype": "multifpgapci",
          "attr_devname": "SWITCHCARD_FPGA",
          "bits": "3:0",
          "descr": "off",
          "value": "0x0",
          "swpld_addr": "0x7c",
          "swpld_addr_offset": "0x0"
        }
      ]
    }
  },
  "PORT_LED_58": {
    "dev_info": {
      "device_type": "LED",
      "device_name": "PORT_LED_58"
    },
    "dev_attr": {
      "index": "57"
    },
    "i2c": {
      "attr_list": [
        {
          "attr_name": "yellow",
          "attr_devtype": "multifpgapci",
          "attr_devname": "SWITCHCARD_FPGA",
          "bits": "7:4",
          "descr": "yellow",
          "value": "0x1",
          "swpld_addr": "0x7c",
          "swpld_addr_offset": "0x0"
        },
        {
          "attr_name": "green",
          "attr_devtype": "multifpgapci",
          "attr_devname": "SWITCHCARD_FPGA",
          "bits": "7:4",
          "descr": "green",
          "value": "0x2",
          "swpld_addr": "0x7c",
          "swpld_addr_offset": "0x0"
        },
        {
          "attr_name": "off",
          "attr_devtype": "multifpgapci",
          "attr_devname": "SWITCHCARD_FPGA",
          "bits": "7:4",
          "descr": "off",
          "value": "0x0",
          "swpld_addr": "0x7c",
          "swpld_addr_offset": "0x0"
        }
      ]
    }
  },
  "PORT_LED_59": {
    "dev_info": {
      "device_type": "LED",
      "device_name": "PORT_LED_59"
    },
    "dev_attr": {
      "index": "58"
    },
    "i2c": {
      "attr_list": [
        {
          "attr_name": "yellow",
          "attr_devtype": "multifpgapci",
          "attr_devname": "SWITCHCARD_FPGA",
          "bits": "b:8",
          "descr": "yellow",
          "value": "0x1",
          "swpld_addr": "0x7c",
          "swpld_addr_offset": "0x0"
        },
        {
          "attr_name": "green",
          "attr_devtype": "multifpgapci",
          "attr_devname": "SWITCHCARD_FPGA",
          "bits": "b:8",
          "descr": "green",
          "value": "0x2",
          "swpld_addr": "0x7c",
          "swpld_addr_offset": "0x0"
        },
        {
          "attr_name": "off",
          "attr_devtype": "multifpgapci",
          "attr_devname": "SWITCHCARD_FPGA",
          "bits": "b:8",
          "descr": "off",
          "value": "0x0",
          "swpld_addr": "0x7c",
          "swpld_addr_offset": "0x0"
        }
      ]
    }
  },
  "PORT_LED_60": {
    "dev_info": {
      "device_type": "LED",
      "device_name": "PORT_LED_60"
    },
    "dev_attr": {
      "index": "59"
    },
    "i2c": {
      "attr_list": [
        {
          "attr_name": "yellow",
          "attr_devtype": "multifpgapci",
          "attr_devname": "SWITCHCARD_FPGA",
          "bits": "f:c",
          "descr": "yellow",
          "value": "0x1",
          "swpld_addr": "0x7c",
          "swpld_addr_offset": "0x0"
        },
        {
          "attr_name": "green",
          "attr_devtype": "multifpgapci",
          "attr_devname": "SWITCHCARD_FPGA",
          "bits": "f:c",
          "descr": "green",
          "value": "0x2",
          "swpld_addr": "0x7c",
          "swpld_addr_offset": "0x0"
        },
        {
          "attr_name": "off",
          "attr_devtype": "multifpgapci",
          "attr_devname": "SWITCHCARD_FPGA",
          "bits": "f:c",
          "descr": "off",
          "value": "0x0",
          "swpld_addr": "0x7c",
          "swpld_addr_offset": "0x0"
        }
      ]
    }
  },
  "PORT_LED_61": {
    "dev_info": {
      "device_type": "LED",
      "device_name": "PORT_LED_61"
    },
    "dev_attr": {
      "index": "60"
    },
    "i2c": {
      "attr_list": [
        {
          "attr_name": "yellow",
          "attr_devtype": "multifpgapci",
          "attr_devname": "SWITCHCARD_FPGA",
          "bits": "13:10",
          "descr": "yellow",
          "value": "0x1",
          "swpld_addr": "0x7c",
          "swpld_addr_offset": "0x0"
        },
        {
          "attr_name": "green",
          "attr_devtype": "multifpgapci",
          "attr_devname": "SWITCHCARD_FPGA",
          "bits": "13:10",
          "descr": "green",
          "value": "0x2",
          "swpld_addr": "0x7c",
          "swpld_addr_offset": "0x0"
        },
        {
          "attr_name": "off",
          "attr_devtype": "multifpgapci",
          "attr_devname": "SWITCHCARD_FPGA",
          "bits": "13:10",
          "descr": "off",
          "value": "0x0",
          "swpld_addr": "0x7c",
          "swpld_addr_offset": "0x0"
        }
      ]
    }
  },
  "PORT_LED_62": {
    "dev_info": {
      "device_type": "LED",
      "device_name": "PORT_LED_62"
    },
    "dev_attr": {
      "index": "61"
    },
    "i2c": {
      "attr_list": [
        {
          "attr_name": "yellow",
          "attr_devtype": "multifpgapci",
          "attr_devname": "SWITCHCARD_FPGA",
          "bits": "17:14",
          "descr": "yellow",
          "value": "0x1",
          "swpld_addr": "0x7c",
          "swpld_addr_offset": "0x0"
        },
        {
          "attr_name": "green",
          "attr_devtype": "multifpgapci",
          "attr_devname": "SWITCHCARD_FPGA",
          "bits": "17:14",
          "descr": "green",
          "value": "0x2",
          "swpld_addr": "0x7c",
          "swpld_addr_offset": "0x0"
        },
        {
          "attr_name": "off",
          "attr_devtype": "multifpgapci",
          "attr_devname": "SWITCHCARD_FPGA",
          "bits": "17:14",
          "descr": "off",
          "value": "0x0",
          "swpld_addr": "0x7c",
          "swpld_addr_offset": "0x0"
        }
      ]
    }
  },
  "PORT_LED_63": {
    "dev_info": {
      "device_type": "LED",
      "device_name": "PORT_LED_63"
    },
    "dev_attr": {
      "index": "62"
    },
    "i2c": {
      "attr_list": [
        {
          "attr_name": "yellow",
          "attr_devtype": "multifpgapci",
          "attr_devname": "SWITCHCARD_FPGA",
          "bits": "1b:18",
          "descr": "yellow",
          "value": "0x1",
          "swpld_addr": "0x7c",
          "swpld_addr_offset": "0x0"
        },
        {
          "attr_name": "green",
          "attr_devtype": "multifpgapci",
          "attr_devname": "SWITCHCARD_FPGA",
          "bits": "1b:18",
          "descr": "green",
          "value": "0x2",
          "swpld_addr": "0x7c",
          "swpld_addr_offset": "0x0"
        },
        {
          "attr_name": "off",
          "attr_devtype": "multifpgapci",
          "attr_devname": "SWITCHCARD_FPGA",
          "bits": "1b:18",
          "descr": "off",
          "value": "0x0",
          "swpld_addr": "0x7c",
          "swpld_addr_offset": "0x0"
        }
      ]
    }
  },
  "PORT_LED_64": {
    "dev_info": {
      "device_type": "LED",
      "device_name": "PORT_LED_64"
    },
    "dev_attr": {
      "index": "63"
    },
    "i2c": {
      "attr_list": [
        {
          "attr_name": "yellow",
          "attr_devtype": "multifpgapci",
          "attr_devname": "SWITCHCARD_FPGA",
          "bits": "1f:1c",
          "descr": "yellow",
          "value": "0x1",
          "swpld_addr": "0x7c",
          "swpld_addr_offset": "0x0"
        },
        {
          "attr_name": "green",
          "attr_devtype": "multifpgapci",
          "attr_devname": "SWITCHCARD_FPGA",
          "bits": "1f:1c",
          "descr": "green",
          "value": "0x2",
          "swpld_addr": "0x7c",
          "swpld_addr_offset": "0x0"
        },
        {
          "attr_name": "off",
          "attr_devtype": "multifpgapci",
          "attr_devname": "SWITCHCARD_FPGA",
          "bits": "1f:1c",
          "descr": "off",
          "value": "0x0",
          "swpld_addr": "0x7c",
          "swpld_addr_offset": "0x0"
        }
      ]
    }
  },
  "PORT_LED_65": {
    "dev_info": {
      "device_type": "LED",
      "device_name": "PORT_LED_65"
    },
    "dev_attr": {
      "index": "64"
    },
    "i2c": {
      "attr_list": [
        {
          "attr_name": "yellow",
          "attr_devtype": "multifpgapci",
          "attr_devname": "SWITCHCARD_FPGA",
          "bits": "13:10",
          "descr": "yellow",
          "value": "0x1",
          "swpld_addr": "0x9c",
          "swpld_addr_offset": "0x0"
        },
        {
          "attr_name": "green",
          "attr_devtype": "multifpgapci",
          "attr_devname": "SWITCHCARD_FPGA",
          "bits": "13:10",
          "descr": "green",
          "value": "0x2",
          "swpld_addr": "0x9c",
          "swpld_addr_offset": "0x0"
        },
        {
          "attr_name": "off",
          "attr_devtype": "multifpgapci",
          "attr_devname": "SWITCHCARD_FPGA",
          "bits": "13:10",
          "descr": "off",
          "value": "0x0",
          "swpld_addr": "0x9c",
          "swpld_addr_offset": "0x0"
        }
      ]
    }
  },
  "PORT_LED_66": {
    "dev_info": {
      "device_type": "LED",
      "device_name": "PORT_LED_66"
    },
    "dev_attr": {
      "index": "65"
    },
    "i2c": {
      "attr_list": [
        {
          "attr_name": "yellow",
          "attr_devtype": "multifpgapci",
          "attr_devname": "SWITCHCARD_FPGA",
          "bits": "17:14",
          "descr": "yellow",
          "value": "0x1",
          "swpld_addr": "0x9c",
          "swpld_addr_offset": "0x0"
        },
        {
          "attr_name": "green",
          "attr_devtype": "multifpgapci",
          "attr_devname": "SWITCHCARD_FPGA",
          "bits": "17:14",
          "descr": "green",
          "value": "0x2",
          "swpld_addr": "0x9c",
          "swpld_addr_offset": "0x0"
        },
        {
          "attr_name": "off",
          "attr_devtype": "multifpgapci",
          "attr_devname": "SWITCHCARD_FPGA",
          "bits": "17:14",
          "descr": "off",
          "value": "0x0",
          "swpld_addr": "0x9c",
          "swpld_addr_offset": "0x0"
        }
      ]
    }
  },
  "SYS_LED": {
    "dev_info": {
      "device_type": "LED",
      "device_name": "SYS_LED"
    },
    "dev_attr": {
      "index": "0"
    },
    "i2c": {
      "attr_list": [
        {
          "attr_name": "green",
          "attr_devtype": "multifpgapci",
          "attr_devname": "SWITCHCARD_FPGA",
          "bits": "b:8",
          "descr": "green",
          "value": "0x2",
          "swpld_addr": "0x9c",
          "swpld_addr_offset": "0x0"
        },
        {
          "attr_name": "green_blink",
          "attr_devtype": "multifpgapci",
          "attr_devname": "SWITCHCARD_FPGA",
          "bits": "b:8",
          "descr": "green_blink",
          "value": "0x6",
          "swpld_addr": "0x9c",
          "swpld_addr_offset": "0x0"
        },
        {
          "attr_name": "red",
          "attr_devtype": "multifpgapci",
          "attr_devname": "SWITCHCARD_FPGA",
          "bits": "b:8",
          "descr": "red",
          "value": "0x1",
          "swpld_addr": "0x9c",
          "swpld_addr_offset": "0x0"
        },
        {
          "attr_name": "amber",
          "attr_devtype": "multifpgapci",
          "attr_devname": "SWITCHCARD_FPGA",
          "bits": "b:8",
          "descr": "amber",
          "value": "0x3",
          "swpld_addr": "0x9c",
          "swpld_addr_offset": "0x0"
        },
        {
          "attr_name": "off",
          "attr_devtype": "multifpgapci",
          "attr_devname": "SWITCHCARD_FPGA",
          "bits": "b:8",
          "descr": "off",
          "value": "0x0",
          "swpld_addr": "0x9c",
          "swpld_addr_offset": "0x0"
        }
      ]
    }
  },
  "LOC_LED": {
    "dev_info": {
      "device_type": "LED",
      "device_name": "LOC_LED"
    },
    "dev_attr": {
      "index": "0"
    },
    "i2c": {
      "attr_list": [
        {
          "attr_name": "blue_blink",
          "attr_devtype": "multifpgapci",
          "attr_devname": "CPUCARD_FPGA",
          "bits": "13:10",
          "descr": "blue_blink",
          "value": "0x5",
          "swpld_addr": "0x48",
          "swpld_addr_offset": "0x0"
        },
        {
          "attr_name": "blue",
          "attr_devtype": "multifpgapci",
          "attr_devname": "CPUCARD_FPGA",
          "bits": "13:10",
          "descr": "blue",
          "value": "0x1",
          "swpld_addr": "0x48",
          "swpld_addr_offset": "0x0"
        },
        {
          "attr_name": "off",
          "attr_devtype": "multifpgapci",
          "attr_devname": "CPUCARD_FPGA",
          "bits": "13:10",
          "descr": "off",
          "value": "0x0",
          "swpld_addr": "0x48",
          "swpld_addr_offset": "0x0"
        }
      ]
    }
  },
  "FAN_LED": {
    "dev_info": {
      "device_type": "LED",
      "device_name": "FAN_LED"
    },
    "dev_attr": {
      "index": "0"
    },
    "i2c": {
      "attr_list": [
        {
          "attr_name": "green",
          "attr_devtype": "multifpgapci",
          "attr_devname": "SWITCHCARD_FPGA",
          "bits": "7:4",
          "descr": "green",
          "value": "0x2",
          "swpld_addr": "0x9c",
          "swpld_addr_offset": "0x0"
        },
        {
          "attr_name": "red",
          "attr_devtype": "multifpgapci",
          "attr_devname": "SWITCHCARD_FPGA",
          "bits": "7:4",
          "descr": "red",
          "value": "0x1",
          "swpld_addr": "0x9c",
          "swpld_addr_offset": "0x0"
        },
        {
          "attr_name": "amber",
          "attr_devtype": "multifpgapci",
          "attr_devname": "SWITCHCARD_FPGA",
          "bits": "7:4",
          "descr": "amber",
          "value": "0x3",
          "swpld_addr": "0x9c",
          "swpld_addr_offset": "0x0"
        },
        {
          "attr_name": "off",
          "attr_devtype": "multifpgapci",
          "attr_devname": "SWITCHCARD_FPGA",
          "bits": "7:4",
          "descr": "off",
          "value": "0x0",
          "swpld_addr": "0x9c",
          "swpld_addr_offset": "0x0"
        }
      ]
    }
  },
  "PSU_LED": {
    "dev_info": {
      "device_type": "LED",
      "device_name": "PSU_LED"
    },
    "dev_attr": {
      "index": "0"
    },
    "i2c": {
      "attr_list": [
        {
          "attr_name": "green",
          "attr_devtype": "multifpgapci",
          "attr_devname": "SWITCHCARD_FPGA",
          "bits": "3:0",
          "descr": "green",
          "value": "0x2",
          "swpld_addr": "0x9c",
          "swpld_addr_offset": "0x0"
        },
        {
          "attr_name": "red",
          "attr_devtype": "multifpgapci",
          "attr_devname": "SWITCHCARD_FPGA",
          "bits": "3:0",
          "descr": "red",
          "value": "0x1",
          "swpld_addr": "0x9c",
          "swpld_addr_offset": "0x0"
        },
        {
          "attr_name": "amber",
          "attr_devtype": "multifpgapci",
          "attr_devname": "SWITCHCARD_FPGA",
          "bits": "3:0",
          "descr": "amber",
          "value": "0x3",
          "swpld_addr": "0x9c",
          "swpld_addr_offset": "0x0"
        },
        {
          "attr_name": "off",
          "attr_devtype": "multifpgapci",
          "attr_devname": "SWITCHCARD_FPGA",
          "bits": "3:0",
          "descr": "off",
          "value": "0x0",
          "swpld_addr": "0x9c",
          "swpld_addr_offset": "0x0"
        }
      ]
    }
  },
  "FANTRAY1_LED": {
    "dev_info": {
      "device_type": "LED",
      "device_name": "FANTRAY_LED"
    },
    "dev_attr": {
      "index": "0"
    },
    "i2c": {
      "attr_list": [
        {
          "attr_name": "green",
          "attr_devtype": "multifpgapci",
          "attr_devname": "SWITCHCARD_FPGA",
          "bits": "1:0",
          "descr": "green",
          "value": "0x2",
          "swpld_addr": "0xa0",
          "swpld_addr_offset": "0x0"
        },
        {
          "attr_name": "red",
          "attr_devtype": "multifpgapci",
          "attr_devname": "SWITCHCARD_FPGA",
          "bits": "1:0",
          "descr": "red",
          "value": "0x1",
          "swpld_addr": "0xa0",
          "swpld_addr_offset": "0x0"
        },
        {
          "attr_name": "off",
          "attr_devtype": "multifpgapci",
          "attr_devname": "SWITCHCARD_FPGA",
          "bits": "1:0",
          "descr": "off",
          "value": "0x0",
          "swpld_addr": "0xa0",
          "swpld_addr_offset": "0x0"
        }
      ]
    }
  },
  "FANTRAY2_LED": {
    "dev_info": {
      "device_type": "LED",
      "device_name": "FANTRAY_LED"
    },
    "dev_attr": {
      "index": "1"
    },
    "i2c": {
      "attr_list": [
        {
          "attr_name": "green",
          "attr_devtype": "multifpgapci",
          "attr_devname": "SWITCHCARD_FPGA",
          "bits": "3:2",
          "descr": "green",
          "value": "0x2",
          "swpld_addr": "0xa0",
          "swpld_addr_offset": "0x0"
        },
        {
          "attr_name": "red",
          "attr_devtype": "multifpgapci",
          "attr_devname": "SWITCHCARD_FPGA",
          "bits": "3:2",
          "descr": "red",
          "value": "0x1",
          "swpld_addr": "0xa0",
          "swpld_addr_offset": "0x0"
        },
        {
          "attr_name": "off",
          "attr_devtype": "multifpgapci",
          "attr_devname": "SWITCHCARD_FPGA",
          "bits": "3:2",
          "descr": "off",
          "value": "0x0",
          "swpld_addr": "0xa0",
          "swpld_addr_offset": "0x0"
        }
      ]
    }
  },
  "FANTRAY3_LED": {
    "dev_info": {
      "device_type": "LED",
      "device_name": "FANTRAY_LED"
    },
    "dev_attr": {
      "index": "2"
    },
    "i2c": {
      "attr_list": [
        {
          "attr_name": "green",
          "attr_devtype": "multifpgapci",
          "attr_devname": "SWITCHCARD_FPGA",
          "bits": "5:4",
          "descr": "green",
          "value": "0x2",
          "swpld_addr": "0xa0",
          "swpld_addr_offset": "0x0"
        },
        {
          "attr_name": "red",
          "attr_devtype": "multifpgapci",
          "attr_devname": "SWITCHCARD_FPGA",
          "bits": "5:4",
          "descr": "red",
          "value": "0x1",
          "swpld_addr": "0xa0",
          "swpld_addr_offset": "0x0"
        },
        {
          "attr_name": "off",
          "attr_devtype": "multifpgapci",
          "attr_devname": "SWITCHCARD_FPGA",
          "bits": "5:4",
          "descr": "off",
          "value": "0x0",
          "swpld_addr": "0xa0",
          "swpld_addr_offset": "0x0"
        }
      ]
    }
  },
  "FANTRAY4_LED": {
    "dev_info": {
      "device_type": "LED",
      "device_name": "FANTRAY_LED"
    },
    "dev_attr": {
      "index": "3"
    },
    "i2c": {
      "attr_list": [
        {
          "attr_name": "green",
          "attr_devtype": "multifpgapci",
          "attr_devname": "SWITCHCARD_FPGA",
          "bits": "7:6",
          "descr": "green",
          "value": "0x2",
          "swpld_addr": "0xa0",
          "swpld_addr_offset": "0x0"
        },
        {
          "attr_name": "red",
          "attr_devtype": "multifpgapci",
          "attr_devname": "SWITCHCARD_FPGA",
          "bits": "7:6",
          "descr": "red",
          "value": "0x1",
          "swpld_addr": "0xa0",
          "swpld_addr_offset": "0x0"
        },
        {
          "attr_name": "off",
          "attr_devtype": "multifpgapci",
          "attr_devname": "SWITCHCARD_FPGA",
          "bits": "7:6",
          "descr": "off",
          "value": "0x0",
          "swpld_addr": "0xa0",
          "swpld_addr_offset": "0x0"
        }
      ]
    }
  },
  "DPM1":
  {
      "dev_info": {"device_type":"DPM", "device_name":"DPM1", "device_parent":"MULTIFPGAPCIE0"},
      "i2c":
      {
          "topo_info":{ "parent_bus":"0x7", "dev_addr":"0x41", "dev_type":"adm1266"}
      }
  },
  "VOLTAGE1":
  {
    "dev_info": { "device_type": "VOLTAGE_SENSOR", "device_name":"DPM1-RAIL1", "device_parent":"MULTIFPGAPCIE0", "virt_parent": "DPM1"},
    "dev_attr": { "display_name":"POS12V0"},
    "i2c": {
        "attr_list":
        [
            {"attr_name":"volt1_input", "drv_attr_name":"in1_input"},
            {"attr_name":"volt1_high_threshold", "drv_attr_name":"in1_max"},
            {"attr_name":"volt1_low_threshold", "drv_attr_name":"in1_min"},
            {"attr_name":"volt1_crit_high_threshold", "drv_attr_name":"in1_max_alarm"},
            {"attr_name":"volt1_crit_low_threshold", "drv_attr_name":"in1_min_alarm"}
        ]
    }
  },
  "VOLTAGE2":
  {
    "dev_info": { "device_type": "VOLTAGE_SENSOR", "device_name":"DPM1-RAIL2", "device_parent":"MULTIFPGAPCIE0", "virt_parent": "DPM1"},
    "dev_attr": { "display_name":"POS5V0"},
    "i2c": {
        "attr_list":
        [
            {"attr_name":"volt1_input", "drv_attr_name":"in2_input"},
            {"attr_name":"volt1_high_threshold", "drv_attr_name":"in2_max"},
            {"attr_name":"volt1_low_threshold", "drv_attr_name":"in2_min"},
            {"attr_name":"volt1_crit_high_threshold", "drv_attr_name":"in2_max_alarm"},
            {"attr_name":"volt1_crit_low_threshold", "drv_attr_name":"in2_min_alarm"}
        ]
    }
  },
  "VOLTAGE3":
  {
    "dev_info": { "device_type": "VOLTAGE_SENSOR", "device_name":"DPM1-RAIL3", "device_parent":"MULTIFPGAPCIE0", "virt_parent": "DPM1"},
    "dev_attr": { "display_name":"POS5V0_S0"},
    "i2c": {
        "attr_list":
        [
            {"attr_name":"volt1_input", "drv_attr_name":"in4_input"},
            {"attr_name":"volt1_high_threshold", "drv_attr_name":"in4_max"},
            {"attr_name":"volt1_low_threshold", "drv_attr_name":"in4_min"},
            {"attr_name":"volt1_crit_high_threshold", "drv_attr_name":"in4_max_alarm"},
            {"attr_name":"volt1_crit_low_threshold", "drv_attr_name":"in4_min_alarm"}
        ]
    }
  },
  "VOLTAGE4":
  {
    "dev_info": { "device_type": "VOLTAGE_SENSOR", "device_name":"DPM1-RAIL4", "device_parent":"MULTIFPGAPCIE0", "virt_parent": "DPM1"},
    "dev_attr": { "display_name":"POS1V0_A7"},
    "i2c": {
        "attr_list":
        [
            {"attr_name":"volt1_input", "drv_attr_name":"in5_input"},
            {"attr_name":"volt1_high_threshold", "drv_attr_name":"in5_max"},
            {"attr_name":"volt1_low_threshold", "drv_attr_name":"in5_min"},
            {"attr_name":"volt1_crit_high_threshold", "drv_attr_name":"in5_max_alarm"},
            {"attr_name":"volt1_crit_low_threshold", "drv_attr_name":"in5_min_alarm"}
        ]
    }
  },
  "VOLTAGE5":
  {
    "dev_info": { "device_type": "VOLTAGE_SENSOR", "device_name":"DPM1-RAIL5", "device_parent":"MULTIFPGAPCIE0", "virt_parent": "DPM1"},
    "dev_attr": { "display_name":"POS1V8_A7"},
    "i2c": {
        "attr_list":
        [
            {"attr_name":"volt1_input", "drv_attr_name":"in6_input"},
            {"attr_name":"volt1_high_threshold", "drv_attr_name":"in6_max"},
            {"attr_name":"volt1_low_threshold", "drv_attr_name":"in6_min"},
            {"attr_name":"volt1_crit_high_threshold", "drv_attr_name":"in6_max_alarm"},
            {"attr_name":"volt1_crit_low_threshold", "drv_attr_name":"in6_min_alarm"}
        ]
    }
  },
  "VOLTAGE6":
  {
    "dev_info": { "device_type": "VOLTAGE_SENSOR", "device_name":"DPM1-RAIL6", "device_parent":"MULTIFPGAPCIE0", "virt_parent": "DPM1"},
    "dev_attr": { "display_name":"POS3V3"},
    "i2c": {
        "attr_list":
        [
            {"attr_name":"volt1_input", "drv_attr_name":"in7_input"},
            {"attr_name":"volt1_high_threshold", "drv_attr_name":"in7_max"},
            {"attr_name":"volt1_low_threshold", "drv_attr_name":"in7_min"},
            {"attr_name":"volt1_crit_high_threshold", "drv_attr_name":"in7_max_alarm"},
            {"attr_name":"volt1_crit_low_threshold", "drv_attr_name":"in7_min_alarm"}
        ]
    }
  },
  "VOLTAGE7":
  {
    "dev_info": { "device_type": "VOLTAGE_SENSOR", "device_name":"DPM1-RAIL7", "device_parent":"MULTIFPGAPCIE0", "virt_parent": "DPM1"},
    "dev_attr": { "display_name":"POS1V0"},
    "i2c": {
        "attr_list":
        [
            {"attr_name":"volt1_input", "drv_attr_name":"in8_input"},
            {"attr_name":"volt1_high_threshold", "drv_attr_name":"in8_max"},
            {"attr_name":"volt1_low_threshold", "drv_attr_name":"in8_min"},
            {"attr_name":"volt1_crit_high_threshold", "drv_attr_name":"in8_max_alarm"},
            {"attr_name":"volt1_crit_low_threshold", "drv_attr_name":"in8_min_alarm"}
        ]
    }
  },
  "VOLTAGE8":
  {
    "dev_info": { "device_type": "VOLTAGE_SENSOR", "device_name":"DPM1-RAIL8", "device_parent":"MULTIFPGAPCIE0", "virt_parent": "DPM1"},
    "dev_attr": { "display_name":"POS1V2_A7"},
    "i2c": {
        "attr_list":
        [
            {"attr_name":"volt1_input", "drv_attr_name":"in9_input"},
            {"attr_name":"volt1_high_threshold", "drv_attr_name":"in9_max"},
            {"attr_name":"volt1_low_threshold", "drv_attr_name":"in9_min"},
            {"attr_name":"volt1_crit_high_threshold", "drv_attr_name":"in9_max_alarm"},
            {"attr_name":"volt1_crit_low_threshold", "drv_attr_name":"in9_min_alarm"}
        ]
    }
  },
  "VOLTAGE9":
  {
    "dev_info": { "device_type": "VOLTAGE_SENSOR", "device_name":"DPM1-RAIL9", "device_parent":"MULTIFPGAPCIE0", "virt_parent": "DPM1"},
    "dev_attr": { "display_name":"POS0V75_S5"},
    "i2c": {
        "attr_list":
        [
            {"attr_name":"volt1_input", "drv_attr_name":"in10_input"},
            {"attr_name":"volt1_high_threshold", "drv_attr_name":"in10_max"},
            {"attr_name":"volt1_low_threshold", "drv_attr_name":"in10_min"},
            {"attr_name":"volt1_crit_high_threshold", "drv_attr_name":"in10_max_alarm"},
            {"attr_name":"volt1_crit_low_threshold", "drv_attr_name":"in10_min_alarm"}
        ]
    }
  },
  "VOLTAGE10":
  {
    "dev_info": { "device_type": "VOLTAGE_SENSOR", "device_name":"DPM1-RAIL10", "device_parent":"MULTIFPGAPCIE0", "virt_parent": "DPM1"},
    "dev_attr": { "display_name":"POS1V8_S5"},
    "i2c": {

        "attr_list":
        [
            {"attr_name":"volt1_input", "drv_attr_name":"in11_input"},
            {"attr_name":"volt1_high_threshold", "drv_attr_name":"in11_max"},
            {"attr_name":"volt1_low_threshold", "drv_attr_name":"in11_min"},
            {"attr_name":"volt1_crit_high_threshold", "drv_attr_name":"in11_max_alarm"},
            {"attr_name":"volt1_crit_low_threshold", "drv_attr_name":"in11_min_alarm"}
        ]
    }
  },
  "VOLTAGE11":
  {
    "dev_info": { "device_type": "VOLTAGE_SENSOR", "device_name":"DPM1-RAIL11", "device_parent":"MULTIFPGAPCIE0", "virt_parent": "DPM1"},
    "dev_attr": { "display_name":"POS3V3_S5"},
    "i2c": {
        "attr_list":
        [
            {"attr_name":"volt1_input", "drv_attr_name":"in12_input"},
            {"attr_name":"volt1_high_threshold", "drv_attr_name":"in12_max"},
            {"attr_name":"volt1_low_threshold", "drv_attr_name":"in12_min"},
            {"attr_name":"volt1_crit_high_threshold", "drv_attr_name":"in12_max_alarm"},
            {"attr_name":"volt1_crit_low_threshold", "drv_attr_name":"in12_min_alarm"}
        ]
    }
  },
  "VOLTAGE12":
  {
    "dev_info": { "device_type": "VOLTAGE_SENSOR", "device_name":"DPM1-RAIL12", "device_parent":"MULTIFPGAPCIE0", "virt_parent": "DPM1"},
    "dev_attr": { "display_name":"POS1V1_S0"},
    "i2c": {
        "attr_list":
        [
            {"attr_name":"volt1_input", "drv_attr_name":"in13_input"},
            {"attr_name":"volt1_high_threshold", "drv_attr_name":"in13_max"},
            {"attr_name":"volt1_low_threshold", "drv_attr_name":"in13_min"},
            {"attr_name":"volt1_crit_high_threshold", "drv_attr_name":"in13_max_alarm"},
            {"attr_name":"volt1_crit_low_threshold", "drv_attr_name":"in13_min_alarm"}
        ]
    }
  },
  "VOLTAGE13":
  {
    "dev_info": { "device_type": "VOLTAGE_SENSOR", "device_name":"DPM1-RAIL13", "device_parent":"MULTIFPGAPCIE0", "virt_parent": "DPM1"},
    "dev_attr": { "display_name":"POS0V78_S0"},
    "i2c": {
        "attr_list":
        [
            {"attr_name":"volt1_input", "drv_attr_name":"in14_input"},
            {"attr_name":"volt1_high_threshold", "drv_attr_name":"in14_max"},
            {"attr_name":"volt1_low_threshold", "drv_attr_name":"in14_min"},
            {"attr_name":"volt1_crit_high_threshold", "drv_attr_name":"in14_max_alarm"},
            {"attr_name":"volt1_crit_low_threshold", "drv_attr_name":"in14_min_alarm"}
        ]
    }
  },
  "VOLTAGE14":
  {
    "dev_info": { "device_type": "VOLTAGE_SENSOR", "device_name":"DPM1-RAIL14", "device_parent":"MULTIFPGAPCIE0", "virt_parent": "DPM1"},
    "dev_attr": { "display_name":"POS0V75_S0"},
    "i2c": {
        "attr_list":
        [
            {"attr_name":"volt1_input", "drv_attr_name":"in15_input"},
            {"attr_name":"volt1_high_threshold", "drv_attr_name":"in15_max"},
            {"attr_name":"volt1_low_threshold", "drv_attr_name":"in15_min"},
            {"attr_name":"volt1_crit_high_threshold", "drv_attr_name":"in15_max_alarm"},
            {"attr_name":"volt1_crit_low_threshold", "drv_attr_name":"in15_min_alarm"}
        ]
    }
  },
  "VOLTAGE15":
  {
    "dev_info": { "device_type": "VOLTAGE_SENSOR", "device_name":"DPM1-RAIL15", "device_parent":"MULTIFPGAPCIE0", "virt_parent": "DPM1"},
    "dev_attr": { "display_name":"POS1V8_S0"},
    "i2c": {
        "attr_list":
        [
            {"attr_name":"volt1_input", "drv_attr_name":"in16_input"},
            {"attr_name":"volt1_high_threshold", "drv_attr_name":"in16_max"},
            {"attr_name":"volt1_low_threshold", "drv_attr_name":"in16_min"},
            {"attr_name":"volt1_crit_high_threshold", "drv_attr_name":"in16_max_alarm"},
            {"attr_name":"volt1_crit_low_threshold", "drv_attr_name":"in16_min_alarm"}
        ]
    }
  },
  "VOLTAGE16":
  {
    "dev_info": { "device_type": "VOLTAGE_SENSOR", "device_name":"DPM1-RAIL16", "device_parent":"MULTIFPGAPCIE0", "virt_parent": "DPM1"},
    "dev_attr": { "display_name":"POS3V3_S0"},
    "i2c": {
        "attr_list":
        [
            {"attr_name":"volt1_input", "drv_attr_name":"in17_input"},
            {"attr_name":"volt1_high_threshold", "drv_attr_name":"in17_max"},
            {"attr_name":"volt1_low_threshold", "drv_attr_name":"in17_min"},
            {"attr_name":"volt1_crit_high_threshold", "drv_attr_name":"in17_max_alarm"},
            {"attr_name":"volt1_crit_low_threshold", "drv_attr_name":"in17_min_alarm"}
        ]
    }
  },
  "DCDC0": {
    "dev_info": {
      "device_type": "DCDC",
      "device_name": "DCDC0",
      "device_parent": "MULTIFPGAPCIE1"
    },
    "i2c": {
      "topo_info": {
        "parent_bus": "0x5b",
        "dev_addr": "0x70",
        "dev_type": "nh_xdpe1a2g5b"
      }
    }
  },
  "DCDC1": {
    "dev_info": {
      "device_type": "DCDC",
      "device_name": "DCDC1",
      "device_parent": "MULTIFPGAPCIE1"
    },
    "i2c": {
      "topo_info": {
        "parent_bus": "0x5c",
        "dev_addr": "0x60",
        "dev_type": "nh_isl68225"
      }
    }
  },
  "DCDC2": {
    "dev_info": {
      "device_type": "DCDC",
      "device_name": "DCDC2",
      "device_parent": "MULTIFPGAPCIE1"
    },
    "i2c": {
      "topo_info": {
        "parent_bus": "0x5c",
        "dev_addr": "0x62",
        "dev_type": "nh_isl68225"
      }
    }
  },
  "DCDC3": {
    "dev_info": {
      "device_type": "DCDC",
      "device_name": "DCDC3",
      "device_parent": "MULTIFPGAPCIE1"
    },
    "i2c": {
      "topo_info": {
        "parent_bus": "0x5c",
        "dev_addr": "0x64",
        "dev_type": "nh_isl68225"
      }
    }
  },
  "DCDC4": {
    "dev_info": {
      "device_type": "DCDC",
      "device_name": "DCDC4",
      "device_parent": "MULTIFPGAPCIE1"
    },
    "i2c": {
      "topo_info": {
        "parent_bus": "0x5c",
        "dev_addr": "0x66",
        "dev_type": "nh_isl68225"
      }
    }
  },
  "VOLTAGE17": {
    "dev_info": {
      "device_type": "VOLTAGE_SENSOR",
      "device_name": "DCDC0-RAIL1",
      "device_parent": "MULTIFPGAPCIE1",
      "virt_parent": "DCDC0"
    },
    "dev_attr": {
      "display_name": "POS0V78_ASIC"
    },
    "i2c": {
      "attr_list": [
        {
          "attr_name": "volt1_input",
          "drv_attr_name": "in3_input"
        },
        {
          "attr_name": "volt1_high_threshold",
          "drv_attr_name": "in3_max"
        },
        {
          "attr_name": "volt1_low_threshold",
          "drv_attr_name": "in3_min"
        },
        {
          "attr_name": "volt1_crit_high_threshold",
          "drv_attr_name": "in3_crit"
        },
        {
          "attr_name": "volt1_crit_low_threshold",
          "drv_attr_name": "in3_lcrit"
        }
      ]
    }
  },
  "VOLTAGE18": {
    "dev_info": {
      "device_type": "VOLTAGE_SENSOR",
      "device_name": "DCDC1-RAIL1",
      "device_parent": "MULTIFPGAPCIE1",
      "virt_parent": "DCDC1"
    },
    "dev_attr": {
      "display_name": "POS0V9_WEST"
    },
    "i2c": {
      "attr_list": [
        {
          "attr_name": "volt1_input",
          "drv_attr_name": "in3_input"
        },
        {
          "attr_name": "volt1_high_threshold",
          "drv_attr_name": "in3_crit"
        },
        {
          "attr_name": "volt1_low_threshold",
          "drv_attr_name": "in3_lcrit"
        },
        {
          "attr_name": "volt1_crit_high_threshold",
          "drv_attr_name": "in3_crit_alarm"
        },
        {
          "attr_name": "volt1_crit_low_threshold",
          "drv_attr_name": "in3_lcrit_alarm"
        }
      ]
    }
  },
  "VOLTAGE19": {
    "dev_info": {
      "device_type": "VOLTAGE_SENSOR",
      "device_name": "DCDC1-RAIL2",
      "device_parent": "MULTIFPGAPCIE1",
      "virt_parent": "DCDC1"
    },
    "dev_attr": {
      "display_name": "POS0V75_WEST"
    },
    "i2c": {
      "attr_list": [
        {
          "attr_name": "volt1_input",
          "drv_attr_name": "in4_input"
        },
        {
          "attr_name": "volt1_high_threshold",
          "drv_attr_name": "in4_crit"
        },
        {
          "attr_name": "volt1_low_threshold",
          "drv_attr_name": "in4_lcrit"
        },
        {
          "attr_name": "volt1_crit_high_threshold",
          "drv_attr_name": "in4_crit_alarm"
        },
        {
          "attr_name": "volt1_crit_low_threshold",
          "drv_attr_name": "in4_lcrit_alarm"
        }
      ]
    }
  },
  "VOLTAGE20": {
    "dev_info": {
      "device_type": "VOLTAGE_SENSOR",
      "device_name": "DCDC2-RAIL1",
      "device_parent": "MULTIFPGAPCIE1",
      "virt_parent": "DCDC2"
    },
    "dev_attr": {
      "display_name": "POS0V9_EAST"
    },
    "i2c": {
      "attr_list": [
        {
          "attr_name": "volt1_input",
          "drv_attr_name": "in3_input"
        },
        {
          "attr_name": "volt1_high_threshold",
          "drv_attr_name": "in3_crit"
        },
        {
          "attr_name": "volt1_low_threshold",
          "drv_attr_name": "in3_lcrit"
        },
        {
          "attr_name": "volt1_crit_high_threshold",
          "drv_attr_name": "in3_crit_alarm"
        },
        {
          "attr_name": "volt1_crit_low_threshold",
          "drv_attr_name": "in3_lcrit_alarm"
        }
      ]
    }
  },
  "VOLTAGE21": {
    "dev_info": {
      "device_type": "VOLTAGE_SENSOR",
      "device_name": "DCDC2-RAIL2",
      "device_parent": "MULTIFPGAPCIE1",
      "virt_parent": "DCDC2"
    },
    "dev_attr": {
      "display_name": "POS0V75_EAST"
    },
    "i2c": {
      "attr_list": [
        {
          "attr_name": "volt1_input",
          "drv_attr_name": "in4_input"
        },
        {
          "attr_name": "volt1_high_threshold",
          "drv_attr_name": "in4_crit"
        },
        {
          "attr_name": "volt1_low_threshold",
          "drv_attr_name": "in4_lcrit"
        },
        {
          "attr_name": "volt1_crit_high_threshold",
          "drv_attr_name": "in4_crit_alarm"
        },
        {
          "attr_name": "volt1_crit_low_threshold",
          "drv_attr_name": "in4_lcrit_alarm"
        }
      ]
    }
  },
  "VOLTAGE22": {
    "dev_info": {
      "device_type": "VOLTAGE_SENSOR",
      "device_name": "DCDC3-RAIL1",
      "device_parent": "MULTIFPGAPCIE1",
      "virt_parent": "DCDC3"
    },
    "dev_attr": {
      "display_name": "POS3V3_WEST"
    },
    "i2c": {
      "attr_list": [
        {
          "attr_name": "volt1_input",
          "drv_attr_name": "in3_input"
        },
        {
          "attr_name": "volt1_high_threshold",
          "drv_attr_name": "in3_crit"
        },
        {
          "attr_name": "volt1_low_threshold",
          "drv_attr_name": "in3_lcrit"
        },
        {
          "attr_name": "volt1_crit_high_threshold",
          "drv_attr_name": "in3_crit_alarm"
        },
        {
          "attr_name": "volt1_crit_low_threshold",
          "drv_attr_name": "in3_lcrit_alarm"
        }
      ]
    }
  },
  "VOLTAGE23": {
    "dev_info": {
      "device_type": "VOLTAGE_SENSOR",
      "device_name": "DCDC4-RAIL1",
      "device_parent": "MULTIFPGAPCIE1",
      "virt_parent": "DCDC4"
    },
    "dev_attr": {
      "display_name": "POS3V3_EAST"
    },
    "i2c": {
      "attr_list": [
        {
          "attr_name": "volt1_input",
          "drv_attr_name": "in3_input"
        },
        {
          "attr_name": "volt1_high_threshold",
          "drv_attr_name": "in3_crit"
        },
        {
          "attr_name": "volt1_low_threshold",
          "drv_attr_name": "in3_lcrit"
        },
        {
          "attr_name": "volt1_crit_high_threshold",
          "drv_attr_name": "in3_crit_alarm"
        },
        {
          "attr_name": "volt1_crit_low_threshold",
          "drv_attr_name": "in3_lcrit_alarm"
        }
      ]
    }
  },
  "VOLTAGE24": {
    "dev_info": {
      "device_type": "VOLTAGE_SENSOR",
      "device_name": "DCDC4-RAIL2",
      "device_parent": "MULTIFPGAPCIE1",
      "virt_parent": "DCDC4"
    },
    "dev_attr": {
      "display_name": "POS1V2_DP"
    },
    "i2c": {
      "attr_list": [
        {
          "attr_name": "volt1_input",
          "drv_attr_name": "in4_input"
        },
        {
          "attr_name": "volt1_high_threshold",
          "drv_attr_name": "in4_crit"
        },
        {
          "attr_name": "volt1_low_threshold",
          "drv_attr_name": "in4_lcrit"
        },
        {
          "attr_name": "volt1_crit_high_threshold",
          "drv_attr_name": "in4_crit_alarm"
        },
        {
          "attr_name": "volt1_crit_low_threshold",
          "drv_attr_name": "in4_lcrit_alarm"
        }
      ]
    }
  },
  "CURRENT1": {
    "dev_info": {
      "device_type": "CURRENT_SENSOR",
      "device_name": "DCDC0-RAIL1",
      "device_parent": "MULTIFPGAPCIE1",
      "virt_parent": "DCDC0"
    },
    "dev_attr": {
      "display_name": "POS0V78_ASIC"
    },
    "i2c": {
      "attr_list": [
        {
          "attr_name": "current1_input",
          "drv_attr_name": "curr3_input"
        },
        {
          "attr_name": "current1_high_threshold",
          "drv_attr_name": "curr3_max"
        },
        {
          "attr_name": "current1_crit_high_threshold",
          "drv_attr_name": "curr3_crit"
        }
      ]
    }
  },
  "CURRENT2": {
    "dev_info": {
      "device_type": "CURRENT_SENSOR",
      "device_name": "DCDC1-RAIL1",
      "device_parent": "MULTIFPGAPCIE1",
      "virt_parent": "DCDC1"
    },
    "dev_attr": {
      "display_name": "POS0V9_WEST"
    },
    "i2c": {
      "attr_list": [
        {
          "attr_name": "current1_input",
          "drv_attr_name": "curr3_input"
        },
        {
          "attr_name": "current1_high_threshold",
          "drv_attr_name": "curr3_crit"
        },
        {
          "attr_name": "current1_crit_high_threshold",
          "drv_attr_name": "curr3_max_alarm"
        }
      ]
    }
  },
  "CURRENT3": {
    "dev_info": {
      "device_type": "CURRENT_SENSOR",
      "device_name": "DCDC1-RAIL2",
      "device_parent": "MULTIFPGAPCIE1",
      "virt_parent": "DCDC1"
    },
    "dev_attr": {
      "display_name": "POS0V75_WEST"
    },
    "i2c": {
      "attr_list": [
        {
          "attr_name": "current1_input",
          "drv_attr_name": "curr4_input"
        },
        {
          "attr_name": "current1_high_threshold",
          "drv_attr_name": "curr4_crit"
        },
        {
          "attr_name": "current1_crit_high_threshold",
          "drv_attr_name": "curr4_max_alarm"
        }
      ]
    }
  },
  "CURRENT4": {
    "dev_info": {
      "device_type": "CURRENT_SENSOR",
      "device_name": "DCDC2-RAIL1",
      "device_parent": "MULTIFPGAPCIE1",
      "virt_parent": "DCDC2"
    },
    "dev_attr": {
      "display_name": "POS0V9_EAST"
    },
    "i2c": {
      "attr_list": [
        {
          "attr_name": "current1_input",
          "drv_attr_name": "curr3_input"
        },
        {
          "attr_name": "current1_high_threshold",
          "drv_attr_name": "curr3_crit"
        },
        {
          "attr_name": "current1_crit_high_threshold",
          "drv_attr_name": "curr3_max_alarm"
        }
      ]
    }
  },
  "CURRENT5": {
    "dev_info": {
      "device_type": "CURRENT_SENSOR",
      "device_name": "DCDC2-RAIL2",
      "device_parent": "MULTIFPGAPCIE1",
      "virt_parent": "DCDC2"
    },
    "dev_attr": {
      "display_name": "POS0V75_EAST"
    },
    "i2c": {
      "attr_list": [
        {
          "attr_name": "current1_input",
          "drv_attr_name": "curr4_input"
        },
        {
          "attr_name": "current1_high_threshold",
          "drv_attr_name": "curr4_crit"
        },
        {
          "attr_name": "current1_crit_high_threshold",
          "drv_attr_name": "curr4_max_alarm"
        }
      ]
    }
  },
  "CURRENT6": {
    "dev_info": {
      "device_type": "CURRENT_SENSOR",
      "device_name": "DCDC3-RAIL1",
      "device_parent": "MULTIFPGAPCIE1",
      "virt_parent": "DCDC3"
    },
    "dev_attr": {
      "display_name": "POS3V3_WEST"
    },
    "i2c": {
      "attr_list": [
        {
          "attr_name": "current1_input",
          "drv_attr_name": "curr3_input"
        },
        {
          "attr_name": "current1_high_threshold",
          "drv_attr_name": "curr3_crit"
        },
        {
          "attr_name": "current1_crit_high_threshold",
          "drv_attr_name": "curr3_max_alarm"
        }
      ]
    }
  },
  "CURRENT7": {
    "dev_info": {
      "device_type": "CURRENT_SENSOR",
      "device_name": "DCDC4-RAIL1",
      "device_parent": "MULTIFPGAPCIE1",
      "virt_parent": "DCDC4"
    },
    "dev_attr": {
      "display_name": "POS3V3_EAST"
    },
    "i2c": {
      "attr_list": [
        {
          "attr_name": "current1_input",
          "drv_attr_name": "curr3_input"
        },
        {
          "attr_name": "current1_high_threshold",
          "drv_attr_name": "curr3_crit"
        },
        {
          "attr_name": "current1_crit_high_threshold",
          "drv_attr_name": "curr3_max_alarm"
        }
      ]
    }
  },
  "CURRENT8": {
    "dev_info": {
      "device_type": "CURRENT_SENSOR",
      "device_name": "DCDC4-RAIL2",
      "device_parent": "MULTIFPGAPCIE1",
      "virt_parent": "DCDC4"
    },
    "dev_attr": {
      "display_name": "POS1V2_DP"
    },
    "i2c": {
      "attr_list": [
        {
          "attr_name": "current1_input",
          "drv_attr_name": "curr4_input"
        },
        {
          "attr_name": "current1_high_threshold",
          "drv_attr_name": "curr4_crit"
        },
        {
          "attr_name": "current1_crit_high_threshold",
          "drv_attr_name": "curr4_max_alarm"
        }
      ]
    }
  }
=======
  "description": "Generated at runtime by pddf-device.json.j2"
>>>>>>> f0992d97
}<|MERGE_RESOLUTION|>--- conflicted
+++ resolved
@@ -1,13056 +1,3 @@
 {
-<<<<<<< HEAD
-  "PLATFORM": {
-    "num_psus": 2,
-    "num_fantrays": 4,
-    "num_fans_pertray": 2,
-    "num_ports": 66,
-    "num_temps": 7,
-    "num_asic_temps": 56,
-    "num_voltage_sensors" : 24,
-    "num_current_sensors" : 8,
-    "num_nexthop_fpga_asic_temp_sensors": 2,
-    "num_components": 6,
-    "nexthop_thermal_xcvr_setpoint_margin" : 8,
-    "nexthop_thermal_xcvr_pid_domain": "main",
-    "pddf_dev_types": {
-      "description": " - Below is the list of supported PDDF device types (chip names) for various components. If any component uses some other driver, we will create the client using 'echo <dev-address> <dev-type> > <path>/new_device' method",
-      "MULTIFPGAPCIE": [
-        "multifpgapci"
-      ],
-      "PORT_MODULE": [
-        "pddf_xcvr"
-      ],
-      "FAN": [
-        "fan_multifpgapci"
-      ],
-      "PSU": [
-        "psu_pmbus"
-      ],
-      "CPLDMUX": [
-        "multifpgapci_mux"
-      ]
-    },
-    "std_kos": [
-      "at24",
-      "i2c-dev",
-      "adm1266",
-      "optoe"
-    ],
-    "pddf_kos": [
-      "pddf_multifpgapci_i2c_module",
-      "pddf_multifpgapci_gpio_module",
-      "pddf_multifpgapci_spi_module",
-      "pddf_client_module",
-      "pddf_multifpgapci_driver",
-      "pddf_multifpgapci_module",
-      "pddf_led_module",
-      "pddf_psu_module",
-      "pddf_fan_driver_module",
-      "pddf_fan_module",
-      "pddf_xcvr_module",
-      "pddf_xcvr_driver_module",
-      "pddf_cpldmux_module",
-      "pddf_cpldmux_driver",
-      "pddf_multifpgapci_gpio_driver"
-    ],
-    "custom_kos": [
-      "pddf_custom_fpga_algo",
-      "nh_pmbus_core",
-      "nh_isl68137",
-      "nh_tda38740",
-      "nh_tmp464",
-      "pddf_custom_fpga_algo"
-    ]
-  },
-  "COMPONENT1": {
-      "comp_attr":{
-          "name": "SWITCHCARD_FPGA",
-          "type": "fpga",
-          "description": "Switchcard FPGA",
-          "boot_type": "none"
-      },
-      "attr_list":
-      [
-          { "attr_name": "version", "get_cmd": "fpga read32 0000:04:00.0 0x0 | sed 's/^0x//'" },
-          { "attr_name": "model", "get_cmd": "echo 'N/A'" },
-          { "attr_name": "serial", "get_cmd": "echo 'N/A'" },
-          { "attr_name": "revision", "get_cmd": "echo 'N/A'" },
-          { "attr_name": "update", "cmd": "/var/platform/fwpackage/fwpackage/update_firmware.py NH-4010 SWITCHCARD_FPGA {}" }
-      ]
-  },
-  "COMPONENT2": {
-      "comp_attr":{
-          "name": "CPUCARD_FPGA",
-          "type": "fpga",
-          "description": "CPU card FPGA",
-          "boot_type": "none"
-      },
-      "attr_list":
-      [
-          { "attr_name": "version", "get_cmd": "fpga read32 0000:03:00.0 0x0 | sed 's/^0x//'" },
-          { "attr_name": "model", "get_cmd": "echo 'N/A'" },
-          { "attr_name": "serial", "get_cmd": "echo 'N/A'" },
-          { "attr_name": "revision", "get_cmd": "echo 'N/A'" },
-          { "attr_name": "update", "cmd": "/var/platform/fwpackage/fwpackage/update_firmware.py NH-4010 CPUCARD_FPGA {}" }
-      ]
-  },
-  "COMPONENT3": {
-      "comp_attr":{
-          "name": "BIOS",
-          "type": "bios",
-          "description": "CPU card BIOS",
-          "boot_type": "cold"
-      },
-      "attr_list":
-      [
-          { "attr_name": "version", "get_cmd": "dmidecode -s bios-version" },
-          { "attr_name": "model", "get_cmd": "echo 'N/A'" },
-          { "attr_name": "serial", "get_cmd": "echo 'N/A'" },
-          { "attr_name": "revision", "get_cmd": "echo 'N/A'" },
-          { "attr_name": "update", "cmd": "/var/platform/fwpackage/fwpackage/update_firmware.py NH-4010 BIOS {}" }
-      ]
-  },
-  "COMPONENT4": {
-      "comp_attr":{
-          "name": "ONIE",
-          "type": "bios",
-          "description": "ONIE",
-          "boot_type": "cold"
-      },
-      "attr_list":
-      [
-          { "attr_name": "version", "get_cmd": "awk -F = '/onie_version/ {print $2}' /host/machine.conf" },
-          { "attr_name": "model", "get_cmd": "echo 'N/A'" },
-          { "attr_name": "serial", "get_cmd": "echo 'N/A'" },
-          { "attr_name": "revision", "get_cmd": "echo 'N/A'" },
-          { "attr_name": "update", "cmd": "/var/platform/fwpackage/fwpackage/update_firmware.py NH-4010 ONIE {}" }
-      ]
-  },
-  "COMPONENT5": {
-      "comp_attr":{
-          "name": "TPM",
-          "type": "tpm",
-          "description": "TPM",
-          "boot_type": "cold"
-      },
-      "attr_list":
-      [
-          { "attr_name": "version", "get_cmd": "dmidecode --type 43|awk '/Firmware Revision:/{print $3}'" },
-          { "attr_name": "model", "get_cmd": "tpm2_getcap properties-fixed | grep -A 2 'TPM2_PT_VENDOR_STRING_[12]' | awk '/value:/ { ORS=\"\"; gsub(\"\\\"\", \"\", $2); print $2 }'" },
-          { "attr_name": "serial", "get_cmd": "echo 'N/A'" },
-          { "attr_name": "revision", "get_cmd": "tpm2_getcap properties-fixed | grep -A 2 TPM2_PT_REVISION | awk '/value:/ { print $2 }'" },
-          { "attr_name": "update", "cmd": "/var/platform/fwpackage/fwpackage/update_firmware.py NH-4010 TPM {}" }
-      ]
-  },
-  "COMPONENT6": {
-      "comp_attr":{
-          "name": "NVMe",
-          "type": "storage",
-          "description": "NVMe storage",
-          "boot_type": "cold"
-      },
-      "attr_list":
-      [
-          { "attr_name": "version", "get_cmd": "cat /sys/class/nvme/nvme0/firmware_rev" },
-          { "attr_name": "model", "get_cmd": "cat /sys/class/nvme/nvme0/model" },
-          { "attr_name": "serial", "get_cmd": "cat /sys/class/nvme/nvme0/serial" },
-          { "attr_name": "revision", "get_cmd": "echo N/A" },
-          { "attr_name": "update", "cmd": "/var/platform/fwpackage/fwpackage/update_firmware.py NH-4010 NVMe {}" }
-      ]
-  },
-  "SYSTEM": {
-    "dev_info": {
-      "device_type": "CPU",
-      "device_name": "ROOT_COMPLEX",
-      "device_parent": null
-    },
-    "i2c": {
-      "CONTROLLERS": [
-        {
-          "dev_name": "pcie-0",
-          "dev": "PCIE0"
-        }
-      ]
-    }
-  },
-  "MULTIFPGAPCIESYSTEM0": {
-    "dev_info": {
-      "device_type": "MULTIFPGAPCIESYSTEM",
-      "device_name": "MULTIFPGAPCIESYSTEM0",
-      "device_parent": null
-    },
-    "dev_attr": {
-      "PCI_DEVICE_IDS": [
-        {
-          "vendor": "0x10ee",
-          "device": "0x7011"
-        },
-        {
-          "vendor": "0x10ee",
-          "device": "0x7012"
-        }
-      ]
-    }
-  },
-  "PCIE0": {
-    "dev_info": {
-      "device_type": "PCIE",
-      "device_name": "PCIE0",
-      "device_parent": "SYSTEM"
-    },
-    "i2c": {
-      "DEVICES": [
-        {
-          "dev": "MULTIFPGAPCIE0"
-        },
-        {
-          "dev": "MULTIFPGAPCIE1"
-        }
-      ]
-    }
-  },
-  "HWMON0": {
-    "dev_info" : {
-      "device_type": "HWMON",
-      "device_name": "HWMON_CPU",
-      "device_parent": "PCIE0",
-      "device_bdf": "0000:00:18.3"
-    }
-  },
-  "MULTIFPGAPCIE0": {
-    "dev_info": {
-      "device_type": "MULTIFPGAPCIE",
-      "device_name": "CPUCARD_FPGA",
-      "device_parent": "PCIE0",
-      "device_bdf": "0000:03:00.0",
-      "dev_attr": {}
-    },
-    "i2c": {
-      "dev_attr": {
-        "virt_bus": "0x4",
-        "ch_base_offset": "0x40000",
-        "ch_size": "0x200",
-        "num_virt_ch": "0x8"
-      },
-      "channel": [
-        {
-          "chn": "3",
-          "dev": "DPM1"
-        },
-        {
-          "chn": "6",
-          "dev": "EEPROM1"
-        },
-        {
-          "chn": "6",
-          "dev": "TMP464"
-        }
-      ]
-    },
-    "gpio": {
-      "line0": {
-        "attr_list": [
-          {
-            "offset": "0xb4",
-            "bit": "0x0",
-            "direction": "0x1"
-          }
-        ]
-      },
-      "line1": {
-        "attr_list": [
-          {
-            "offset": "0xb4",
-            "bit": "0x1",
-            "direction": "0x1"
-          }
-        ]
-      },
-      "line2": {
-        "attr_list": [
-          {
-            "offset": "0xb4",
-            "bit": "0x2",
-            "direction": "0x0"
-          }
-        ]
-      },
-      "line3": {
-        "attr_list": [
-          {
-            "offset": "0xb4",
-            "bit": "0x10",
-            "direction": "0x1"
-          }
-        ]
-      }
-    }
-  },
-  "EEPROM1": {
-    "dev_info": {
-      "device_type": "EEPROM",
-      "device_name": "EEPROM1",
-      "device_parent": "MULTIFPGAPCIE0"
-    },
-    "i2c": {
-      "topo_info": {
-        "parent_bus": "0xa",
-        "dev_addr": "0x50",
-        "dev_type": "24c64"
-      },
-      "dev_attr": {
-        "access_mode": "BLOCK"
-      },
-      "attr_list": [
-        {
-          "attr_name": "eeprom"
-        }
-      ]
-    }
-  },
-  "TMP464": {
-    "dev_info": {
-      "device_type": "TEMP_SENSOR",
-      "device_name": "TMP464",
-      "device_parent": "MULTIFPGAPCIE0"
-    },
-    "i2c": {
-      "topo_info": {
-        "parent_bus": "0xa",
-        "dev_addr": "0x48",
-        "dev_type": "nh_tmp464"
-      },
-      "attr_list": [
-        {
-          "attr_name": "temp1_high_threshold",
-          "drv_attr_name": "temp1_max"
-        },
-        {
-          "attr_name": "temp1_max_hyst"
-        },
-        {
-          "attr_name": "temp1_input"
-        }
-      ]
-    }
-  },
-  "TEMP1": {
-    "dev_info": {
-      "device_type": "TEMP_SENSOR",
-      "device_name": "TMP464-CH1",
-      "device_parent": "MULTIFPGAPCIE0",
-      "virt_parent": "TMP464",
-      "nexthop_thermal_pid_domain": "None"
-    },
-    "dev_attr": {
-      "display_name": "Switch Card Lower Rear"
-    },
-    "i2c": {
-      "attr_list": [
-        {
-          "attr_name": "temp1_input",
-          "drv_attr_name": "temp1_input"
-        },
-        {
-          "attr_name": "temp1_high_threshold",
-          "drv_attr_name": "temp1_max"
-        },
-        {
-          "attr_name": "temp1_high_crit_threshold",
-          "drv_attr_name": "temp1_crit"
-        }
-      ]
-    }
-  },
-  "TEMP2": {
-    "dev_info": {
-      "device_type": "TEMP_SENSOR",
-      "device_name": "TMP464-CH2",
-      "device_parent": "MULTIFPGAPCIE0",
-      "virt_parent": "TMP464",
-      "nexthop_thermal_pid_domain": "None"
-    },
-    "dev_attr": {
-      "display_name": "PSU 2 Intake"
-    },
-    "i2c": {
-      "attr_list": [
-        {
-          "attr_name": "temp1_input",
-          "drv_attr_name": "temp2_input"
-        },
-        {
-          "attr_name": "temp1_high_threshold",
-          "drv_attr_name": "temp2_max"
-        },
-        {
-          "attr_name": "temp1_high_crit_threshold",
-          "drv_attr_name": "temp2_crit"
-        }
-      ]
-    }
-  },
-  "TEMP3": {
-    "dev_info": {
-      "device_type": "TEMP_SENSOR",
-      "device_name": "TMP464-CH3",
-      "device_parent": "MULTIFPGAPCIE0",
-      "virt_parent": "TMP464",
-      "nexthop_thermal_setpoint_margin": 10,
-      "nexthop_thermal_pid_domain": "asic"
-    },
-    "dev_attr": {
-      "display_name": "ASIC Diode 0"
-    },
-    "i2c": {
-      "attr_list": [
-        {
-          "attr_name": "temp1_input",
-          "drv_attr_name": "temp3_input"
-        },
-        {
-          "attr_name": "temp1_high_threshold",
-          "drv_attr_name": "temp3_max"
-        },
-        {
-          "attr_name": "temp1_high_crit_threshold",
-          "drv_attr_name": "temp3_crit"
-        }
-      ]
-    }
-  },
-  "TEMP4": {
-    "dev_info": {
-      "device_type": "TEMP_SENSOR",
-      "device_name": "TMP464-CH4",
-      "device_parent": "MULTIFPGAPCIE0",
-      "virt_parent": "TMP464",
-      "nexthop_thermal_setpoint_margin": 10,
-      "nexthop_thermal_pid_domain": "asic"
-    },
-    "dev_attr": {
-      "display_name": "ASIC Diode 1"
-    },
-    "i2c": {
-      "attr_list": [
-        {
-          "attr_name": "temp1_input",
-          "drv_attr_name": "temp4_input"
-        },
-        {
-          "attr_name": "temp1_high_threshold",
-          "drv_attr_name": "temp4_max"
-        },
-        {
-          "attr_name": "temp1_high_crit_threshold",
-          "drv_attr_name": "temp4_crit"
-        }
-      ]
-    }
-  },
-  "TEMP5": {
-    "dev_info": {
-      "device_type": "TEMP_SENSOR",
-      "device_name": "TMP464-CH5",
-      "device_parent": "MULTIFPGAPCIE0",
-      "virt_parent": "TMP464",
-      "nexthop_thermal_pid_domain": "None"
-    },
-    "dev_attr": {
-      "display_name": "PSU 1 Intake"
-    },
-    "i2c": {
-      "attr_list": [
-        {
-          "attr_name": "temp1_input",
-          "drv_attr_name": "temp5_input"
-        },
-        {
-          "attr_name": "temp1_high_threshold",
-          "drv_attr_name": "temp5_max"
-        },
-        {
-          "attr_name": "temp1_high_crit_threshold",
-          "drv_attr_name": "temp5_crit"
-        }
-      ]
-    }
-  },
-  "TEMP7": {
-    "dev_info": {
-      "device_type": "TEMP_SENSOR",
-      "device_name": "CPU_TEMP",
-      "device_parent": "PCIE0",
-      "virt_parent" : "HWMON0",
-      "high_threshold": 95,
-      "high_crit_threshold": 125,
-      "nexthop_thermal_setpoint_margin": 10,
-      "nexthop_thermal_pid_domain": "main"
-    },
-    "dev_attr": {
-      "display_name": "CPU"
-    },
-    "sysfs": {
-      "attr_list": [
-        {
-          "attr_name": "temp1_input",
-          "drv_attr_name": "temp1_input"
-        }
-      ]
-    }
-  },
-  "ASIC_TEMP1": {
-    "dev_info": {
-      "device_type": "ASIC_TEMP_SENSOR",
-      "device_name": "ASIC_TEMP1",
-      "device_parent": "None",
-      "nexthop_thermal_pid_domain": "None"
-    },
-    "dev_attr": {
-      "display_name": "ASIC top.pvtmon0",
-      "temp1_high_threshold": 95,
-      "temp1_high_crit_threshold": 110
-    }
-  },
-  "ASIC_TEMP2": {
-    "dev_info": {
-      "device_type": "ASIC_TEMP_SENSOR",
-      "device_name": "ASIC_TEMP2",
-      "device_parent": "None",
-      "nexthop_thermal_pid_domain": "None"
-    },
-    "dev_attr": {
-      "display_name": "ASIC top.pvtmon1",
-      "temp1_high_threshold": 95,
-      "temp1_high_crit_threshold": 110
-    }
-  },
-  "ASIC_TEMP3": {
-    "dev_info": {
-      "device_type": "ASIC_TEMP_SENSOR",
-      "device_name": "ASIC_TEMP3",
-      "device_parent": "None",
-      "nexthop_thermal_pid_domain": "None"
-    },
-    "dev_attr": {
-      "display_name": "ASIC top.pvtmon2",
-      "temp1_high_threshold": 95,
-      "temp1_high_crit_threshold": 110
-    }
-  },
-  "ASIC_TEMP4": {
-    "dev_info": {
-      "device_type": "ASIC_TEMP_SENSOR",
-      "device_name": "ASIC_TEMP4",
-      "device_parent": "None",
-      "nexthop_thermal_pid_domain": "None"
-    },
-    "dev_attr": {
-      "display_name": "ASIC top.pvtmon3",
-      "temp1_high_threshold": 95,
-      "temp1_high_crit_threshold": 110
-    }
-  },
-  "ASIC_TEMP5": {
-    "dev_info": {
-      "device_type": "ASIC_TEMP_SENSOR",
-      "device_name": "ASIC_TEMP5",
-      "device_parent": "None",
-      "nexthop_thermal_pid_domain": "None"
-    },
-    "dev_attr": {
-      "display_name": "ASIC top.pvtmon4",
-      "temp1_high_threshold": 95,
-      "temp1_high_crit_threshold": 110
-    }
-  },
-  "ASIC_TEMP6": {
-    "dev_info": {
-      "device_type": "ASIC_TEMP_SENSOR",
-      "device_name": "ASIC_TEMP6",
-      "device_parent": "None",
-      "nexthop_thermal_pid_domain": "None"
-    },
-    "dev_attr": {
-      "display_name": "ASIC top.pvtmon5",
-      "temp1_high_threshold": 95,
-      "temp1_high_crit_threshold": 110
-    }
-  },
-  "ASIC_TEMP7": {
-    "dev_info": {
-      "device_type": "ASIC_TEMP_SENSOR",
-      "device_name": "ASIC_TEMP7",
-      "device_parent": "None",
-      "nexthop_thermal_pid_domain": "None"
-    },
-    "dev_attr": {
-      "display_name": "ASIC top.pvtmon6",
-      "temp1_high_threshold": 95,
-      "temp1_high_crit_threshold": 110
-    }
-  },
-  "ASIC_TEMP8": {
-    "dev_info": {
-      "device_type": "ASIC_TEMP_SENSOR",
-      "device_name": "ASIC_TEMP8",
-      "device_parent": "None",
-      "nexthop_thermal_pid_domain": "None"
-    },
-    "dev_attr": {
-      "display_name": "ASIC top.pvtmon7",
-      "temp1_high_threshold": 95,
-      "temp1_high_crit_threshold": 110
-    }
-  },
-  "ASIC_TEMP9": {
-    "dev_info": {
-      "device_type": "ASIC_TEMP_SENSOR",
-      "device_name": "ASIC_TEMP9",
-      "device_parent": "None",
-      "nexthop_thermal_pid_domain": "None"
-    },
-    "dev_attr": {
-      "display_name": "ASIC top.pvtmon8",
-      "temp1_high_threshold": 95,
-      "temp1_high_crit_threshold": 110
-    }
-  },
-  "ASIC_TEMP10": {
-    "dev_info": {
-      "device_type": "ASIC_TEMP_SENSOR",
-      "device_name": "ASIC_TEMP10",
-      "device_parent": "None",
-      "nexthop_thermal_pid_domain": "None"
-    },
-    "dev_attr": {
-      "display_name": "ASIC top.pvtmon9",
-      "temp1_high_threshold": 95,
-      "temp1_high_crit_threshold": 110
-    }
-  },
-  "ASIC_TEMP11": {
-    "dev_info": {
-      "device_type": "ASIC_TEMP_SENSOR",
-      "device_name": "ASIC_TEMP11",
-      "device_parent": "None",
-      "nexthop_thermal_pid_domain": "None"
-    },
-    "dev_attr": {
-      "display_name": "ASIC top.pvtmon10",
-      "temp1_high_threshold": 95,
-      "temp1_high_crit_threshold": 110
-    }
-  },
-  "ASIC_TEMP12": {
-    "dev_info": {
-      "device_type": "ASIC_TEMP_SENSOR",
-      "device_name": "ASIC_TEMP12",
-      "device_parent": "None",
-      "nexthop_thermal_pid_domain": "None"
-    },
-    "dev_attr": {
-      "display_name": "ASIC top.pvtmon11",
-      "temp1_high_threshold": 95,
-      "temp1_high_crit_threshold": 110
-    }
-  },
-  "ASIC_TEMP13": {
-    "dev_info": {
-      "device_type": "ASIC_TEMP_SENSOR",
-      "device_name": "ASIC_TEMP13",
-      "device_parent": "None",
-      "nexthop_thermal_pid_domain": "None"
-    },
-    "dev_attr": {
-      "display_name": "ASIC top.pvtmon12",
-      "temp1_high_threshold": 95,
-      "temp1_high_crit_threshold": 110
-    }
-  },
-  "ASIC_TEMP14": {
-    "dev_info": {
-      "device_type": "ASIC_TEMP_SENSOR",
-      "device_name": "ASIC_TEMP14",
-      "device_parent": "None",
-      "nexthop_thermal_pid_domain": "None"
-    },
-    "dev_attr": {
-      "display_name": "ASIC top.pvtmon13",
-      "temp1_high_threshold": 95,
-      "temp1_high_crit_threshold": 110
-    }
-  },
-  "ASIC_TEMP15": {
-    "dev_info": {
-      "device_type": "ASIC_TEMP_SENSOR",
-      "device_name": "ASIC_TEMP15",
-      "device_parent": "None",
-      "nexthop_thermal_pid_domain": "None"
-    },
-    "dev_attr": {
-      "display_name": "ASIC pm_mgmt",
-      "temp1_high_threshold": 95,
-      "temp1_high_crit_threshold": 110
-    }
-  },
-  "ASIC_TEMP16": {
-    "dev_info": {
-      "device_type": "ASIC_TEMP_SENSOR",
-      "device_name": "ASIC_TEMP16",
-      "device_parent": "None",
-      "nexthop_thermal_pid_domain": "None"
-    },
-    "dev_attr": {
-      "display_name": "ASIC pm0",
-      "temp1_high_threshold": 95,
-      "temp1_high_crit_threshold": 110
-    }
-  },
-  "ASIC_TEMP17": {
-    "dev_info": {
-      "device_type": "ASIC_TEMP_SENSOR",
-      "device_name": "ASIC_TEMP17",
-      "device_parent": "None",
-      "nexthop_thermal_pid_domain": "None"
-    },
-    "dev_attr": {
-      "display_name": "ASIC pm1",
-      "temp1_high_threshold": 95,
-      "temp1_high_crit_threshold": 110
-    }
-  },
-  "ASIC_TEMP18": {
-    "dev_info": {
-      "device_type": "ASIC_TEMP_SENSOR",
-      "device_name": "ASIC_TEMP18",
-      "device_parent": "None",
-      "nexthop_thermal_pid_domain": "None"
-    },
-    "dev_attr": {
-      "display_name": "ASIC pm2",
-      "temp1_high_threshold": 95,
-      "temp1_high_crit_threshold": 110
-    }
-  },
-  "ASIC_TEMP19": {
-    "dev_info": {
-      "device_type": "ASIC_TEMP_SENSOR",
-      "device_name": "ASIC_TEMP19",
-      "device_parent": "None",
-      "nexthop_thermal_pid_domain": "None"
-    },
-    "dev_attr": {
-      "display_name": "ASIC pm3",
-      "temp1_high_threshold": 95,
-      "temp1_high_crit_threshold": 110
-    }
-  },
-  "ASIC_TEMP20": {
-    "dev_info": {
-      "device_type": "ASIC_TEMP_SENSOR",
-      "device_name": "ASIC_TEMP20",
-      "device_parent": "None",
-      "nexthop_thermal_pid_domain": "None"
-    },
-    "dev_attr": {
-      "display_name": "ASIC pm4",
-      "temp1_high_threshold": 95,
-      "temp1_high_crit_threshold": 110
-    }
-  },
-  "ASIC_TEMP21": {
-    "dev_info": {
-      "device_type": "ASIC_TEMP_SENSOR",
-      "device_name": "ASIC_TEMP21",
-      "device_parent": "None",
-      "nexthop_thermal_pid_domain": "None"
-    },
-    "dev_attr": {
-      "display_name": "ASIC pm5",
-      "temp1_high_threshold": 95,
-      "temp1_high_crit_threshold": 110
-    }
-  },
-  "ASIC_TEMP22": {
-    "dev_info": {
-      "device_type": "ASIC_TEMP_SENSOR",
-      "device_name": "ASIC_TEMP22",
-      "device_parent": "None",
-      "nexthop_thermal_pid_domain": "None"
-    },
-    "dev_attr": {
-      "display_name": "ASIC pm6",
-      "temp1_high_threshold": 95,
-      "temp1_high_crit_threshold": 110
-    }
-  },
-  "ASIC_TEMP23": {
-    "dev_info": {
-      "device_type": "ASIC_TEMP_SENSOR",
-      "device_name": "ASIC_TEMP23",
-      "device_parent": "None",
-      "nexthop_thermal_pid_domain": "None"
-    },
-    "dev_attr": {
-      "display_name": "ASIC pm7",
-      "temp1_high_threshold": 95,
-      "temp1_high_crit_threshold": 110
-    }
-  },
-  "ASIC_TEMP24": {
-    "dev_info": {
-      "device_type": "ASIC_TEMP_SENSOR",
-      "device_name": "ASIC_TEMP24",
-      "device_parent": "None",
-      "nexthop_thermal_pid_domain": "None"
-    },
-    "dev_attr": {
-      "display_name": "ASIC pm8",
-      "temp1_high_threshold": 95,
-      "temp1_high_crit_threshold": 110
-    }
-  },
-  "ASIC_TEMP25": {
-    "dev_info": {
-      "device_type": "ASIC_TEMP_SENSOR",
-      "device_name": "ASIC_TEMP25",
-      "device_parent": "None",
-      "nexthop_thermal_pid_domain": "None"
-    },
-    "dev_attr": {
-      "display_name": "ASIC pm9",
-      "temp1_high_threshold": 95,
-      "temp1_high_crit_threshold": 110
-    }
-  },
-  "ASIC_TEMP26": {
-    "dev_info": {
-      "device_type": "ASIC_TEMP_SENSOR",
-      "device_name": "ASIC_TEMP26",
-      "device_parent": "None",
-      "nexthop_thermal_pid_domain": "None"
-    },
-    "dev_attr": {
-      "display_name": "ASIC pm10",
-      "temp1_high_threshold": 95,
-      "temp1_high_crit_threshold": 110
-    }
-  },
-  "ASIC_TEMP27": {
-    "dev_info": {
-      "device_type": "ASIC_TEMP_SENSOR",
-      "device_name": "ASIC_TEMP27",
-      "device_parent": "None",
-      "nexthop_thermal_pid_domain": "None"
-    },
-    "dev_attr": {
-      "display_name": "ASIC pm11",
-      "temp1_high_threshold": 95,
-      "temp1_high_crit_threshold": 110
-    }
-  },
-  "ASIC_TEMP28": {
-    "dev_info": {
-      "device_type": "ASIC_TEMP_SENSOR",
-      "device_name": "ASIC_TEMP28",
-      "device_parent": "None",
-      "nexthop_thermal_pid_domain": "None"
-    },
-    "dev_attr": {
-      "display_name": "ASIC pm12",
-      "temp1_high_threshold": 95,
-      "temp1_high_crit_threshold": 110
-    }
-  },
-  "ASIC_TEMP29": {
-    "dev_info": {
-      "device_type": "ASIC_TEMP_SENSOR",
-      "device_name": "ASIC_TEMP29",
-      "device_parent": "None",
-      "nexthop_thermal_pid_domain": "None"
-    },
-    "dev_attr": {
-      "display_name": "ASIC pm13",
-      "temp1_high_threshold": 95,
-      "temp1_high_crit_threshold": 110
-    }
-  },
-  "ASIC_TEMP30": {
-    "dev_info": {
-      "device_type": "ASIC_TEMP_SENSOR",
-      "device_name": "ASIC_TEMP30",
-      "device_parent": "None",
-      "nexthop_thermal_pid_domain": "None"
-    },
-    "dev_attr": {
-      "display_name": "ASIC pm14",
-      "temp1_high_threshold": 95,
-      "temp1_high_crit_threshold": 110
-    }
-  },
-  "ASIC_TEMP31": {
-    "dev_info": {
-      "device_type": "ASIC_TEMP_SENSOR",
-      "device_name": "ASIC_TEMP31",
-      "device_parent": "None",
-      "nexthop_thermal_pid_domain": "None"
-    },
-    "dev_attr": {
-      "display_name": "ASIC pm15",
-      "temp1_high_threshold": 95,
-      "temp1_high_crit_threshold": 110
-    }
-  },
-  "ASIC_TEMP32": {
-    "dev_info": {
-      "device_type": "ASIC_TEMP_SENSOR",
-      "device_name": "ASIC_TEMP32",
-      "device_parent": "None",
-      "nexthop_thermal_pid_domain": "None"
-    },
-    "dev_attr": {
-      "display_name": "ASIC pm16",
-      "temp1_high_threshold": 95,
-      "temp1_high_crit_threshold": 110
-    }
-  },
-  "ASIC_TEMP33": {
-    "dev_info": {
-      "device_type": "ASIC_TEMP_SENSOR",
-      "device_name": "ASIC_TEMP33",
-      "device_parent": "None",
-      "nexthop_thermal_pid_domain": "None"
-    },
-    "dev_attr": {
-      "display_name": "ASIC pm17",
-      "temp1_high_threshold": 95,
-      "temp1_high_crit_threshold": 110
-    }
-  },
-  "ASIC_TEMP34": {
-    "dev_info": {
-      "device_type": "ASIC_TEMP_SENSOR",
-      "device_name": "ASIC_TEMP34",
-      "device_parent": "None",
-      "nexthop_thermal_pid_domain": "None"
-    },
-    "dev_attr": {
-      "display_name": "ASIC pm18",
-      "temp1_high_threshold": 95,
-      "temp1_high_crit_threshold": 110
-    }
-  },
-  "ASIC_TEMP35": {
-    "dev_info": {
-      "device_type": "ASIC_TEMP_SENSOR",
-      "device_name": "ASIC_TEMP35",
-      "device_parent": "None",
-      "nexthop_thermal_pid_domain": "None"
-    },
-    "dev_attr": {
-      "display_name": "ASIC pm19",
-      "temp1_high_threshold": 95,
-      "temp1_high_crit_threshold": 110
-    }
-  },
-  "ASIC_TEMP36": {
-    "dev_info": {
-      "device_type": "ASIC_TEMP_SENSOR",
-      "device_name": "ASIC_TEMP36",
-      "device_parent": "None",
-      "nexthop_thermal_pid_domain": "None"
-    },
-    "dev_attr": {
-      "display_name": "ASIC pm20",
-      "temp1_high_threshold": 95,
-      "temp1_high_crit_threshold": 110
-    }
-  },
-  "ASIC_TEMP37": {
-    "dev_info": {
-      "device_type": "ASIC_TEMP_SENSOR",
-      "device_name": "ASIC_TEMP37",
-      "device_parent": "None",
-      "nexthop_thermal_pid_domain": "None"
-    },
-    "dev_attr": {
-      "display_name": "ASIC pm21",
-      "temp1_high_threshold": 95,
-      "temp1_high_crit_threshold": 110
-    }
-  },
-  "ASIC_TEMP38": {
-    "dev_info": {
-      "device_type": "ASIC_TEMP_SENSOR",
-      "device_name": "ASIC_TEMP38",
-      "device_parent": "None",
-      "nexthop_thermal_pid_domain": "None"
-    },
-    "dev_attr": {
-      "display_name": "ASIC pm22",
-      "temp1_high_threshold": 95,
-      "temp1_high_crit_threshold": 110
-    }
-  },
-  "ASIC_TEMP39": {
-    "dev_info": {
-      "device_type": "ASIC_TEMP_SENSOR",
-      "device_name": "ASIC_TEMP39",
-      "device_parent": "None",
-      "nexthop_thermal_pid_domain": "None"
-    },
-    "dev_attr": {
-      "display_name": "ASIC pm23",
-      "temp1_high_threshold": 95,
-      "temp1_high_crit_threshold": 110
-    }
-  },
-  "ASIC_TEMP40": {
-    "dev_info": {
-      "device_type": "ASIC_TEMP_SENSOR",
-      "device_name": "ASIC_TEMP40",
-      "device_parent": "None",
-      "nexthop_thermal_pid_domain": "None"
-    },
-    "dev_attr": {
-      "display_name": "ASIC pm24",
-      "temp1_high_threshold": 95,
-      "temp1_high_crit_threshold": 110
-    }
-  },
-  "ASIC_TEMP41": {
-    "dev_info": {
-      "device_type": "ASIC_TEMP_SENSOR",
-      "device_name": "ASIC_TEMP41",
-      "device_parent": "None",
-      "nexthop_thermal_pid_domain": "None"
-    },
-    "dev_attr": {
-      "display_name": "ASIC pm25",
-      "temp1_high_threshold": 95,
-      "temp1_high_crit_threshold": 110
-    }
-  },
-  "ASIC_TEMP42": {
-    "dev_info": {
-      "device_type": "ASIC_TEMP_SENSOR",
-      "device_name": "ASIC_TEMP42",
-      "device_parent": "None",
-      "nexthop_thermal_pid_domain": "None"
-    },
-    "dev_attr": {
-      "display_name": "ASIC pm26",
-      "temp1_high_threshold": 95,
-      "temp1_high_crit_threshold": 110
-    }
-  },
-  "ASIC_TEMP43": {
-    "dev_info": {
-      "device_type": "ASIC_TEMP_SENSOR",
-      "device_name": "ASIC_TEMP43",
-      "device_parent": "None",
-      "nexthop_thermal_pid_domain": "None"
-    },
-    "dev_attr": {
-      "display_name": "ASIC pm27",
-      "temp1_high_threshold": 95,
-      "temp1_high_crit_threshold": 110
-    }
-  },
-  "ASIC_TEMP44": {
-    "dev_info": {
-      "device_type": "ASIC_TEMP_SENSOR",
-      "device_name": "ASIC_TEMP44",
-      "device_parent": "None",
-      "nexthop_thermal_pid_domain": "None"
-    },
-    "dev_attr": {
-      "display_name": "ASIC pm28",
-      "temp1_high_threshold": 95,
-      "temp1_high_crit_threshold": 110
-    }
-  },
-  "ASIC_TEMP45": {
-    "dev_info": {
-      "device_type": "ASIC_TEMP_SENSOR",
-      "device_name": "ASIC_TEMP45",
-      "device_parent": "None",
-      "nexthop_thermal_pid_domain": "None"
-    },
-    "dev_attr": {
-      "display_name": "ASIC pm29",
-      "temp1_high_threshold": 95,
-      "temp1_high_crit_threshold": 110
-    }
-  },
-  "ASIC_TEMP46": {
-    "dev_info": {
-      "device_type": "ASIC_TEMP_SENSOR",
-      "device_name": "ASIC_TEMP46",
-      "device_parent": "None",
-      "nexthop_thermal_pid_domain": "None"
-    },
-    "dev_attr": {
-      "display_name": "ASIC pm30",
-      "temp1_high_threshold": 95,
-      "temp1_high_crit_threshold": 110
-    }
-  },
-  "ASIC_TEMP47": {
-    "dev_info": {
-      "device_type": "ASIC_TEMP_SENSOR",
-      "device_name": "ASIC_TEMP47",
-      "device_parent": "None",
-      "nexthop_thermal_pid_domain": "None"
-    },
-    "dev_attr": {
-      "display_name": "ASIC pm31",
-      "temp1_high_threshold": 95,
-      "temp1_high_crit_threshold": 110
-    }
-  },
-  "ASIC_TEMP48": {
-    "dev_info": {
-      "device_type": "ASIC_TEMP_SENSOR",
-      "device_name": "ASIC_TEMP48",
-      "device_parent": "None",
-      "nexthop_thermal_pid_domain": "None"
-    },
-    "dev_attr": {
-      "display_name": "ASIC pm32",
-      "temp1_high_threshold": 95,
-      "temp1_high_crit_threshold": 110
-    }
-  },
-  "ASIC_TEMP49": {
-    "dev_info": {
-      "device_type": "ASIC_TEMP_SENSOR",
-      "device_name": "ASIC_TEMP49",
-      "device_parent": "None",
-      "nexthop_thermal_pid_domain": "None"
-    },
-    "dev_attr": {
-      "display_name": "ASIC pm33",
-      "temp1_high_threshold": 95,
-      "temp1_high_crit_threshold": 110
-    }
-  },
-  "ASIC_TEMP50": {
-    "dev_info": {
-      "device_type": "ASIC_TEMP_SENSOR",
-      "device_name": "ASIC_TEMP50",
-      "device_parent": "None",
-      "nexthop_thermal_pid_domain": "None"
-    },
-    "dev_attr": {
-      "display_name": "ASIC pm34",
-      "temp1_high_threshold": 95,
-      "temp1_high_crit_threshold": 110
-    }
-  },
-  "ASIC_TEMP51": {
-    "dev_info": {
-      "device_type": "ASIC_TEMP_SENSOR",
-      "device_name": "ASIC_TEMP51",
-      "device_parent": "None",
-      "nexthop_thermal_pid_domain": "None"
-    },
-    "dev_attr": {
-      "display_name": "ASIC pm35",
-      "temp1_high_threshold": 95,
-      "temp1_high_crit_threshold": 110
-    }
-  },
-  "ASIC_TEMP52": {
-    "dev_info": {
-      "device_type": "ASIC_TEMP_SENSOR",
-      "device_name": "ASIC_TEMP52",
-      "device_parent": "None",
-      "nexthop_thermal_pid_domain": "None"
-    },
-    "dev_attr": {
-      "display_name": "ASIC pm36",
-      "temp1_high_threshold": 95,
-      "temp1_high_crit_threshold": 110
-    }
-  },
-  "ASIC_TEMP53": {
-    "dev_info": {
-      "device_type": "ASIC_TEMP_SENSOR",
-      "device_name": "ASIC_TEMP53",
-      "device_parent": "None",
-      "nexthop_thermal_pid_domain": "None"
-    },
-    "dev_attr": {
-      "display_name": "ASIC pm37",
-      "temp1_high_threshold": 95,
-      "temp1_high_crit_threshold": 110
-    }
-  },
-  "ASIC_TEMP54": {
-    "dev_info": {
-      "device_type": "ASIC_TEMP_SENSOR",
-      "device_name": "ASIC_TEMP54",
-      "device_parent": "None",
-      "nexthop_thermal_pid_domain": "None"
-    },
-    "dev_attr": {
-      "display_name": "ASIC pm38",
-      "temp1_high_threshold": 95,
-      "temp1_high_crit_threshold": 110
-    }
-  },
-  "ASIC_TEMP55": {
-    "dev_info": {
-      "device_type": "ASIC_TEMP_SENSOR",
-      "device_name": "ASIC_TEMP55",
-      "device_parent": "None",
-      "nexthop_thermal_pid_domain": "None"
-    },
-    "dev_attr": {
-      "display_name": "ASIC pm39",
-      "temp1_high_threshold": 95,
-      "temp1_high_crit_threshold": 110
-    }
-  },
-  "ASIC_TEMP56": {
-    "dev_info": {
-      "device_type": "ASIC_TEMP_SENSOR",
-      "device_name": "ASIC_TEMP56",
-      "device_parent": "None",
-      "nexthop_thermal_pid_domain": "None"
-    },
-    "dev_attr": {
-      "display_name": "ASIC pm40",
-      "temp1_high_threshold": 95,
-      "temp1_high_crit_threshold": 110
-    }
-  },
-  "MULTIFPGAPCIE1": {
-    "dev_info": {
-      "device_type": "MULTIFPGAPCIE",
-      "device_name": "SWITCHCARD_FPGA",
-      "device_parent": "PCIE0",
-      "device_bdf": "0000:04:00.0",
-      "dev_attr": {}
-    },
-    "i2c": {
-      "dev_attr": {
-        "virt_bus": "0x13",
-        "ch_base_offset": "0x40000",
-        "ch_size": "0x200",
-        "num_virt_ch": "0x44"
-      },
-      "channel": [
-        { "chn": "0", "dev": "FAN-CTRL" },
-        { "chn": "0", "dev": "CPLDMUX0" },
-        { "chn": "1", "dev": "CPLDMUX1" },
-        { "chn": "3", "dev": "CPLDMUX2" },
-        { "chn": "4", "dev": "PORT1" },
-        { "chn": "5", "dev": "PORT2" },
-        { "chn": "6", "dev": "PORT3" },
-        { "chn": "7", "dev": "PORT4" },
-        { "chn": "8", "dev": "PORT5" },
-        { "chn": "9", "dev": "PORT6" },
-        { "chn": "10", "dev": "PORT7" },
-        { "chn": "11", "dev": "PORT8" },
-        { "chn": "12", "dev": "PORT9" },
-        { "chn": "13", "dev": "PORT10" },
-        { "chn": "14", "dev": "PORT11" },
-        { "chn": "15", "dev": "PORT12" },
-        { "chn": "16", "dev": "PORT13" },
-        { "chn": "17", "dev": "PORT14" },
-        { "chn": "18", "dev": "PORT15" },
-        { "chn": "19", "dev": "PORT16" },
-        { "chn": "20", "dev": "PORT17" },
-        { "chn": "21", "dev": "PORT18" },
-        { "chn": "22", "dev": "PORT19" },
-        { "chn": "23", "dev": "PORT20" },
-        { "chn": "24", "dev": "PORT21" },
-        { "chn": "25", "dev": "PORT22" },
-        { "chn": "26", "dev": "PORT23" },
-        { "chn": "27", "dev": "PORT24" },
-        { "chn": "28", "dev": "PORT25" },
-        { "chn": "29", "dev": "PORT26" },
-        { "chn": "30", "dev": "PORT27" },
-        { "chn": "31", "dev": "PORT28" },
-        { "chn": "32", "dev": "PORT29" },
-        { "chn": "33", "dev": "PORT30" },
-        { "chn": "34", "dev": "PORT31" },
-        { "chn": "35", "dev": "PORT32" },
-        { "chn": "36", "dev": "PORT33" },
-        { "chn": "37", "dev": "PORT34" },
-        { "chn": "38", "dev": "PORT35" },
-        { "chn": "39", "dev": "PORT36" },
-        { "chn": "40", "dev": "PORT37" },
-        { "chn": "41", "dev": "PORT38" },
-        { "chn": "42", "dev": "PORT39" },
-        { "chn": "43", "dev": "PORT40" },
-        { "chn": "44", "dev": "PORT41" },
-        { "chn": "45", "dev": "PORT42" },
-        { "chn": "46", "dev": "PORT43" },
-        { "chn": "47", "dev": "PORT44" },
-        { "chn": "48", "dev": "PORT45" },
-        { "chn": "49", "dev": "PORT46" },
-        { "chn": "50", "dev": "PORT47" },
-        { "chn": "51", "dev": "PORT48" },
-        { "chn": "52", "dev": "PORT49" },
-        { "chn": "53", "dev": "PORT50" },
-        { "chn": "54", "dev": "PORT51" },
-        { "chn": "55", "dev": "PORT52" },
-        { "chn": "56", "dev": "PORT53" },
-        { "chn": "57", "dev": "PORT54" },
-        { "chn": "58", "dev": "PORT55" },
-        { "chn": "59", "dev": "PORT56" },
-        { "chn": "60", "dev": "PORT57" },
-        { "chn": "61", "dev": "PORT58" },
-        { "chn": "62", "dev": "PORT59" },
-        { "chn": "63", "dev": "PORT60" },
-        { "chn": "64", "dev": "PORT61" },
-        { "chn": "65", "dev": "PORT62" },
-        { "chn": "66", "dev": "PORT63" },
-        { "chn": "67", "dev": "PORT64" }
-      ]
-    }
-  },
-  "NEXTHOP-FPGA-ASIC-TEMP-SENSOR0": {
-    "dev_info": {
-      "device_type": "NEXTHOP_FPGA_ASIC_TEMP_SENSOR",
-      "device_name": "NEXTHOP-FPGA-ASIC-TEMP-SENSOR0",
-      "device_parent": "MULTIFPGAPCIE1",
-      "nexthop_thermal_pid_domain": "None"
-    },
-    "dev_attr": {
-      "display_name": "ASIC Min",
-      "temp1_high_threshold": 95,
-      "temp1_high_crit_threshold": 110,
-      "fpga_min_rev": "0xe8020214",
-      "value_type": "nh1",
-      "reg_addr": "0x24",
-      "field_range": "12:0"
-    }
-  },
-  "NEXTHOP-FPGA-ASIC-TEMP-SENSOR1": {
-    "dev_info": {
-      "device_type": "NEXTHOP_FPGA_ASIC_TEMP_SENSOR",
-      "device_name": "NEXTHOP-FPGA-ASIC-TEMP-SENSOR1",
-      "device_parent": "MULTIFPGAPCIE1",
-      "nexthop_thermal_setpoint_margin": 10,
-      "nexthop_thermal_pid_domain": "asic"
-    },
-    "dev_attr": {
-      "display_name": "ASIC Max",
-      "temp1_high_threshold": 95,
-      "temp1_high_crit_threshold": 110,
-      "fpga_min_rev": "0xe8020214",
-      "value_type": "nh1",
-      "reg_addr": "0x24",
-      "field_range": "28:16"
-    }
-  },
-  "FAN-CTRL": {
-    "dev_info": {
-      "device_type": "FAN",
-      "device_name": "FAN-CTRL",
-      "device_parent": "MULTIFPGAPCIE1"
-    },
-    "i2c": {
-      "topo_info": {
-        "parent_bus": "0x13",
-        "dev_addr": "0x8",
-        "dev_type": "fan_multifpgapci"
-      },
-      "dev_attr": {
-        "num_fantrays": "4"
-      },
-      "attr_list": [
-        {
-          "attr_name": "fan1_present",
-          "attr_devaddr": "0x0",
-          "attr_devtype": "multifpgapci",
-          "attr_devname": "SWITCHCARD_FPGA",
-          "attr_offset": "0xa4",
-          "attr_mask": "0x000000f0",
-          "attr_cmpval": "0x00000070",
-          "attr_len": "1"
-        },
-        {
-          "attr_name": "fan2_present",
-          "attr_devaddr": "0x0",
-          "attr_devtype": "multifpgapci",
-          "attr_devname": "SWITCHCARD_FPGA",
-          "attr_offset": "0xa4",
-          "attr_mask": "0x000000f0",
-          "attr_cmpval": "0x00000070",
-          "attr_len": "1"
-        },
-        {
-          "attr_name": "fan3_present",
-          "attr_devaddr": "0x0",
-          "attr_devtype": "multifpgapci",
-          "attr_devname": "SWITCHCARD_FPGA",
-          "attr_offset": "0xa4",
-          "attr_mask": "0x00007800",
-          "attr_cmpval": "0x00003800",
-          "attr_len": "1"
-        },
-        {
-          "attr_name": "fan4_present",
-          "attr_devaddr": "0x0",
-          "attr_devtype": "multifpgapci",
-          "attr_devname": "SWITCHCARD_FPGA",
-          "attr_offset": "0xa4",
-          "attr_mask": "0x00007800",
-          "attr_cmpval": "0x00003800",
-          "attr_len": "1"
-        },
-        {
-          "attr_name": "fan5_present",
-          "attr_devaddr": "0x0",
-          "attr_devtype": "multifpgapci",
-          "attr_devname": "SWITCHCARD_FPGA",
-          "attr_offset": "0xa4",
-          "attr_mask": "0x003c0000",
-          "attr_cmpval": "0x001c0000",
-          "attr_len": "1"
-        },
-        {
-          "attr_name": "fan6_present",
-          "attr_devaddr": "0x0",
-          "attr_devtype": "multifpgapci",
-          "attr_devname": "SWITCHCARD_FPGA",
-          "attr_offset": "0xa4",
-          "attr_mask": "0x003c0000",
-          "attr_cmpval": "0x001c0000",
-          "attr_len": "1"
-        },
-        {
-          "attr_name": "fan7_present",
-          "attr_devaddr": "0x0",
-          "attr_devtype": "multifpgapci",
-          "attr_devname": "SWITCHCARD_FPGA",
-          "attr_offset": "0xa4",
-          "attr_mask": "0x1e000000",
-          "attr_cmpval": "0x0e000000",
-          "attr_len": "1"
-        },
-        {
-          "attr_name": "fan8_present",
-          "attr_devaddr": "0x0",
-          "attr_devtype": "multifpgapci",
-          "attr_devname": "SWITCHCARD_FPGA",
-          "attr_offset": "0xa4",
-          "attr_mask": "0x1e000000",
-          "attr_cmpval": "0x0e000000",
-          "attr_len": "1"
-        },
-        {
-          "attr_name": "fan1_direction",
-          "attr_devaddr": "0x0",
-          "attr_devtype": "multifpgapci",
-          "attr_devname": "SWITCHCARD_FPGA",
-          "attr_offset": "0xa4",
-          "attr_mask": "0x000000f0",
-          "attr_cmpval": "0x00000070",
-          "attr_len": "1"
-        },
-        {
-          "attr_name": "fan2_direction",
-          "attr_devaddr": "0x0",
-          "attr_devtype": "multifpgapci",
-          "attr_devname": "SWITCHCARD_FPGA",
-          "attr_offset": "0xa4",
-          "attr_mask": "0x000000f0",
-          "attr_cmpval": "0x00000070",
-          "attr_len": "1"
-        },
-        {
-          "attr_name": "fan3_direction",
-          "attr_devaddr": "0x0",
-          "attr_devtype": "multifpgapci",
-          "attr_devname": "SWITCHCARD_FPGA",
-          "attr_offset": "0xa4",
-          "attr_mask": "0x00007800",
-          "attr_cmpval": "0x00003800",
-          "attr_len": "1"
-        },
-        {
-          "attr_name": "fan4_direction",
-          "attr_devaddr": "0x0",
-          "attr_devtype": "multifpgapci",
-          "attr_devname": "SWITCHCARD_FPGA",
-          "attr_offset": "0xa4",
-          "attr_mask": "0x00007800",
-          "attr_cmpval": "0x00003800",
-          "attr_len": "1"
-        },
-        {
-          "attr_name": "fan5_direction",
-          "attr_devaddr": "0x0",
-          "attr_devtype": "multifpgapci",
-          "attr_devname": "SWITCHCARD_FPGA",
-          "attr_offset": "0xa4",
-          "attr_mask": "0x003c0000",
-          "attr_cmpval": "0x001c0000",
-          "attr_len": "1"
-        },
-        {
-          "attr_name": "fan6_direction",
-          "attr_devaddr": "0x0",
-          "attr_devtype": "multifpgapci",
-          "attr_devname": "SWITCHCARD_FPGA",
-          "attr_offset": "0xa4",
-          "attr_mask": "0x003c0000",
-          "attr_cmpval": "0x001c0000",
-          "attr_len": "1"
-        },
-        {
-          "attr_name": "fan7_direction",
-          "attr_devaddr": "0x0",
-          "attr_devtype": "multifpgapci",
-          "attr_devname": "SWITCHCARD_FPGA",
-          "attr_offset": "0xa4",
-          "attr_mask": "0x1e000000",
-          "attr_cmpval": "0x0e000000",
-          "attr_len": "1"
-        },
-        {
-          "attr_name": "fan8_direction",
-          "attr_devaddr": "0x0",
-          "attr_devtype": "multifpgapci",
-          "attr_devname": "SWITCHCARD_FPGA",
-          "attr_offset": "0xa4",
-          "attr_mask": "0x1e000000",
-          "attr_cmpval": "0x0e000000",
-          "attr_len": "1"
-        },
-        {
-          "attr_name": "fan1_input",
-          "attr_devaddr": "0x0",
-          "attr_devtype": "multifpgapci",
-          "attr_devname": "SWITCHCARD_FPGA",
-          "attr_offset": "0xb0",
-          "attr_mask": "0xffff0000",
-          "attr_len": "1",
-          "attr_mult": "1913265",
-          "attr_is_divisor": "1"
-        },
-        {
-          "attr_name": "fan2_input",
-          "attr_devaddr": "0x0",
-          "attr_devtype": "multifpgapci",
-          "attr_devname": "SWITCHCARD_FPGA",
-          "attr_offset": "0xb4",
-          "attr_mask": "0xffff0000",
-          "attr_len": "1",
-          "attr_mult": "1913265",
-          "attr_is_divisor": "1"
-        },
-        {
-          "attr_name": "fan3_input",
-          "attr_devaddr": "0x0",
-          "attr_devtype": "multifpgapci",
-          "attr_devname": "SWITCHCARD_FPGA",
-          "attr_offset": "0xb8",
-          "attr_mask": "0xffff0000",
-          "attr_len": "1",
-          "attr_mult": "1913265",
-          "attr_is_divisor": "1"
-        },
-        {
-          "attr_name": "fan4_input",
-          "attr_devaddr": "0x0",
-          "attr_devtype": "multifpgapci",
-          "attr_devname": "SWITCHCARD_FPGA",
-          "attr_offset": "0xbc",
-          "attr_mask": "0xffff0000",
-          "attr_len": "1",
-          "attr_mult": "1913265",
-          "attr_is_divisor": "1"
-        },
-        {
-          "attr_name": "fan5_input",
-          "attr_devaddr": "0x0",
-          "attr_devtype": "multifpgapci",
-          "attr_devname": "SWITCHCARD_FPGA",
-          "attr_offset": "0xc0",
-          "attr_mask": "0xffff0000",
-          "attr_len": "1",
-          "attr_mult": "1913265",
-          "attr_is_divisor": "1"
-        },
-        {
-          "attr_name": "fan6_input",
-          "attr_devaddr": "0x0",
-          "attr_devtype": "multifpgapci",
-          "attr_devname": "SWITCHCARD_FPGA",
-          "attr_offset": "0xc4",
-          "attr_mask": "0xffff0000",
-          "attr_len": "1",
-          "attr_mult": "1913265",
-          "attr_is_divisor": "1"
-        },
-        {
-          "attr_name": "fan7_input",
-          "attr_devaddr": "0x0",
-          "attr_devtype": "multifpgapci",
-          "attr_devname": "SWITCHCARD_FPGA",
-          "attr_offset": "0xc8",
-          "attr_mask": "0xffff0000",
-          "attr_len": "1",
-          "attr_mult": "1913265",
-          "attr_is_divisor": "1"
-        },
-        {
-          "attr_name": "fan8_input",
-          "attr_devaddr": "0x0",
-          "attr_devtype": "multifpgapci",
-          "attr_devname": "SWITCHCARD_FPGA",
-          "attr_offset": "0xcc",
-          "attr_mask": "0xffff0000",
-          "attr_len": "1",
-          "attr_mult": "1913265",
-          "attr_is_divisor": "1"
-        },
-        {
-          "attr_name": "fan1_pwm",
-          "attr_devaddr": "0x0",
-          "attr_devtype": "multifpgapci",
-          "attr_devname": "SWITCHCARD_FPGA",
-          "attr_offset": "0xb0",
-          "attr_mask": "0xff",
-          "attr_cmpval": "0x0",
-          "attr_len": "1"
-        },
-        {
-          "attr_name": "fan2_pwm",
-          "attr_devaddr": "0x0",
-          "attr_devtype": "multifpgapci",
-          "attr_devname": "SWITCHCARD_FPGA",
-          "attr_offset": "0xb0",
-          "attr_mask": "0xff",
-          "attr_cmpval": "0x0",
-          "attr_len": "1"
-        },
-        {
-          "attr_name": "fan3_pwm",
-          "attr_devaddr": "0x0",
-          "attr_devtype": "multifpgapci",
-          "attr_devname": "SWITCHCARD_FPGA",
-          "attr_offset": "0xb8",
-          "attr_mask": "0xff",
-          "attr_cmpval": "0x0",
-          "attr_len": "1"
-        },
-        {
-          "attr_name": "fan4_pwm",
-          "attr_devaddr": "0x0",
-          "attr_devtype": "multifpgapci",
-          "attr_devname": "SWITCHCARD_FPGA",
-          "attr_offset": "0xb8",
-          "attr_mask": "0xff",
-          "attr_cmpval": "0x0",
-          "attr_len": "1"
-        },
-        {
-          "attr_name": "fan5_pwm",
-          "attr_devaddr": "0x0",
-          "attr_devtype": "multifpgapci",
-          "attr_devname": "SWITCHCARD_FPGA",
-          "attr_offset": "0xc0",
-          "attr_mask": "0xff",
-          "attr_cmpval": "0x0",
-          "attr_len": "1"
-        },
-        {
-          "attr_name": "fan6_pwm",
-          "attr_devaddr": "0x0",
-          "attr_devtype": "multifpgapci",
-          "attr_devname": "SWITCHCARD_FPGA",
-          "attr_offset": "0xc0",
-          "attr_mask": "0xff",
-          "attr_cmpval": "0x0",
-          "attr_len": "1"
-        },
-        {
-          "attr_name": "fan7_pwm",
-          "attr_devaddr": "0x0",
-          "attr_devtype": "multifpgapci",
-          "attr_devname": "SWITCHCARD_FPGA",
-          "attr_offset": "0xc8",
-          "attr_mask": "0xff",
-          "attr_cmpval": "0x0",
-          "attr_len": "1"
-        },
-        {
-          "attr_name": "fan8_pwm",
-          "attr_devaddr": "0x0",
-          "attr_devtype": "multifpgapci",
-          "attr_devname": "SWITCHCARD_FPGA",
-          "attr_offset": "0xc8",
-          "attr_mask": "0xff",
-          "attr_cmpval": "0x0",
-          "attr_len": "1"
-        }
-      ]
-    }
-  },
-  "CPLDMUX0": {
-    "dev_info": {
-      "device_type": "CPLDMUX",
-      "device_name": "CPLDMUX0",
-      "device_parent": "MULTIFPGAPCIE1"
-    },
-    "i2c": {
-      "topo_info": {
-        "parent_bus": "0x13",
-        "dev_type": "multifpgapci_mux",
-        "dev_id": "0"
-      },
-      "dev_attr": {
-        "base_chan": "0x57",
-        "num_chan": "4",
-        "cpld_name": "SWITCHCARD_FPGA"
-      },
-      "channel": [
-        {
-          "chan": "0",
-          "dev": [
-            "PSU1"
-          ],
-          "cpld_offset": "0x10",
-          "cpld_sel": "0x0"
-        },
-        {
-          "chan": "1",
-          "dev": [
-            "PSU2"
-          ],
-          "cpld_offset": "0x10",
-          "cpld_sel": "0x1"
-        },
-        {
-          "chan": "2",
-          "dev": [],
-          "cpld_offset": "0x10",
-          "cpld_sel": "0x2"
-        },
-        {
-          "chan": "3",
-          "dev": [
-            "FAN_CARD_EEPROM"
-          ],
-          "cpld_offset": "0x10",
-          "cpld_sel": "0x3"
-        }
-      ]
-    }
-  },
-  "PSU1": {
-    "dev_info": {
-      "device_type": "PSU",
-      "device_name": "PSU 1",
-      "device_parent": "CPLDMUX0"
-    },
-    "dev_attr": {
-      "dev_idx": "1",
-      "num_psu_fans": "1",
-      "num_psu_thermals": "3"
-    },
-    "i2c": {
-      "interface": [
-        {
-          "itf": "eeprom",
-          "dev": "PSU1-EEPROM"
-        },
-        {
-          "itf": "pmbus",
-          "dev": "PSU1-PMBUS"
-        }
-      ]
-    }
-  },
-  "PSU1-EEPROM": {
-    "dev_info": {
-      "device_type": "EEPROM",
-      "device_name": "PSU1-EEPROM",
-      "device_parent": "CPLDMUX0",
-      "virt_parent": "PSU1"
-    },
-    "i2c": {
-      "topo_info": {
-        "parent_bus": "0x57",
-        "dev_addr": "0x50",
-        "dev_type": "24c64"
-      },
-      "dev_attr": {
-        "access_mode": "BLOCK"
-      },
-      "attr_list": [
-        {
-          "attr_name": "eeprom"
-        }
-      ]
-    }
-  },
-  "PSU1-PMBUS": {
-    "dev_info": {
-      "device_type": "PSU-PMBUS",
-      "device_name": "PSU1-PMBUS",
-      "device_parent": "CPLDMUX0",
-      "virt_parent": "PSU1"
-    },
-    "i2c": {
-      "topo_info": {
-        "parent_bus": "0x57",
-        "dev_addr": "0x58",
-        "dev_type": "psu_pmbus"
-      },
-      "attr_list": [
-        {
-          "attr_name": "psu_present",
-          "attr_devtype": "multifpgapci",
-          "attr_devname": "SWITCHCARD_FPGA",
-          "attr_offset": "0x98",
-          "attr_mask": "0x400",
-          "attr_cmpval": "0x400",
-          "attr_len": "1"
-        },
-        {
-          "attr_name": "psu_power_good",
-          "attr_devtype": "multifpgapci",
-          "attr_devname": "SWITCHCARD_FPGA",
-          "attr_offset": "0x98",
-          "attr_mask": "0x200",
-          "attr_cmpval": "0x200",
-          "attr_len": "1"
-        },
-        {
-          "attr_name": "psu_model_name",
-          "attr_devaddr": "0x58",
-          "attr_devtype": "pmbus",
-          "attr_offset": "0x9a",
-          "attr_mask": "0x0",
-          "attr_cmpval": "0xff",
-          "attr_len": "23"
-        },
-        {
-          "attr_name": "psu_serial_num",
-          "attr_devaddr": "0x58",
-          "attr_devtype": "pmbus",
-          "attr_offset": "0x9e",
-          "attr_mask": "0x0",
-          "attr_cmpval": "0x00",
-          "attr_len": "14"
-        },
-        {
-          "attr_name": "psu_mfr_id",
-          "attr_devaddr": "0x58",
-          "attr_devtype": "pmbus",
-          "attr_offset": "0x99",
-          "attr_mask": "0x0",
-          "attr_cmpval": "0x00",
-          "attr_len": "11"
-        },
-        {
-          "attr_name": "psu_fan_dir",
-          "attr_devaddr": "0x58",
-          "attr_devtype": "pmbus",
-          "attr_offset": "0x9a",
-          "attr_mask": "0x0",
-          "attr_cmpval": "0xff",
-          "attr_len": "23"
-        },
-        {
-          "attr_name": "psu_p_out",
-          "attr_devaddr": "0x58",
-          "attr_devtype": "pmbus",
-          "attr_offset": "0x96",
-          "attr_mask": "0x0",
-          "attr_cmpval": "0xff",
-          "attr_len": "2"
-        },
-        {
-          "attr_name": "psu_v_out",
-          "attr_devaddr": "0x58",
-          "attr_devtype": "pmbus",
-          "attr_offset": "0x8b",
-          "attr_mask": "0x0",
-          "attr_cmpval": "0xff",
-          "attr_data_format": "linear16",
-          "attr_len": "2"
-        },
-        {
-          "attr_name": "psu_i_out",
-          "attr_devaddr": "0x58",
-          "attr_devtype": "pmbus",
-          "attr_offset": "0x8c",
-          "attr_mask": "0x0",
-          "attr_cmpval": "0xff",
-          "attr_len": "2"
-        },
-        {
-          "attr_name": "psu_p_in",
-          "attr_devaddr": "0x58",
-          "attr_devtype": "pmbus",
-          "attr_offset": "0x97",
-          "attr_mask": "0x0",
-          "attr_cmpval": "0xff",
-          "attr_len": "2"
-        },
-        {
-          "attr_name": "psu_v_in",
-          "attr_devaddr": "0x58",
-          "attr_devtype": "pmbus",
-          "attr_offset": "0x88",
-          "attr_mask": "0x0",
-          "attr_cmpval": "0xff",
-          "attr_len": "2"
-        },
-        {
-          "attr_name": "psu_i_in",
-          "attr_devaddr": "0x58",
-          "attr_devtype": "pmbus",
-          "attr_offset": "0x89",
-          "attr_mask": "0x0",
-          "attr_cmpval": "0xff",
-          "attr_len": "2"
-        },
-        {
-          "attr_name": "psu_fan1_speed_rpm",
-          "attr_devaddr": "0x58",
-          "attr_devtype": "pmbus",
-          "attr_offset": "0x90",
-          "attr_mask": "0x0",
-          "attr_cmpval": "0xff",
-          "attr_len": "2"
-        },
-        {
-          "attr_name": "psu_temp1_input",
-          "attr_devaddr": "0x58",
-          "attr_devtype": "pmbus",
-          "attr_offset": "0x8d",
-          "attr_mask": "0x0",
-          "attr_cmpval": "0xff",
-          "attr_len": "2"
-        },
-        {
-          "attr_name": "psu_temp1_high_threshold",
-          "attr_devaddr": "0x58",
-          "attr_devtype": "pmbus",
-          "attr_offset": "0xc0",
-          "attr_mask": "0x0",
-          "attr_cmpval": "0xff",
-          "attr_len": "2"
-        },
-        {
-          "attr_name": "psu_temp2_input",
-          "attr_devaddr": "0x58",
-          "attr_devtype": "pmbus",
-          "attr_offset": "0x8e",
-          "attr_mask": "0x0",
-          "attr_cmpval": "0xff",
-          "attr_len": "2"
-        },
-        {
-          "attr_name": "psu_temp2_high_threshold",
-          "attr_devaddr": "0x58",
-          "attr_devtype": "pmbus",
-          "attr_offset": "0xc1",
-          "attr_mask": "0x0",
-          "attr_cmpval": "0xff",
-          "attr_len": "2"
-        },
-        {
-          "attr_name": "psu_temp3_input",
-          "attr_devaddr": "0x58",
-          "attr_devtype": "pmbus",
-          "attr_offset": "0x8f",
-          "attr_mask": "0x0",
-          "attr_cmpval": "0xff",
-          "attr_len": "2"
-        },
-        {
-          "attr_name": "psu_temp3_high_threshold",
-          "attr_devaddr": "0x58",
-          "attr_devtype": "pmbus",
-          "attr_offset": "0xc2",
-          "attr_mask": "0x0",
-          "attr_cmpval": "0xff",
-          "attr_len": "2"
-        },
-        {
-          "attr_name": "psu_v_out_max",
-          "attr_devaddr": "0x58",
-          "attr_devtype": "pmbus",
-          "attr_offset": "0xa5",
-          "attr_mask": "0x0",
-          "attr_cmpval": "0xff",
-          "attr_data_format": "linear16",
-          "attr_len": "2"
-        },
-        {
-          "attr_name": "psu_v_out_min",
-          "attr_devaddr": "0x58",
-          "attr_devtype": "pmbus",
-          "attr_offset": "0xa4",
-          "attr_mask": "0x0",
-          "attr_cmpval": "0xff",
-          "attr_data_format": "linear16",
-          "attr_len": "2"
-        },
-        {
-          "attr_name": "psu_p_out_max",
-          "attr_devaddr": "0x58",
-          "attr_devtype": "pmbus",
-          "attr_offset": "0xa7",
-          "attr_mask": "0x0",
-          "attr_cmpval": "0xff",
-          "attr_len": "2"
-        }
-      ]
-    }
-  },
-  "PSU2": {
-    "dev_info": {
-      "device_type": "PSU",
-      "device_name": "PSU 2",
-      "device_parent": "CPLDMUX0"
-    },
-    "dev_attr": {
-      "dev_idx": "2",
-      "num_psu_fans": "1",
-      "num_psu_thermals": "3"
-    },
-    "i2c": {
-      "interface": [
-        {
-          "itf": "eeprom",
-          "dev": "PSU2-EEPROM"
-        },
-        {
-          "itf": "pmbus",
-          "dev": "PSU2-PMBUS"
-        }
-      ]
-    }
-  },
-  "PSU2-EEPROM": {
-    "dev_info": {
-      "device_type": "EEPROM",
-      "device_name": "PSU2-EEPROM",
-      "device_parent": "CPLDMUX0",
-      "virt_parent": "PSU2"
-    },
-    "i2c": {
-      "topo_info": {
-        "parent_bus": "0x58",
-        "dev_addr": "0x50",
-        "dev_type": "24c64"
-      },
-      "dev_attr": {
-        "access_mode": "BLOCK"
-      },
-      "attr_list": [
-        {
-          "attr_name": "eeprom"
-        }
-      ]
-    }
-  },
-  "PSU2-PMBUS": {
-    "dev_info": {
-      "device_type": "PSU-PMBUS",
-      "device_name": "PSU2-PMBUS",
-      "device_parent": "CPLDMUX0",
-      "virt_parent": "PSU2"
-    },
-    "i2c": {
-      "topo_info": {
-        "parent_bus": "0x58",
-        "dev_addr": "0x58",
-        "dev_type": "psu_pmbus"
-      },
-      "attr_list": [
-        {
-          "attr_name": "psu_present",
-          "attr_devtype": "multifpgapci",
-          "attr_devname": "SWITCHCARD_FPGA",
-          "attr_offset": "0x98",
-          "attr_mask": "0x4000",
-          "attr_cmpval": "0x4000",
-          "attr_len": "1"
-        },
-        {
-          "attr_name": "psu_power_good",
-          "attr_devtype": "multifpgapci",
-          "attr_devname": "SWITCHCARD_FPGA",
-          "attr_offset": "0x98",
-          "attr_mask": "0x2000",
-          "attr_cmpval": "0x2000",
-          "attr_len": "1"
-        },
-        {
-          "attr_name": "psu_model_name",
-          "attr_devaddr": "0x58",
-          "attr_devtype": "pmbus",
-          "attr_offset": "0x9a",
-          "attr_mask": "0x0",
-          "attr_cmpval": "0xff",
-          "attr_len": "23"
-        },
-        {
-          "attr_name": "psu_serial_num",
-          "attr_devaddr": "0x58",
-          "attr_devtype": "pmbus",
-          "attr_offset": "0x9e",
-          "attr_mask": "0x0",
-          "attr_cmpval": "0x00",
-          "attr_len": "14"
-        },
-        {
-          "attr_name": "psu_mfr_id",
-          "attr_devaddr": "0x58",
-          "attr_devtype": "pmbus",
-          "attr_offset": "0x99",
-          "attr_mask": "0x0",
-          "attr_cmpval": "0x00",
-          "attr_len": "11"
-        },
-        {
-          "attr_name": "psu_fan_dir",
-          "attr_devaddr": "0x58",
-          "attr_devtype": "pmbus",
-          "attr_offset": "0x9a",
-          "attr_mask": "0x0",
-          "attr_cmpval": "0xff",
-          "attr_len": "23"
-        },
-        {
-          "attr_name": "psu_p_out",
-          "attr_devaddr": "0x58",
-          "attr_devtype": "pmbus",
-          "attr_offset": "0x96",
-          "attr_mask": "0x0",
-          "attr_cmpval": "0xff",
-          "attr_len": "2"
-        },
-        {
-          "attr_name": "psu_v_out",
-          "attr_devaddr": "0x58",
-          "attr_devtype": "pmbus",
-          "attr_offset": "0x8b",
-          "attr_mask": "0x0",
-          "attr_cmpval": "0xff",
-          "attr_data_format": "linear16",
-          "attr_len": "2"
-        },
-        {
-          "attr_name": "psu_i_out",
-          "attr_devaddr": "0x58",
-          "attr_devtype": "pmbus",
-          "attr_offset": "0x8c",
-          "attr_mask": "0x0",
-          "attr_cmpval": "0xff",
-          "attr_len": "2"
-        },
-        {
-          "attr_name": "psu_p_in",
-          "attr_devaddr": "0x58",
-          "attr_devtype": "pmbus",
-          "attr_offset": "0x97",
-          "attr_mask": "0x0",
-          "attr_cmpval": "0xff",
-          "attr_len": "2"
-        },
-        {
-          "attr_name": "psu_v_in",
-          "attr_devaddr": "0x58",
-          "attr_devtype": "pmbus",
-          "attr_offset": "0x88",
-          "attr_mask": "0x0",
-          "attr_cmpval": "0xff",
-          "attr_len": "2"
-        },
-        {
-          "attr_name": "psu_i_in",
-          "attr_devaddr": "0x58",
-          "attr_devtype": "pmbus",
-          "attr_offset": "0x89",
-          "attr_mask": "0x0",
-          "attr_cmpval": "0xff",
-          "attr_len": "2"
-        },
-        {
-          "attr_name": "psu_fan1_speed_rpm",
-          "attr_devaddr": "0x58",
-          "attr_devtype": "pmbus",
-          "attr_offset": "0x90",
-          "attr_mask": "0x0",
-          "attr_cmpval": "0xff",
-          "attr_len": "2"
-        },
-        {
-          "attr_name": "psu_temp1_input",
-          "attr_devaddr": "0x58",
-          "attr_devtype": "pmbus",
-          "attr_offset": "0x8d",
-          "attr_mask": "0x0",
-          "attr_cmpval": "0xff",
-          "attr_len": "2"
-        },
-        {
-          "attr_name": "psu_temp1_high_threshold",
-          "attr_devaddr": "0x58",
-          "attr_devtype": "pmbus",
-          "attr_offset": "0xc0",
-          "attr_mask": "0x0",
-          "attr_cmpval": "0xff",
-          "attr_len": "2"
-        },
-        {
-          "attr_name": "psu_temp2_input",
-          "attr_devaddr": "0x58",
-          "attr_devtype": "pmbus",
-          "attr_offset": "0x8e",
-          "attr_mask": "0x0",
-          "attr_cmpval": "0xff",
-          "attr_len": "2"
-        },
-        {
-          "attr_name": "psu_temp2_high_threshold",
-          "attr_devaddr": "0x58",
-          "attr_devtype": "pmbus",
-          "attr_offset": "0xc1",
-          "attr_mask": "0x0",
-          "attr_cmpval": "0xff",
-          "attr_len": "2"
-        },
-        {
-          "attr_name": "psu_temp3_input",
-          "attr_devaddr": "0x58",
-          "attr_devtype": "pmbus",
-          "attr_offset": "0x8f",
-          "attr_mask": "0x0",
-          "attr_cmpval": "0xff",
-          "attr_len": "2"
-        },
-        {
-          "attr_name": "psu_temp3_high_threshold",
-          "attr_devaddr": "0x58",
-          "attr_devtype": "pmbus",
-          "attr_offset": "0xc2",
-          "attr_mask": "0x0",
-          "attr_cmpval": "0xff",
-          "attr_len": "2"
-        },
-        {
-          "attr_name": "psu_v_out_max",
-          "attr_devaddr": "0x58",
-          "attr_devtype": "pmbus",
-          "attr_offset": "0xa5",
-          "attr_mask": "0x0",
-          "attr_cmpval": "0xff",
-          "attr_data_format": "linear16",
-          "attr_len": "2"
-        },
-        {
-          "attr_name": "psu_v_out_min",
-          "attr_devaddr": "0x58",
-          "attr_devtype": "pmbus",
-          "attr_offset": "0xa4",
-          "attr_mask": "0x0",
-          "attr_cmpval": "0xff",
-          "attr_data_format": "linear16",
-          "attr_len": "2"
-        },
-        {
-          "attr_name": "psu_p_out_max",
-          "attr_devaddr": "0x58",
-          "attr_devtype": "pmbus",
-          "attr_offset": "0xa7",
-          "attr_mask": "0x0",
-          "attr_cmpval": "0xff",
-          "attr_len": "2"
-        }
-      ]
-    }
-  },
-  "FAN_CARD_EEPROM": {
-    "dev_info": {
-      "device_type": "EEPROM",
-      "device_name": "FAN_CARD_EEPROM",
-      "device_parent": "MULTIFPGAPCIE0"
-    },
-    "i2c": {
-      "topo_info": {
-        "parent_bus": "0x5a",
-        "dev_addr": "0x50",
-        "dev_type": "24c64"
-      },
-      "dev_attr": {
-        "access_mode": "BLOCK"
-      },
-      "attr_list": [
-        {
-          "attr_name": "eeprom"
-        }
-      ]
-    }
-  },
-  "CPLDMUX1": {
-    "dev_info": {
-      "device_type": "CPLDMUX",
-      "device_name": "CPLDMUX1",
-      "device_parent": "MULTIFPGAPCIE1"
-    },
-    "i2c": {
-      "topo_info": {
-        "parent_bus": "0x14",
-        "dev_type": "multifpgapci_mux",
-        "dev_id": "1"
-      },
-      "dev_attr": {
-        "base_chan": "0x5b",
-        "num_chan": "4",
-        "cpld_name": "SWITCHCARD_FPGA"
-      },
-      "channel": [
-        {
-          "chan": "0",
-          "dev": [],
-          "cpld_offset": "0x14",
-          "cpld_sel": "0x0"
-        },
-        {
-          "chan": "1",
-          "dev": [
-            "DCDC0",
-            "DCDC1",
-            "DCDC2",
-            "DCDC3",
-            "DCDC4"
-          ],
-          "cpld_offset": "0x14",
-          "cpld_sel": "0x1"
-        },
-        {
-          "chan": "2",
-          "dev": [],
-          "cpld_offset": "0x14",
-          "cpld_sel": "0x2"
-        },
-        {
-          "chan": "3",
-          "dev": [],
-          "cpld_offset": "0x14",
-          "cpld_sel": "0x3"
-        }
-      ]
-    }
-  },
-  "CPLDMUX2": {
-    "dev_info": {
-      "device_type": "CPLDMUX",
-      "device_name": "CPLDMUX2",
-      "device_parent": "MULTIFPGAPCIE1"
-    },
-    "i2c": {
-      "topo_info": {
-        "parent_bus": "0x16",
-        "dev_type": "multifpgapci_mux",
-        "dev_id": "2"
-      },
-      "dev_attr": {
-        "base_chan": "0x5f",
-        "num_chan": "4",
-        "cpld_name": "SWITCHCARD_FPGA"
-      },
-      "channel": [
-        {
-          "chan": "0",
-          "dev": [
-            "MGMT_CARD_EEPROM"
-          ],
-          "cpld_offset": "0x1c",
-          "cpld_sel": "0x0"
-        },
-        {
-          "chan": "1",
-          "dev": [
-            "MGMTTEMP1"
-          ],
-          "cpld_offset": "0x1c",
-          "cpld_sel": "0x1"
-        },
-        {
-          "chan": "2",
-          "dev": [
-            "PORT65"
-          ],
-          "cpld_offset": "0x1c",
-          "cpld_sel": "0x2"
-        },
-        {
-          "chan": "3",
-          "dev": [
-            "PORT66"
-          ],
-          "cpld_offset": "0x1c",
-          "cpld_sel": "0x3"
-        }
-      ]
-    }
-  },
-  "MGMT_CARD_EEPROM": {
-    "dev_info": {
-      "device_type": "EEPROM",
-      "device_name": "MGMT_CARD_EEPROM",
-      "device_parent": "MULTIFPGAPCIE1"
-    },
-    "i2c": {
-      "topo_info": {
-        "parent_bus": "0x5f",
-        "dev_addr": "0x50",
-        "dev_type": "24c64"
-      },
-      "dev_attr": {
-        "access_mode": "BLOCK"
-      },
-      "attr_list": [
-        {
-          "attr_name": "eeprom"
-        }
-      ]
-    }
-  },
-  "MGMTTEMP1": {
-    "dev_info": {
-      "device_type": "TEMP_SENSOR",
-      "device_name": "MGMTTEMP1",
-      "device_parent": "MULTIFPGAPCIE1"
-    },
-    "i2c": {
-      "topo_info": {
-        "parent_bus": "0x60",
-        "dev_addr": "0x4c",
-        "dev_type": "tmp451"
-      },
-      "attr_list": [
-        {
-          "attr_name": "temp1_high_threshold",
-          "drv_attr_name": "temp1_max"
-        },
-        {
-          "attr_name": "temp1_max_hyst"
-        },
-        {
-          "attr_name": "temp1_input"
-        }
-      ]
-    }
-  },
-  "TEMP6": {
-    "dev_info": {
-      "device_type": "TEMP_SENSOR",
-      "device_name": "MGMTTEMP1-CH1",
-      "device_parent": "MULTIFPGAPCIE1",
-      "virt_parent": "MGMTTEMP1"
-    },
-    "dev_attr": {
-      "display_name": "Chassis Intake"
-    },
-    "i2c": {
-      "attr_list": [
-        {
-          "attr_name": "temp1_input",
-          "drv_attr_name": "temp1_input"
-        },
-        {
-          "attr_name": "temp1_high_threshold",
-          "drv_attr_name": "temp1_max"
-        },
-        {
-          "attr_name": "temp1_high_crit_threshold",
-          "drv_attr_name": "temp1_crit"
-        }
-      ]
-    }
-  },
-  "PORT65": {
-    "dev_info": {
-      "device_type": "SFP",
-      "device_name": "PORT65",
-      "device_parent": "MULTIFPGAPCIE1"
-    },
-    "dev_attr": {
-      "dev_idx": "65"
-    },
-    "i2c": {
-      "interface": [
-        {
-          "itf": "eeprom",
-          "dev": "PORT65-EEPROM"
-        },
-        {
-          "itf": "control",
-          "dev": "PORT65-CTRL"
-        }
-      ]
-    }
-  },
-  "PORT65-EEPROM": {
-    "dev_info": {
-      "device_type": "",
-      "device_name": "PORT65-EEPROM",
-      "device_parent": "MULTIFPGAPCIE1",
-      "virt_parent": "PORT65"
-    },
-    "i2c": {
-      "topo_info": {
-        "parent_bus": "0x61",
-        "dev_addr": "0x50",
-        "dev_type": "optoe2"
-      },
-      "attr_list": [
-        {
-          "attr_name": "eeprom"
-        }
-      ]
-    }
-  },
-  "PORT65-CTRL": {
-    "dev_info": {
-      "device_type": "",
-      "device_name": "PORT65-CTRL",
-      "device_parent": "MULTIFPGAPCIE1",
-      "virt_parent": "PORT65"
-    },
-    "i2c": {
-      "topo_info": {
-        "parent_bus": "0x61",
-        "dev_addr": "0x8",
-        "dev_type": "pddf_xcvr"
-      },
-      "attr_list": [
-        {
-          "attr_name": "xcvr_present",
-          "attr_devaddr": "0x0",
-          "attr_devtype": "multifpgapci",
-          "attr_devname": "SWITCHCARD_FPGA",
-          "attr_offset": "0x8c",
-          "attr_mask": "0xa",
-          "attr_cmpval": "0x0",
-          "attr_len": "1"
-        },
-        {
-          "attr_name": "xcvr_rxlos",
-          "attr_devaddr": "0x0",
-          "attr_devtype": "multifpgapci",
-          "attr_devname": "SWITCHCARD_FPGA",
-          "attr_offset": "0x8c",
-          "attr_mask": "0xb",
-          "attr_cmpval": "0x1",
-          "attr_len": "1"
-        },
-        {
-          "attr_name": "xcvr_txfault",
-          "attr_devaddr": "0x0",
-          "attr_devtype": "multifpgapci",
-          "attr_devname": "SWITCHCARD_FPGA",
-          "attr_offset": "0x8c",
-          "attr_mask": "0xc",
-          "attr_cmpval": "0x1",
-          "attr_len": "1"
-        },
-        {
-          "attr_name": "xcvr_txdisable",
-          "attr_devaddr": "0x0",
-          "attr_devtype": "multifpgapci",
-          "attr_devname": "SWITCHCARD_FPGA",
-          "attr_offset": "0x88",
-          "attr_mask": "0x3",
-          "attr_cmpval": "0x1",
-          "attr_len": "1"
-        }
-      ]
-    }
-  },
-  "PORT66": {
-    "dev_info": {
-      "device_type": "SFP",
-      "device_name": "PORT66",
-      "device_parent": "MULTIFPGAPCIE1"
-    },
-    "dev_attr": {
-      "dev_idx": "66"
-    },
-    "i2c": {
-      "interface": [
-        {
-          "itf": "eeprom",
-          "dev": "PORT66-EEPROM"
-        },
-        {
-          "itf": "control",
-          "dev": "PORT66-CTRL"
-        }
-      ]
-    }
-  },
-  "PORT66-EEPROM": {
-    "dev_info": {
-      "device_type": "",
-      "device_name": "PORT66-EEPROM",
-      "device_parent": "MULTIFPGAPCIE1",
-      "virt_parent": "PORT66"
-    },
-    "i2c": {
-      "topo_info": {
-        "parent_bus": "0x62",
-        "dev_addr": "0x50",
-        "dev_type": "optoe2"
-      },
-      "attr_list": [
-        {
-          "attr_name": "eeprom"
-        }
-      ]
-    }
-  },
-  "PORT66-CTRL": {
-    "dev_info": {
-      "device_type": "",
-      "device_name": "PORT66-CTRL",
-      "device_parent": "MULTIFPGAPCIE1",
-      "virt_parent": "PORT66"
-    },
-    "i2c": {
-      "topo_info": {
-        "parent_bus": "0x62",
-        "dev_addr": "0x8",
-        "dev_type": "pddf_xcvr"
-      },
-      "attr_list": [
-        {
-          "attr_name": "xcvr_present",
-          "attr_devaddr": "0x0",
-          "attr_devtype": "multifpgapci",
-          "attr_devname": "SWITCHCARD_FPGA",
-          "attr_offset": "0x8c",
-          "attr_mask": "0xd",
-          "attr_cmpval": "0x0",
-          "attr_len": "1"
-        },
-        {
-          "attr_name": "xcvr_rxlos",
-          "attr_devaddr": "0x0",
-          "attr_devtype": "multifpgapci",
-          "attr_devname": "SWITCHCARD_FPGA",
-          "attr_offset": "0x8c",
-          "attr_mask": "0xe",
-          "attr_cmpval": "0x1",
-          "attr_len": "1"
-        },
-        {
-          "attr_name": "xcvr_txfault",
-          "attr_devaddr": "0x0",
-          "attr_devtype": "multifpgapci",
-          "attr_devname": "SWITCHCARD_FPGA",
-          "attr_offset": "0x8c",
-          "attr_mask": "0xf",
-          "attr_cmpval": "0x1",
-          "attr_len": "1"
-        },
-        {
-          "attr_name": "xcvr_txdisable",
-          "attr_devaddr": "0x0",
-          "attr_devtype": "multifpgapci",
-          "attr_devname": "SWITCHCARD_FPGA",
-          "attr_offset": "0x88",
-          "attr_mask": "0x0",
-          "attr_cmpval": "0x1",
-          "attr_len": "1"
-        }
-      ]
-    }
-  },
-  "PORT1": {
-    "dev_info": {
-      "device_type": "OSFP",
-      "device_name": "PORT1",
-      "device_parent": "MULTIFPGAPCIE1"
-    },
-    "dev_attr": {
-      "dev_idx": "1"
-    },
-    "i2c": {
-      "interface": [
-        {
-          "itf": "eeprom",
-          "dev": "PORT1-EEPROM"
-        },
-        {
-          "itf": "control",
-          "dev": "PORT1-CTRL"
-        }
-      ]
-    }
-  },
-  "PORT1-EEPROM": {
-    "dev_info": {
-      "device_type": "",
-      "device_name": "PORT1-EEPROM",
-      "device_parent": "MULTIFPGAPCIE1",
-      "virt_parent": "PORT1"
-    },
-    "i2c": {
-      "topo_info": {
-        "parent_bus": "0x17",
-        "dev_addr": "0x50",
-        "dev_type": "optoe3"
-      },
-      "attr_list": [
-        {
-          "attr_name": "eeprom"
-        }
-      ]
-    }
-  },
-  "PORT1-CTRL": {
-    "dev_info": {
-      "device_type": "",
-      "device_name": "PORT1-CTRL",
-      "device_parent": "MULTIFPGAPCIE1",
-      "virt_parent": "PORT1"
-    },
-    "i2c": {
-      "topo_info": {
-        "parent_bus": "0x17",
-        "dev_addr": "0x8",
-        "dev_type": "pddf_xcvr"
-      },
-      "attr_list": [
-        {
-          "attr_name": "xcvr_reset",
-          "attr_devaddr": "0x0",
-          "attr_devtype": "multifpgapci",
-          "attr_devname": "SWITCHCARD_FPGA",
-          "attr_offset": "0x34",
-          "attr_mask": "0x0",
-          "attr_cmpval": "0x0",
-          "attr_len": "1"
-        },
-        {
-          "attr_name": "xcvr_lpmode",
-          "attr_devaddr": "0x0",
-          "attr_devtype": "multifpgapci",
-          "attr_devname": "SWITCHCARD_FPGA",
-          "attr_offset": "0x38",
-          "attr_mask": "0x0",
-          "attr_cmpval": "0x0",
-          "attr_len": "1"
-        },
-        {
-          "attr_name": "xcvr_present",
-          "attr_devaddr": "0x0",
-          "attr_devtype": "multifpgapci",
-          "attr_devname": "SWITCHCARD_FPGA",
-          "attr_offset": "0x3c",
-          "attr_mask": "0x0",
-          "attr_cmpval": "0x0",
-          "attr_len": "1"
-        },
-        {
-          "attr_name": "xcvr_intr_status",
-          "attr_devaddr": "0x0",
-          "attr_devtype": "multifpgapci",
-          "attr_devname": "SWITCHCARD_FPGA",
-          "attr_offset": "0x40",
-          "attr_mask": "0x0",
-          "attr_cmpval": "0x1",
-          "attr_len": "1"
-        }
-      ]
-    }
-  },
-  "PORT2": {
-    "dev_info": {
-      "device_type": "OSFP",
-      "device_name": "PORT2",
-      "device_parent": "MULTIFPGAPCIE1"
-    },
-    "dev_attr": {
-      "dev_idx": "2"
-    },
-    "i2c": {
-      "interface": [
-        {
-          "itf": "eeprom",
-          "dev": "PORT2-EEPROM"
-        },
-        {
-          "itf": "control",
-          "dev": "PORT2-CTRL"
-        }
-      ]
-    }
-  },
-  "PORT2-EEPROM": {
-    "dev_info": {
-      "device_type": "",
-      "device_name": "PORT2-EEPROM",
-      "device_parent": "MULTIFPGAPCIE1",
-      "virt_parent": "PORT2"
-    },
-    "i2c": {
-      "topo_info": {
-        "parent_bus": "0x18",
-        "dev_addr": "0x50",
-        "dev_type": "optoe3"
-      },
-      "attr_list": [
-        {
-          "attr_name": "eeprom"
-        }
-      ]
-    }
-  },
-  "PORT2-CTRL": {
-    "dev_info": {
-      "device_type": "",
-      "device_name": "PORT2-CTRL",
-      "device_parent": "MULTIFPGAPCIE1",
-      "virt_parent": "PORT2"
-    },
-    "i2c": {
-      "topo_info": {
-        "parent_bus": "0x18",
-        "dev_addr": "0x8",
-        "dev_type": "pddf_xcvr"
-      },
-      "attr_list": [
-        {
-          "attr_name": "xcvr_reset",
-          "attr_devaddr": "0x0",
-          "attr_devtype": "multifpgapci",
-          "attr_devname": "SWITCHCARD_FPGA",
-          "attr_offset": "0x34",
-          "attr_mask": "0x1",
-          "attr_cmpval": "0x0",
-          "attr_len": "1"
-        },
-        {
-          "attr_name": "xcvr_lpmode",
-          "attr_devaddr": "0x0",
-          "attr_devtype": "multifpgapci",
-          "attr_devname": "SWITCHCARD_FPGA",
-          "attr_offset": "0x38",
-          "attr_mask": "0x1",
-          "attr_cmpval": "0x0",
-          "attr_len": "1"
-        },
-        {
-          "attr_name": "xcvr_present",
-          "attr_devaddr": "0x0",
-          "attr_devtype": "multifpgapci",
-          "attr_devname": "SWITCHCARD_FPGA",
-          "attr_offset": "0x3c",
-          "attr_mask": "0x1",
-          "attr_cmpval": "0x0",
-          "attr_len": "1"
-        },
-        {
-          "attr_name": "xcvr_intr_status",
-          "attr_devaddr": "0x0",
-          "attr_devtype": "multifpgapci",
-          "attr_devname": "SWITCHCARD_FPGA",
-          "attr_offset": "0x40",
-          "attr_mask": "0x1",
-          "attr_cmpval": "0x1",
-          "attr_len": "1"
-        }
-      ]
-    }
-  },
-  "PORT3": {
-    "dev_info": {
-      "device_type": "OSFP",
-      "device_name": "PORT3",
-      "device_parent": "MULTIFPGAPCIE1"
-    },
-    "dev_attr": {
-      "dev_idx": "3"
-    },
-    "i2c": {
-      "interface": [
-        {
-          "itf": "eeprom",
-          "dev": "PORT3-EEPROM"
-        },
-        {
-          "itf": "control",
-          "dev": "PORT3-CTRL"
-        }
-      ]
-    }
-  },
-  "PORT3-EEPROM": {
-    "dev_info": {
-      "device_type": "",
-      "device_name": "PORT3-EEPROM",
-      "device_parent": "MULTIFPGAPCIE1",
-      "virt_parent": "PORT3"
-    },
-    "i2c": {
-      "topo_info": {
-        "parent_bus": "0x19",
-        "dev_addr": "0x50",
-        "dev_type": "optoe3"
-      },
-      "attr_list": [
-        {
-          "attr_name": "eeprom"
-        }
-      ]
-    }
-  },
-  "PORT3-CTRL": {
-    "dev_info": {
-      "device_type": "",
-      "device_name": "PORT3-CTRL",
-      "device_parent": "MULTIFPGAPCIE1",
-      "virt_parent": "PORT3"
-    },
-    "i2c": {
-      "topo_info": {
-        "parent_bus": "0x19",
-        "dev_addr": "0x8",
-        "dev_type": "pddf_xcvr"
-      },
-      "attr_list": [
-        {
-          "attr_name": "xcvr_reset",
-          "attr_devaddr": "0x0",
-          "attr_devtype": "multifpgapci",
-          "attr_devname": "SWITCHCARD_FPGA",
-          "attr_offset": "0x34",
-          "attr_mask": "0x2",
-          "attr_cmpval": "0x0",
-          "attr_len": "1"
-        },
-        {
-          "attr_name": "xcvr_lpmode",
-          "attr_devaddr": "0x0",
-          "attr_devtype": "multifpgapci",
-          "attr_devname": "SWITCHCARD_FPGA",
-          "attr_offset": "0x38",
-          "attr_mask": "0x2",
-          "attr_cmpval": "0x0",
-          "attr_len": "1"
-        },
-        {
-          "attr_name": "xcvr_present",
-          "attr_devaddr": "0x0",
-          "attr_devtype": "multifpgapci",
-          "attr_devname": "SWITCHCARD_FPGA",
-          "attr_offset": "0x3c",
-          "attr_mask": "0x2",
-          "attr_cmpval": "0x0",
-          "attr_len": "1"
-        },
-        {
-          "attr_name": "xcvr_intr_status",
-          "attr_devaddr": "0x0",
-          "attr_devtype": "multifpgapci",
-          "attr_devname": "SWITCHCARD_FPGA",
-          "attr_offset": "0x40",
-          "attr_mask": "0x2",
-          "attr_cmpval": "0x1",
-          "attr_len": "1"
-        }
-      ]
-    }
-  },
-  "PORT4": {
-    "dev_info": {
-      "device_type": "OSFP",
-      "device_name": "PORT4",
-      "device_parent": "MULTIFPGAPCIE1"
-    },
-    "dev_attr": {
-      "dev_idx": "4"
-    },
-    "i2c": {
-      "interface": [
-        {
-          "itf": "eeprom",
-          "dev": "PORT4-EEPROM"
-        },
-        {
-          "itf": "control",
-          "dev": "PORT4-CTRL"
-        }
-      ]
-    }
-  },
-  "PORT4-EEPROM": {
-    "dev_info": {
-      "device_type": "",
-      "device_name": "PORT4-EEPROM",
-      "device_parent": "MULTIFPGAPCIE1",
-      "virt_parent": "PORT4"
-    },
-    "i2c": {
-      "topo_info": {
-        "parent_bus": "0x1a",
-        "dev_addr": "0x50",
-        "dev_type": "optoe3"
-      },
-      "attr_list": [
-        {
-          "attr_name": "eeprom"
-        }
-      ]
-    }
-  },
-  "PORT4-CTRL": {
-    "dev_info": {
-      "device_type": "",
-      "device_name": "PORT4-CTRL",
-      "device_parent": "MULTIFPGAPCIE1",
-      "virt_parent": "PORT4"
-    },
-    "i2c": {
-      "topo_info": {
-        "parent_bus": "0x1a",
-        "dev_addr": "0x8",
-        "dev_type": "pddf_xcvr"
-      },
-      "attr_list": [
-        {
-          "attr_name": "xcvr_reset",
-          "attr_devaddr": "0x0",
-          "attr_devtype": "multifpgapci",
-          "attr_devname": "SWITCHCARD_FPGA",
-          "attr_offset": "0x34",
-          "attr_mask": "0x3",
-          "attr_cmpval": "0x0",
-          "attr_len": "1"
-        },
-        {
-          "attr_name": "xcvr_lpmode",
-          "attr_devaddr": "0x0",
-          "attr_devtype": "multifpgapci",
-          "attr_devname": "SWITCHCARD_FPGA",
-          "attr_offset": "0x38",
-          "attr_mask": "0x3",
-          "attr_cmpval": "0x0",
-          "attr_len": "1"
-        },
-        {
-          "attr_name": "xcvr_present",
-          "attr_devaddr": "0x0",
-          "attr_devtype": "multifpgapci",
-          "attr_devname": "SWITCHCARD_FPGA",
-          "attr_offset": "0x3c",
-          "attr_mask": "0x3",
-          "attr_cmpval": "0x0",
-          "attr_len": "1"
-        },
-        {
-          "attr_name": "xcvr_intr_status",
-          "attr_devaddr": "0x0",
-          "attr_devtype": "multifpgapci",
-          "attr_devname": "SWITCHCARD_FPGA",
-          "attr_offset": "0x40",
-          "attr_mask": "0x3",
-          "attr_cmpval": "0x1",
-          "attr_len": "1"
-        }
-      ]
-    }
-  },
-  "PORT5": {
-    "dev_info": {
-      "device_type": "OSFP",
-      "device_name": "PORT5",
-      "device_parent": "MULTIFPGAPCIE1"
-    },
-    "dev_attr": {
-      "dev_idx": "5"
-    },
-    "i2c": {
-      "interface": [
-        {
-          "itf": "eeprom",
-          "dev": "PORT5-EEPROM"
-        },
-        {
-          "itf": "control",
-          "dev": "PORT5-CTRL"
-        }
-      ]
-    }
-  },
-  "PORT5-EEPROM": {
-    "dev_info": {
-      "device_type": "",
-      "device_name": "PORT5-EEPROM",
-      "device_parent": "MULTIFPGAPCIE1",
-      "virt_parent": "PORT5"
-    },
-    "i2c": {
-      "topo_info": {
-        "parent_bus": "0x1b",
-        "dev_addr": "0x50",
-        "dev_type": "optoe3"
-      },
-      "attr_list": [
-        {
-          "attr_name": "eeprom"
-        }
-      ]
-    }
-  },
-  "PORT5-CTRL": {
-    "dev_info": {
-      "device_type": "",
-      "device_name": "PORT5-CTRL",
-      "device_parent": "MULTIFPGAPCIE1",
-      "virt_parent": "PORT5"
-    },
-    "i2c": {
-      "topo_info": {
-        "parent_bus": "0x1b",
-        "dev_addr": "0x8",
-        "dev_type": "pddf_xcvr"
-      },
-      "attr_list": [
-        {
-          "attr_name": "xcvr_reset",
-          "attr_devaddr": "0x0",
-          "attr_devtype": "multifpgapci",
-          "attr_devname": "SWITCHCARD_FPGA",
-          "attr_offset": "0x34",
-          "attr_mask": "0x4",
-          "attr_cmpval": "0x0",
-          "attr_len": "1"
-        },
-        {
-          "attr_name": "xcvr_lpmode",
-          "attr_devaddr": "0x0",
-          "attr_devtype": "multifpgapci",
-          "attr_devname": "SWITCHCARD_FPGA",
-          "attr_offset": "0x38",
-          "attr_mask": "0x4",
-          "attr_cmpval": "0x0",
-          "attr_len": "1"
-        },
-        {
-          "attr_name": "xcvr_present",
-          "attr_devaddr": "0x0",
-          "attr_devtype": "multifpgapci",
-          "attr_devname": "SWITCHCARD_FPGA",
-          "attr_offset": "0x3c",
-          "attr_mask": "0x4",
-          "attr_cmpval": "0x0",
-          "attr_len": "1"
-        },
-        {
-          "attr_name": "xcvr_intr_status",
-          "attr_devaddr": "0x0",
-          "attr_devtype": "multifpgapci",
-          "attr_devname": "SWITCHCARD_FPGA",
-          "attr_offset": "0x40",
-          "attr_mask": "0x4",
-          "attr_cmpval": "0x1",
-          "attr_len": "1"
-        }
-      ]
-    }
-  },
-  "PORT6": {
-    "dev_info": {
-      "device_type": "OSFP",
-      "device_name": "PORT6",
-      "device_parent": "MULTIFPGAPCIE1"
-    },
-    "dev_attr": {
-      "dev_idx": "6"
-    },
-    "i2c": {
-      "interface": [
-        {
-          "itf": "eeprom",
-          "dev": "PORT6-EEPROM"
-        },
-        {
-          "itf": "control",
-          "dev": "PORT6-CTRL"
-        }
-      ]
-    }
-  },
-  "PORT6-EEPROM": {
-    "dev_info": {
-      "device_type": "",
-      "device_name": "PORT6-EEPROM",
-      "device_parent": "MULTIFPGAPCIE1",
-      "virt_parent": "PORT6"
-    },
-    "i2c": {
-      "topo_info": {
-        "parent_bus": "0x1c",
-        "dev_addr": "0x50",
-        "dev_type": "optoe3"
-      },
-      "attr_list": [
-        {
-          "attr_name": "eeprom"
-        }
-      ]
-    }
-  },
-  "PORT6-CTRL": {
-    "dev_info": {
-      "device_type": "",
-      "device_name": "PORT6-CTRL",
-      "device_parent": "MULTIFPGAPCIE1",
-      "virt_parent": "PORT6"
-    },
-    "i2c": {
-      "topo_info": {
-        "parent_bus": "0x1c",
-        "dev_addr": "0x8",
-        "dev_type": "pddf_xcvr"
-      },
-      "attr_list": [
-        {
-          "attr_name": "xcvr_reset",
-          "attr_devaddr": "0x0",
-          "attr_devtype": "multifpgapci",
-          "attr_devname": "SWITCHCARD_FPGA",
-          "attr_offset": "0x34",
-          "attr_mask": "0x5",
-          "attr_cmpval": "0x0",
-          "attr_len": "1"
-        },
-        {
-          "attr_name": "xcvr_lpmode",
-          "attr_devaddr": "0x0",
-          "attr_devtype": "multifpgapci",
-          "attr_devname": "SWITCHCARD_FPGA",
-          "attr_offset": "0x38",
-          "attr_mask": "0x5",
-          "attr_cmpval": "0x0",
-          "attr_len": "1"
-        },
-        {
-          "attr_name": "xcvr_present",
-          "attr_devaddr": "0x0",
-          "attr_devtype": "multifpgapci",
-          "attr_devname": "SWITCHCARD_FPGA",
-          "attr_offset": "0x3c",
-          "attr_mask": "0x5",
-          "attr_cmpval": "0x0",
-          "attr_len": "1"
-        },
-        {
-          "attr_name": "xcvr_intr_status",
-          "attr_devaddr": "0x0",
-          "attr_devtype": "multifpgapci",
-          "attr_devname": "SWITCHCARD_FPGA",
-          "attr_offset": "0x40",
-          "attr_mask": "0x5",
-          "attr_cmpval": "0x1",
-          "attr_len": "1"
-        }
-      ]
-    }
-  },
-  "PORT7": {
-    "dev_info": {
-      "device_type": "OSFP",
-      "device_name": "PORT7",
-      "device_parent": "MULTIFPGAPCIE1"
-    },
-    "dev_attr": {
-      "dev_idx": "7"
-    },
-    "i2c": {
-      "interface": [
-        {
-          "itf": "eeprom",
-          "dev": "PORT7-EEPROM"
-        },
-        {
-          "itf": "control",
-          "dev": "PORT7-CTRL"
-        }
-      ]
-    }
-  },
-  "PORT7-EEPROM": {
-    "dev_info": {
-      "device_type": "",
-      "device_name": "PORT7-EEPROM",
-      "device_parent": "MULTIFPGAPCIE1",
-      "virt_parent": "PORT7"
-    },
-    "i2c": {
-      "topo_info": {
-        "parent_bus": "0x1d",
-        "dev_addr": "0x50",
-        "dev_type": "optoe3"
-      },
-      "attr_list": [
-        {
-          "attr_name": "eeprom"
-        }
-      ]
-    }
-  },
-  "PORT7-CTRL": {
-    "dev_info": {
-      "device_type": "",
-      "device_name": "PORT7-CTRL",
-      "device_parent": "MULTIFPGAPCIE1",
-      "virt_parent": "PORT7"
-    },
-    "i2c": {
-      "topo_info": {
-        "parent_bus": "0x1d",
-        "dev_addr": "0x8",
-        "dev_type": "pddf_xcvr"
-      },
-      "attr_list": [
-        {
-          "attr_name": "xcvr_reset",
-          "attr_devaddr": "0x0",
-          "attr_devtype": "multifpgapci",
-          "attr_devname": "SWITCHCARD_FPGA",
-          "attr_offset": "0x34",
-          "attr_mask": "0x6",
-          "attr_cmpval": "0x0",
-          "attr_len": "1"
-        },
-        {
-          "attr_name": "xcvr_lpmode",
-          "attr_devaddr": "0x0",
-          "attr_devtype": "multifpgapci",
-          "attr_devname": "SWITCHCARD_FPGA",
-          "attr_offset": "0x38",
-          "attr_mask": "0x6",
-          "attr_cmpval": "0x0",
-          "attr_len": "1"
-        },
-        {
-          "attr_name": "xcvr_present",
-          "attr_devaddr": "0x0",
-          "attr_devtype": "multifpgapci",
-          "attr_devname": "SWITCHCARD_FPGA",
-          "attr_offset": "0x3c",
-          "attr_mask": "0x6",
-          "attr_cmpval": "0x0",
-          "attr_len": "1"
-        },
-        {
-          "attr_name": "xcvr_intr_status",
-          "attr_devaddr": "0x0",
-          "attr_devtype": "multifpgapci",
-          "attr_devname": "SWITCHCARD_FPGA",
-          "attr_offset": "0x40",
-          "attr_mask": "0x6",
-          "attr_cmpval": "0x1",
-          "attr_len": "1"
-        }
-      ]
-    }
-  },
-  "PORT8": {
-    "dev_info": {
-      "device_type": "OSFP",
-      "device_name": "PORT8",
-      "device_parent": "MULTIFPGAPCIE1"
-    },
-    "dev_attr": {
-      "dev_idx": "8"
-    },
-    "i2c": {
-      "interface": [
-        {
-          "itf": "eeprom",
-          "dev": "PORT8-EEPROM"
-        },
-        {
-          "itf": "control",
-          "dev": "PORT8-CTRL"
-        }
-      ]
-    }
-  },
-  "PORT8-EEPROM": {
-    "dev_info": {
-      "device_type": "",
-      "device_name": "PORT8-EEPROM",
-      "device_parent": "MULTIFPGAPCIE1",
-      "virt_parent": "PORT8"
-    },
-    "i2c": {
-      "topo_info": {
-        "parent_bus": "0x1e",
-        "dev_addr": "0x50",
-        "dev_type": "optoe3"
-      },
-      "attr_list": [
-        {
-          "attr_name": "eeprom"
-        }
-      ]
-    }
-  },
-  "PORT8-CTRL": {
-    "dev_info": {
-      "device_type": "",
-      "device_name": "PORT8-CTRL",
-      "device_parent": "MULTIFPGAPCIE1",
-      "virt_parent": "PORT8"
-    },
-    "i2c": {
-      "topo_info": {
-        "parent_bus": "0x1e",
-        "dev_addr": "0x8",
-        "dev_type": "pddf_xcvr"
-      },
-      "attr_list": [
-        {
-          "attr_name": "xcvr_reset",
-          "attr_devaddr": "0x0",
-          "attr_devtype": "multifpgapci",
-          "attr_devname": "SWITCHCARD_FPGA",
-          "attr_offset": "0x34",
-          "attr_mask": "0x7",
-          "attr_cmpval": "0x0",
-          "attr_len": "1"
-        },
-        {
-          "attr_name": "xcvr_lpmode",
-          "attr_devaddr": "0x0",
-          "attr_devtype": "multifpgapci",
-          "attr_devname": "SWITCHCARD_FPGA",
-          "attr_offset": "0x38",
-          "attr_mask": "0x7",
-          "attr_cmpval": "0x0",
-          "attr_len": "1"
-        },
-        {
-          "attr_name": "xcvr_present",
-          "attr_devaddr": "0x0",
-          "attr_devtype": "multifpgapci",
-          "attr_devname": "SWITCHCARD_FPGA",
-          "attr_offset": "0x3c",
-          "attr_mask": "0x7",
-          "attr_cmpval": "0x0",
-          "attr_len": "1"
-        },
-        {
-          "attr_name": "xcvr_intr_status",
-          "attr_devaddr": "0x0",
-          "attr_devtype": "multifpgapci",
-          "attr_devname": "SWITCHCARD_FPGA",
-          "attr_offset": "0x40",
-          "attr_mask": "0x7",
-          "attr_cmpval": "0x1",
-          "attr_len": "1"
-        }
-      ]
-    }
-  },
-  "PORT9": {
-    "dev_info": {
-      "device_type": "OSFP",
-      "device_name": "PORT9",
-      "device_parent": "MULTIFPGAPCIE1"
-    },
-    "dev_attr": {
-      "dev_idx": "9"
-    },
-    "i2c": {
-      "interface": [
-        {
-          "itf": "eeprom",
-          "dev": "PORT9-EEPROM"
-        },
-        {
-          "itf": "control",
-          "dev": "PORT9-CTRL"
-        }
-      ]
-    }
-  },
-  "PORT9-EEPROM": {
-    "dev_info": {
-      "device_type": "",
-      "device_name": "PORT9-EEPROM",
-      "device_parent": "MULTIFPGAPCIE1",
-      "virt_parent": "PORT9"
-    },
-    "i2c": {
-      "topo_info": {
-        "parent_bus": "0x1f",
-        "dev_addr": "0x50",
-        "dev_type": "optoe3"
-      },
-      "attr_list": [
-        {
-          "attr_name": "eeprom"
-        }
-      ]
-    }
-  },
-  "PORT9-CTRL": {
-    "dev_info": {
-      "device_type": "",
-      "device_name": "PORT9-CTRL",
-      "device_parent": "MULTIFPGAPCIE1",
-      "virt_parent": "PORT9"
-    },
-    "i2c": {
-      "topo_info": {
-        "parent_bus": "0x1f",
-        "dev_addr": "0x8",
-        "dev_type": "pddf_xcvr"
-      },
-      "attr_list": [
-        {
-          "attr_name": "xcvr_reset",
-          "attr_devaddr": "0x0",
-          "attr_devtype": "multifpgapci",
-          "attr_devname": "SWITCHCARD_FPGA",
-          "attr_offset": "0x34",
-          "attr_mask": "0x8",
-          "attr_cmpval": "0x0",
-          "attr_len": "1"
-        },
-        {
-          "attr_name": "xcvr_lpmode",
-          "attr_devaddr": "0x0",
-          "attr_devtype": "multifpgapci",
-          "attr_devname": "SWITCHCARD_FPGA",
-          "attr_offset": "0x38",
-          "attr_mask": "0x8",
-          "attr_cmpval": "0x0",
-          "attr_len": "1"
-        },
-        {
-          "attr_name": "xcvr_present",
-          "attr_devaddr": "0x0",
-          "attr_devtype": "multifpgapci",
-          "attr_devname": "SWITCHCARD_FPGA",
-          "attr_offset": "0x3c",
-          "attr_mask": "0x8",
-          "attr_cmpval": "0x0",
-          "attr_len": "1"
-        },
-        {
-          "attr_name": "xcvr_intr_status",
-          "attr_devaddr": "0x0",
-          "attr_devtype": "multifpgapci",
-          "attr_devname": "SWITCHCARD_FPGA",
-          "attr_offset": "0x40",
-          "attr_mask": "0x8",
-          "attr_cmpval": "0x1",
-          "attr_len": "1"
-        }
-      ]
-    }
-  },
-  "PORT10": {
-    "dev_info": {
-      "device_type": "OSFP",
-      "device_name": "PORT10",
-      "device_parent": "MULTIFPGAPCIE1"
-    },
-    "dev_attr": {
-      "dev_idx": "10"
-    },
-    "i2c": {
-      "interface": [
-        {
-          "itf": "eeprom",
-          "dev": "PORT10-EEPROM"
-        },
-        {
-          "itf": "control",
-          "dev": "PORT10-CTRL"
-        }
-      ]
-    }
-  },
-  "PORT10-EEPROM": {
-    "dev_info": {
-      "device_type": "",
-      "device_name": "PORT10-EEPROM",
-      "device_parent": "MULTIFPGAPCIE1",
-      "virt_parent": "PORT10"
-    },
-    "i2c": {
-      "topo_info": {
-        "parent_bus": "0x20",
-        "dev_addr": "0x50",
-        "dev_type": "optoe3"
-      },
-      "attr_list": [
-        {
-          "attr_name": "eeprom"
-        }
-      ]
-    }
-  },
-  "PORT10-CTRL": {
-    "dev_info": {
-      "device_type": "",
-      "device_name": "PORT10-CTRL",
-      "device_parent": "MULTIFPGAPCIE1",
-      "virt_parent": "PORT10"
-    },
-    "i2c": {
-      "topo_info": {
-        "parent_bus": "0x20",
-        "dev_addr": "0x8",
-        "dev_type": "pddf_xcvr"
-      },
-      "attr_list": [
-        {
-          "attr_name": "xcvr_reset",
-          "attr_devaddr": "0x0",
-          "attr_devtype": "multifpgapci",
-          "attr_devname": "SWITCHCARD_FPGA",
-          "attr_offset": "0x34",
-          "attr_mask": "0x9",
-          "attr_cmpval": "0x0",
-          "attr_len": "1"
-        },
-        {
-          "attr_name": "xcvr_lpmode",
-          "attr_devaddr": "0x0",
-          "attr_devtype": "multifpgapci",
-          "attr_devname": "SWITCHCARD_FPGA",
-          "attr_offset": "0x38",
-          "attr_mask": "0x9",
-          "attr_cmpval": "0x0",
-          "attr_len": "1"
-        },
-        {
-          "attr_name": "xcvr_present",
-          "attr_devaddr": "0x0",
-          "attr_devtype": "multifpgapci",
-          "attr_devname": "SWITCHCARD_FPGA",
-          "attr_offset": "0x3c",
-          "attr_mask": "0x9",
-          "attr_cmpval": "0x0",
-          "attr_len": "1"
-        },
-        {
-          "attr_name": "xcvr_intr_status",
-          "attr_devaddr": "0x0",
-          "attr_devtype": "multifpgapci",
-          "attr_devname": "SWITCHCARD_FPGA",
-          "attr_offset": "0x40",
-          "attr_mask": "0x9",
-          "attr_cmpval": "0x1",
-          "attr_len": "1"
-        }
-      ]
-    }
-  },
-  "PORT11": {
-    "dev_info": {
-      "device_type": "OSFP",
-      "device_name": "PORT11",
-      "device_parent": "MULTIFPGAPCIE1"
-    },
-    "dev_attr": {
-      "dev_idx": "11"
-    },
-    "i2c": {
-      "interface": [
-        {
-          "itf": "eeprom",
-          "dev": "PORT11-EEPROM"
-        },
-        {
-          "itf": "control",
-          "dev": "PORT11-CTRL"
-        }
-      ]
-    }
-  },
-  "PORT11-EEPROM": {
-    "dev_info": {
-      "device_type": "",
-      "device_name": "PORT11-EEPROM",
-      "device_parent": "MULTIFPGAPCIE1",
-      "virt_parent": "PORT11"
-    },
-    "i2c": {
-      "topo_info": {
-        "parent_bus": "0x21",
-        "dev_addr": "0x50",
-        "dev_type": "optoe3"
-      },
-      "attr_list": [
-        {
-          "attr_name": "eeprom"
-        }
-      ]
-    }
-  },
-  "PORT11-CTRL": {
-    "dev_info": {
-      "device_type": "",
-      "device_name": "PORT11-CTRL",
-      "device_parent": "MULTIFPGAPCIE1",
-      "virt_parent": "PORT11"
-    },
-    "i2c": {
-      "topo_info": {
-        "parent_bus": "0x21",
-        "dev_addr": "0x8",
-        "dev_type": "pddf_xcvr"
-      },
-      "attr_list": [
-        {
-          "attr_name": "xcvr_reset",
-          "attr_devaddr": "0x0",
-          "attr_devtype": "multifpgapci",
-          "attr_devname": "SWITCHCARD_FPGA",
-          "attr_offset": "0x34",
-          "attr_mask": "0xa",
-          "attr_cmpval": "0x0",
-          "attr_len": "1"
-        },
-        {
-          "attr_name": "xcvr_lpmode",
-          "attr_devaddr": "0x0",
-          "attr_devtype": "multifpgapci",
-          "attr_devname": "SWITCHCARD_FPGA",
-          "attr_offset": "0x38",
-          "attr_mask": "0xa",
-          "attr_cmpval": "0x0",
-          "attr_len": "1"
-        },
-        {
-          "attr_name": "xcvr_present",
-          "attr_devaddr": "0x0",
-          "attr_devtype": "multifpgapci",
-          "attr_devname": "SWITCHCARD_FPGA",
-          "attr_offset": "0x3c",
-          "attr_mask": "0xa",
-          "attr_cmpval": "0x0",
-          "attr_len": "1"
-        },
-        {
-          "attr_name": "xcvr_intr_status",
-          "attr_devaddr": "0x0",
-          "attr_devtype": "multifpgapci",
-          "attr_devname": "SWITCHCARD_FPGA",
-          "attr_offset": "0x40",
-          "attr_mask": "0xa",
-          "attr_cmpval": "0x1",
-          "attr_len": "1"
-        }
-      ]
-    }
-  },
-  "PORT12": {
-    "dev_info": {
-      "device_type": "OSFP",
-      "device_name": "PORT12",
-      "device_parent": "MULTIFPGAPCIE1"
-    },
-    "dev_attr": {
-      "dev_idx": "12"
-    },
-    "i2c": {
-      "interface": [
-        {
-          "itf": "eeprom",
-          "dev": "PORT12-EEPROM"
-        },
-        {
-          "itf": "control",
-          "dev": "PORT12-CTRL"
-        }
-      ]
-    }
-  },
-  "PORT12-EEPROM": {
-    "dev_info": {
-      "device_type": "",
-      "device_name": "PORT12-EEPROM",
-      "device_parent": "MULTIFPGAPCIE1",
-      "virt_parent": "PORT12"
-    },
-    "i2c": {
-      "topo_info": {
-        "parent_bus": "0x22",
-        "dev_addr": "0x50",
-        "dev_type": "optoe3"
-      },
-      "attr_list": [
-        {
-          "attr_name": "eeprom"
-        }
-      ]
-    }
-  },
-  "PORT12-CTRL": {
-    "dev_info": {
-      "device_type": "",
-      "device_name": "PORT12-CTRL",
-      "device_parent": "MULTIFPGAPCIE1",
-      "virt_parent": "PORT12"
-    },
-    "i2c": {
-      "topo_info": {
-        "parent_bus": "0x22",
-        "dev_addr": "0x8",
-        "dev_type": "pddf_xcvr"
-      },
-      "attr_list": [
-        {
-          "attr_name": "xcvr_reset",
-          "attr_devaddr": "0x0",
-          "attr_devtype": "multifpgapci",
-          "attr_devname": "SWITCHCARD_FPGA",
-          "attr_offset": "0x34",
-          "attr_mask": "0xb",
-          "attr_cmpval": "0x0",
-          "attr_len": "1"
-        },
-        {
-          "attr_name": "xcvr_lpmode",
-          "attr_devaddr": "0x0",
-          "attr_devtype": "multifpgapci",
-          "attr_devname": "SWITCHCARD_FPGA",
-          "attr_offset": "0x38",
-          "attr_mask": "0xb",
-          "attr_cmpval": "0x0",
-          "attr_len": "1"
-        },
-        {
-          "attr_name": "xcvr_present",
-          "attr_devaddr": "0x0",
-          "attr_devtype": "multifpgapci",
-          "attr_devname": "SWITCHCARD_FPGA",
-          "attr_offset": "0x3c",
-          "attr_mask": "0xb",
-          "attr_cmpval": "0x0",
-          "attr_len": "1"
-        },
-        {
-          "attr_name": "xcvr_intr_status",
-          "attr_devaddr": "0x0",
-          "attr_devtype": "multifpgapci",
-          "attr_devname": "SWITCHCARD_FPGA",
-          "attr_offset": "0x40",
-          "attr_mask": "0xb",
-          "attr_cmpval": "0x1",
-          "attr_len": "1"
-        }
-      ]
-    }
-  },
-  "PORT13": {
-    "dev_info": {
-      "device_type": "OSFP",
-      "device_name": "PORT13",
-      "device_parent": "MULTIFPGAPCIE1"
-    },
-    "dev_attr": {
-      "dev_idx": "13"
-    },
-    "i2c": {
-      "interface": [
-        {
-          "itf": "eeprom",
-          "dev": "PORT13-EEPROM"
-        },
-        {
-          "itf": "control",
-          "dev": "PORT13-CTRL"
-        }
-      ]
-    }
-  },
-  "PORT13-EEPROM": {
-    "dev_info": {
-      "device_type": "",
-      "device_name": "PORT13-EEPROM",
-      "device_parent": "MULTIFPGAPCIE1",
-      "virt_parent": "PORT13"
-    },
-    "i2c": {
-      "topo_info": {
-        "parent_bus": "0x23",
-        "dev_addr": "0x50",
-        "dev_type": "optoe3"
-      },
-      "attr_list": [
-        {
-          "attr_name": "eeprom"
-        }
-      ]
-    }
-  },
-  "PORT13-CTRL": {
-    "dev_info": {
-      "device_type": "",
-      "device_name": "PORT13-CTRL",
-      "device_parent": "MULTIFPGAPCIE1",
-      "virt_parent": "PORT13"
-    },
-    "i2c": {
-      "topo_info": {
-        "parent_bus": "0x23",
-        "dev_addr": "0x8",
-        "dev_type": "pddf_xcvr"
-      },
-      "attr_list": [
-        {
-          "attr_name": "xcvr_reset",
-          "attr_devaddr": "0x0",
-          "attr_devtype": "multifpgapci",
-          "attr_devname": "SWITCHCARD_FPGA",
-          "attr_offset": "0x34",
-          "attr_mask": "0xc",
-          "attr_cmpval": "0x0",
-          "attr_len": "1"
-        },
-        {
-          "attr_name": "xcvr_lpmode",
-          "attr_devaddr": "0x0",
-          "attr_devtype": "multifpgapci",
-          "attr_devname": "SWITCHCARD_FPGA",
-          "attr_offset": "0x38",
-          "attr_mask": "0xc",
-          "attr_cmpval": "0x0",
-          "attr_len": "1"
-        },
-        {
-          "attr_name": "xcvr_present",
-          "attr_devaddr": "0x0",
-          "attr_devtype": "multifpgapci",
-          "attr_devname": "SWITCHCARD_FPGA",
-          "attr_offset": "0x3c",
-          "attr_mask": "0xc",
-          "attr_cmpval": "0x0",
-          "attr_len": "1"
-        },
-        {
-          "attr_name": "xcvr_intr_status",
-          "attr_devaddr": "0x0",
-          "attr_devtype": "multifpgapci",
-          "attr_devname": "SWITCHCARD_FPGA",
-          "attr_offset": "0x40",
-          "attr_mask": "0xc",
-          "attr_cmpval": "0x1",
-          "attr_len": "1"
-        }
-      ]
-    }
-  },
-  "PORT14": {
-    "dev_info": {
-      "device_type": "OSFP",
-      "device_name": "PORT14",
-      "device_parent": "MULTIFPGAPCIE1"
-    },
-    "dev_attr": {
-      "dev_idx": "14"
-    },
-    "i2c": {
-      "interface": [
-        {
-          "itf": "eeprom",
-          "dev": "PORT14-EEPROM"
-        },
-        {
-          "itf": "control",
-          "dev": "PORT14-CTRL"
-        }
-      ]
-    }
-  },
-  "PORT14-EEPROM": {
-    "dev_info": {
-      "device_type": "",
-      "device_name": "PORT14-EEPROM",
-      "device_parent": "MULTIFPGAPCIE1",
-      "virt_parent": "PORT14"
-    },
-    "i2c": {
-      "topo_info": {
-        "parent_bus": "0x24",
-        "dev_addr": "0x50",
-        "dev_type": "optoe3"
-      },
-      "attr_list": [
-        {
-          "attr_name": "eeprom"
-        }
-      ]
-    }
-  },
-  "PORT14-CTRL": {
-    "dev_info": {
-      "device_type": "",
-      "device_name": "PORT14-CTRL",
-      "device_parent": "MULTIFPGAPCIE1",
-      "virt_parent": "PORT14"
-    },
-    "i2c": {
-      "topo_info": {
-        "parent_bus": "0x24",
-        "dev_addr": "0x8",
-        "dev_type": "pddf_xcvr"
-      },
-      "attr_list": [
-        {
-          "attr_name": "xcvr_reset",
-          "attr_devaddr": "0x0",
-          "attr_devtype": "multifpgapci",
-          "attr_devname": "SWITCHCARD_FPGA",
-          "attr_offset": "0x34",
-          "attr_mask": "0xd",
-          "attr_cmpval": "0x0",
-          "attr_len": "1"
-        },
-        {
-          "attr_name": "xcvr_lpmode",
-          "attr_devaddr": "0x0",
-          "attr_devtype": "multifpgapci",
-          "attr_devname": "SWITCHCARD_FPGA",
-          "attr_offset": "0x38",
-          "attr_mask": "0xd",
-          "attr_cmpval": "0x0",
-          "attr_len": "1"
-        },
-        {
-          "attr_name": "xcvr_present",
-          "attr_devaddr": "0x0",
-          "attr_devtype": "multifpgapci",
-          "attr_devname": "SWITCHCARD_FPGA",
-          "attr_offset": "0x3c",
-          "attr_mask": "0xd",
-          "attr_cmpval": "0x0",
-          "attr_len": "1"
-        },
-        {
-          "attr_name": "xcvr_intr_status",
-          "attr_devaddr": "0x0",
-          "attr_devtype": "multifpgapci",
-          "attr_devname": "SWITCHCARD_FPGA",
-          "attr_offset": "0x40",
-          "attr_mask": "0xd",
-          "attr_cmpval": "0x1",
-          "attr_len": "1"
-        }
-      ]
-    }
-  },
-  "PORT15": {
-    "dev_info": {
-      "device_type": "OSFP",
-      "device_name": "PORT15",
-      "device_parent": "MULTIFPGAPCIE1"
-    },
-    "dev_attr": {
-      "dev_idx": "15"
-    },
-    "i2c": {
-      "interface": [
-        {
-          "itf": "eeprom",
-          "dev": "PORT15-EEPROM"
-        },
-        {
-          "itf": "control",
-          "dev": "PORT15-CTRL"
-        }
-      ]
-    }
-  },
-  "PORT15-EEPROM": {
-    "dev_info": {
-      "device_type": "",
-      "device_name": "PORT15-EEPROM",
-      "device_parent": "MULTIFPGAPCIE1",
-      "virt_parent": "PORT15"
-    },
-    "i2c": {
-      "topo_info": {
-        "parent_bus": "0x25",
-        "dev_addr": "0x50",
-        "dev_type": "optoe3"
-      },
-      "attr_list": [
-        {
-          "attr_name": "eeprom"
-        }
-      ]
-    }
-  },
-  "PORT15-CTRL": {
-    "dev_info": {
-      "device_type": "",
-      "device_name": "PORT15-CTRL",
-      "device_parent": "MULTIFPGAPCIE1",
-      "virt_parent": "PORT15"
-    },
-    "i2c": {
-      "topo_info": {
-        "parent_bus": "0x25",
-        "dev_addr": "0x8",
-        "dev_type": "pddf_xcvr"
-      },
-      "attr_list": [
-        {
-          "attr_name": "xcvr_reset",
-          "attr_devaddr": "0x0",
-          "attr_devtype": "multifpgapci",
-          "attr_devname": "SWITCHCARD_FPGA",
-          "attr_offset": "0x34",
-          "attr_mask": "0xe",
-          "attr_cmpval": "0x0",
-          "attr_len": "1"
-        },
-        {
-          "attr_name": "xcvr_lpmode",
-          "attr_devaddr": "0x0",
-          "attr_devtype": "multifpgapci",
-          "attr_devname": "SWITCHCARD_FPGA",
-          "attr_offset": "0x38",
-          "attr_mask": "0xe",
-          "attr_cmpval": "0x0",
-          "attr_len": "1"
-        },
-        {
-          "attr_name": "xcvr_present",
-          "attr_devaddr": "0x0",
-          "attr_devtype": "multifpgapci",
-          "attr_devname": "SWITCHCARD_FPGA",
-          "attr_offset": "0x3c",
-          "attr_mask": "0xe",
-          "attr_cmpval": "0x0",
-          "attr_len": "1"
-        },
-        {
-          "attr_name": "xcvr_intr_status",
-          "attr_devaddr": "0x0",
-          "attr_devtype": "multifpgapci",
-          "attr_devname": "SWITCHCARD_FPGA",
-          "attr_offset": "0x40",
-          "attr_mask": "0xe",
-          "attr_cmpval": "0x1",
-          "attr_len": "1"
-        }
-      ]
-    }
-  },
-  "PORT16": {
-    "dev_info": {
-      "device_type": "OSFP",
-      "device_name": "PORT16",
-      "device_parent": "MULTIFPGAPCIE1"
-    },
-    "dev_attr": {
-      "dev_idx": "16"
-    },
-    "i2c": {
-      "interface": [
-        {
-          "itf": "eeprom",
-          "dev": "PORT16-EEPROM"
-        },
-        {
-          "itf": "control",
-          "dev": "PORT16-CTRL"
-        }
-      ]
-    }
-  },
-  "PORT16-EEPROM": {
-    "dev_info": {
-      "device_type": "",
-      "device_name": "PORT16-EEPROM",
-      "device_parent": "MULTIFPGAPCIE1",
-      "virt_parent": "PORT16"
-    },
-    "i2c": {
-      "topo_info": {
-        "parent_bus": "0x26",
-        "dev_addr": "0x50",
-        "dev_type": "optoe3"
-      },
-      "attr_list": [
-        {
-          "attr_name": "eeprom"
-        }
-      ]
-    }
-  },
-  "PORT16-CTRL": {
-    "dev_info": {
-      "device_type": "",
-      "device_name": "PORT16-CTRL",
-      "device_parent": "MULTIFPGAPCIE1",
-      "virt_parent": "PORT16"
-    },
-    "i2c": {
-      "topo_info": {
-        "parent_bus": "0x26",
-        "dev_addr": "0x8",
-        "dev_type": "pddf_xcvr"
-      },
-      "attr_list": [
-        {
-          "attr_name": "xcvr_reset",
-          "attr_devaddr": "0x0",
-          "attr_devtype": "multifpgapci",
-          "attr_devname": "SWITCHCARD_FPGA",
-          "attr_offset": "0x34",
-          "attr_mask": "0xf",
-          "attr_cmpval": "0x0",
-          "attr_len": "1"
-        },
-        {
-          "attr_name": "xcvr_lpmode",
-          "attr_devaddr": "0x0",
-          "attr_devtype": "multifpgapci",
-          "attr_devname": "SWITCHCARD_FPGA",
-          "attr_offset": "0x38",
-          "attr_mask": "0xf",
-          "attr_cmpval": "0x0",
-          "attr_len": "1"
-        },
-        {
-          "attr_name": "xcvr_present",
-          "attr_devaddr": "0x0",
-          "attr_devtype": "multifpgapci",
-          "attr_devname": "SWITCHCARD_FPGA",
-          "attr_offset": "0x3c",
-          "attr_mask": "0xf",
-          "attr_cmpval": "0x0",
-          "attr_len": "1"
-        },
-        {
-          "attr_name": "xcvr_intr_status",
-          "attr_devaddr": "0x0",
-          "attr_devtype": "multifpgapci",
-          "attr_devname": "SWITCHCARD_FPGA",
-          "attr_offset": "0x40",
-          "attr_mask": "0xf",
-          "attr_cmpval": "0x1",
-          "attr_len": "1"
-        }
-      ]
-    }
-  },
-  "PORT17": {
-    "dev_info": {
-      "device_type": "OSFP",
-      "device_name": "PORT17",
-      "device_parent": "MULTIFPGAPCIE1"
-    },
-    "dev_attr": {
-      "dev_idx": "17"
-    },
-    "i2c": {
-      "interface": [
-        {
-          "itf": "eeprom",
-          "dev": "PORT17-EEPROM"
-        },
-        {
-          "itf": "control",
-          "dev": "PORT17-CTRL"
-        }
-      ]
-    }
-  },
-  "PORT17-EEPROM": {
-    "dev_info": {
-      "device_type": "",
-      "device_name": "PORT17-EEPROM",
-      "device_parent": "MULTIFPGAPCIE1",
-      "virt_parent": "PORT17"
-    },
-    "i2c": {
-      "topo_info": {
-        "parent_bus": "0x27",
-        "dev_addr": "0x50",
-        "dev_type": "optoe3"
-      },
-      "attr_list": [
-        {
-          "attr_name": "eeprom"
-        }
-      ]
-    }
-  },
-  "PORT17-CTRL": {
-    "dev_info": {
-      "device_type": "",
-      "device_name": "PORT17-CTRL",
-      "device_parent": "MULTIFPGAPCIE1",
-      "virt_parent": "PORT17"
-    },
-    "i2c": {
-      "topo_info": {
-        "parent_bus": "0x27",
-        "dev_addr": "0x8",
-        "dev_type": "pddf_xcvr"
-      },
-      "attr_list": [
-        {
-          "attr_name": "xcvr_reset",
-          "attr_devaddr": "0x0",
-          "attr_devtype": "multifpgapci",
-          "attr_devname": "SWITCHCARD_FPGA",
-          "attr_offset": "0x34",
-          "attr_mask": "0x10",
-          "attr_cmpval": "0x0",
-          "attr_len": "1"
-        },
-        {
-          "attr_name": "xcvr_lpmode",
-          "attr_devaddr": "0x0",
-          "attr_devtype": "multifpgapci",
-          "attr_devname": "SWITCHCARD_FPGA",
-          "attr_offset": "0x38",
-          "attr_mask": "0x10",
-          "attr_cmpval": "0x0",
-          "attr_len": "1"
-        },
-        {
-          "attr_name": "xcvr_present",
-          "attr_devaddr": "0x0",
-          "attr_devtype": "multifpgapci",
-          "attr_devname": "SWITCHCARD_FPGA",
-          "attr_offset": "0x3c",
-          "attr_mask": "0x10",
-          "attr_cmpval": "0x0",
-          "attr_len": "1"
-        },
-        {
-          "attr_name": "xcvr_intr_status",
-          "attr_devaddr": "0x0",
-          "attr_devtype": "multifpgapci",
-          "attr_devname": "SWITCHCARD_FPGA",
-          "attr_offset": "0x40",
-          "attr_mask": "0x10",
-          "attr_cmpval": "0x1",
-          "attr_len": "1"
-        }
-      ]
-    }
-  },
-  "PORT18": {
-    "dev_info": {
-      "device_type": "OSFP",
-      "device_name": "PORT18",
-      "device_parent": "MULTIFPGAPCIE1"
-    },
-    "dev_attr": {
-      "dev_idx": "18"
-    },
-    "i2c": {
-      "interface": [
-        {
-          "itf": "eeprom",
-          "dev": "PORT18-EEPROM"
-        },
-        {
-          "itf": "control",
-          "dev": "PORT18-CTRL"
-        }
-      ]
-    }
-  },
-  "PORT18-EEPROM": {
-    "dev_info": {
-      "device_type": "",
-      "device_name": "PORT18-EEPROM",
-      "device_parent": "MULTIFPGAPCIE1",
-      "virt_parent": "PORT18"
-    },
-    "i2c": {
-      "topo_info": {
-        "parent_bus": "0x28",
-        "dev_addr": "0x50",
-        "dev_type": "optoe3"
-      },
-      "attr_list": [
-        {
-          "attr_name": "eeprom"
-        }
-      ]
-    }
-  },
-  "PORT18-CTRL": {
-    "dev_info": {
-      "device_type": "",
-      "device_name": "PORT18-CTRL",
-      "device_parent": "MULTIFPGAPCIE1",
-      "virt_parent": "PORT18"
-    },
-    "i2c": {
-      "topo_info": {
-        "parent_bus": "0x28",
-        "dev_addr": "0x8",
-        "dev_type": "pddf_xcvr"
-      },
-      "attr_list": [
-        {
-          "attr_name": "xcvr_reset",
-          "attr_devaddr": "0x0",
-          "attr_devtype": "multifpgapci",
-          "attr_devname": "SWITCHCARD_FPGA",
-          "attr_offset": "0x34",
-          "attr_mask": "0x11",
-          "attr_cmpval": "0x0",
-          "attr_len": "1"
-        },
-        {
-          "attr_name": "xcvr_lpmode",
-          "attr_devaddr": "0x0",
-          "attr_devtype": "multifpgapci",
-          "attr_devname": "SWITCHCARD_FPGA",
-          "attr_offset": "0x38",
-          "attr_mask": "0x11",
-          "attr_cmpval": "0x0",
-          "attr_len": "1"
-        },
-        {
-          "attr_name": "xcvr_present",
-          "attr_devaddr": "0x0",
-          "attr_devtype": "multifpgapci",
-          "attr_devname": "SWITCHCARD_FPGA",
-          "attr_offset": "0x3c",
-          "attr_mask": "0x11",
-          "attr_cmpval": "0x0",
-          "attr_len": "1"
-        },
-        {
-          "attr_name": "xcvr_intr_status",
-          "attr_devaddr": "0x0",
-          "attr_devtype": "multifpgapci",
-          "attr_devname": "SWITCHCARD_FPGA",
-          "attr_offset": "0x40",
-          "attr_mask": "0x11",
-          "attr_cmpval": "0x1",
-          "attr_len": "1"
-        }
-      ]
-    }
-  },
-  "PORT19": {
-    "dev_info": {
-      "device_type": "OSFP",
-      "device_name": "PORT19",
-      "device_parent": "MULTIFPGAPCIE1"
-    },
-    "dev_attr": {
-      "dev_idx": "19"
-    },
-    "i2c": {
-      "interface": [
-        {
-          "itf": "eeprom",
-          "dev": "PORT19-EEPROM"
-        },
-        {
-          "itf": "control",
-          "dev": "PORT19-CTRL"
-        }
-      ]
-    }
-  },
-  "PORT19-EEPROM": {
-    "dev_info": {
-      "device_type": "",
-      "device_name": "PORT19-EEPROM",
-      "device_parent": "MULTIFPGAPCIE1",
-      "virt_parent": "PORT19"
-    },
-    "i2c": {
-      "topo_info": {
-        "parent_bus": "0x29",
-        "dev_addr": "0x50",
-        "dev_type": "optoe3"
-      },
-      "attr_list": [
-        {
-          "attr_name": "eeprom"
-        }
-      ]
-    }
-  },
-  "PORT19-CTRL": {
-    "dev_info": {
-      "device_type": "",
-      "device_name": "PORT19-CTRL",
-      "device_parent": "MULTIFPGAPCIE1",
-      "virt_parent": "PORT19"
-    },
-    "i2c": {
-      "topo_info": {
-        "parent_bus": "0x29",
-        "dev_addr": "0x8",
-        "dev_type": "pddf_xcvr"
-      },
-      "attr_list": [
-        {
-          "attr_name": "xcvr_reset",
-          "attr_devaddr": "0x0",
-          "attr_devtype": "multifpgapci",
-          "attr_devname": "SWITCHCARD_FPGA",
-          "attr_offset": "0x34",
-          "attr_mask": "0x12",
-          "attr_cmpval": "0x0",
-          "attr_len": "1"
-        },
-        {
-          "attr_name": "xcvr_lpmode",
-          "attr_devaddr": "0x0",
-          "attr_devtype": "multifpgapci",
-          "attr_devname": "SWITCHCARD_FPGA",
-          "attr_offset": "0x38",
-          "attr_mask": "0x12",
-          "attr_cmpval": "0x0",
-          "attr_len": "1"
-        },
-        {
-          "attr_name": "xcvr_present",
-          "attr_devaddr": "0x0",
-          "attr_devtype": "multifpgapci",
-          "attr_devname": "SWITCHCARD_FPGA",
-          "attr_offset": "0x3c",
-          "attr_mask": "0x12",
-          "attr_cmpval": "0x0",
-          "attr_len": "1"
-        },
-        {
-          "attr_name": "xcvr_intr_status",
-          "attr_devaddr": "0x0",
-          "attr_devtype": "multifpgapci",
-          "attr_devname": "SWITCHCARD_FPGA",
-          "attr_offset": "0x40",
-          "attr_mask": "0x12",
-          "attr_cmpval": "0x1",
-          "attr_len": "1"
-        }
-      ]
-    }
-  },
-  "PORT20": {
-    "dev_info": {
-      "device_type": "OSFP",
-      "device_name": "PORT20",
-      "device_parent": "MULTIFPGAPCIE1"
-    },
-    "dev_attr": {
-      "dev_idx": "20"
-    },
-    "i2c": {
-      "interface": [
-        {
-          "itf": "eeprom",
-          "dev": "PORT20-EEPROM"
-        },
-        {
-          "itf": "control",
-          "dev": "PORT20-CTRL"
-        }
-      ]
-    }
-  },
-  "PORT20-EEPROM": {
-    "dev_info": {
-      "device_type": "",
-      "device_name": "PORT20-EEPROM",
-      "device_parent": "MULTIFPGAPCIE1",
-      "virt_parent": "PORT20"
-    },
-    "i2c": {
-      "topo_info": {
-        "parent_bus": "0x2a",
-        "dev_addr": "0x50",
-        "dev_type": "optoe3"
-      },
-      "attr_list": [
-        {
-          "attr_name": "eeprom"
-        }
-      ]
-    }
-  },
-  "PORT20-CTRL": {
-    "dev_info": {
-      "device_type": "",
-      "device_name": "PORT20-CTRL",
-      "device_parent": "MULTIFPGAPCIE1",
-      "virt_parent": "PORT20"
-    },
-    "i2c": {
-      "topo_info": {
-        "parent_bus": "0x2a",
-        "dev_addr": "0x8",
-        "dev_type": "pddf_xcvr"
-      },
-      "attr_list": [
-        {
-          "attr_name": "xcvr_reset",
-          "attr_devaddr": "0x0",
-          "attr_devtype": "multifpgapci",
-          "attr_devname": "SWITCHCARD_FPGA",
-          "attr_offset": "0x34",
-          "attr_mask": "0x13",
-          "attr_cmpval": "0x0",
-          "attr_len": "1"
-        },
-        {
-          "attr_name": "xcvr_lpmode",
-          "attr_devaddr": "0x0",
-          "attr_devtype": "multifpgapci",
-          "attr_devname": "SWITCHCARD_FPGA",
-          "attr_offset": "0x38",
-          "attr_mask": "0x13",
-          "attr_cmpval": "0x0",
-          "attr_len": "1"
-        },
-        {
-          "attr_name": "xcvr_present",
-          "attr_devaddr": "0x0",
-          "attr_devtype": "multifpgapci",
-          "attr_devname": "SWITCHCARD_FPGA",
-          "attr_offset": "0x3c",
-          "attr_mask": "0x13",
-          "attr_cmpval": "0x0",
-          "attr_len": "1"
-        },
-        {
-          "attr_name": "xcvr_intr_status",
-          "attr_devaddr": "0x0",
-          "attr_devtype": "multifpgapci",
-          "attr_devname": "SWITCHCARD_FPGA",
-          "attr_offset": "0x40",
-          "attr_mask": "0x13",
-          "attr_cmpval": "0x1",
-          "attr_len": "1"
-        }
-      ]
-    }
-  },
-  "PORT21": {
-    "dev_info": {
-      "device_type": "OSFP",
-      "device_name": "PORT21",
-      "device_parent": "MULTIFPGAPCIE1"
-    },
-    "dev_attr": {
-      "dev_idx": "21"
-    },
-    "i2c": {
-      "interface": [
-        {
-          "itf": "eeprom",
-          "dev": "PORT21-EEPROM"
-        },
-        {
-          "itf": "control",
-          "dev": "PORT21-CTRL"
-        }
-      ]
-    }
-  },
-  "PORT21-EEPROM": {
-    "dev_info": {
-      "device_type": "",
-      "device_name": "PORT21-EEPROM",
-      "device_parent": "MULTIFPGAPCIE1",
-      "virt_parent": "PORT21"
-    },
-    "i2c": {
-      "topo_info": {
-        "parent_bus": "0x2b",
-        "dev_addr": "0x50",
-        "dev_type": "optoe3"
-      },
-      "attr_list": [
-        {
-          "attr_name": "eeprom"
-        }
-      ]
-    }
-  },
-  "PORT21-CTRL": {
-    "dev_info": {
-      "device_type": "",
-      "device_name": "PORT21-CTRL",
-      "device_parent": "MULTIFPGAPCIE1",
-      "virt_parent": "PORT21"
-    },
-    "i2c": {
-      "topo_info": {
-        "parent_bus": "0x2b",
-        "dev_addr": "0x8",
-        "dev_type": "pddf_xcvr"
-      },
-      "attr_list": [
-        {
-          "attr_name": "xcvr_reset",
-          "attr_devaddr": "0x0",
-          "attr_devtype": "multifpgapci",
-          "attr_devname": "SWITCHCARD_FPGA",
-          "attr_offset": "0x34",
-          "attr_mask": "0x14",
-          "attr_cmpval": "0x0",
-          "attr_len": "1"
-        },
-        {
-          "attr_name": "xcvr_lpmode",
-          "attr_devaddr": "0x0",
-          "attr_devtype": "multifpgapci",
-          "attr_devname": "SWITCHCARD_FPGA",
-          "attr_offset": "0x38",
-          "attr_mask": "0x14",
-          "attr_cmpval": "0x0",
-          "attr_len": "1"
-        },
-        {
-          "attr_name": "xcvr_present",
-          "attr_devaddr": "0x0",
-          "attr_devtype": "multifpgapci",
-          "attr_devname": "SWITCHCARD_FPGA",
-          "attr_offset": "0x3c",
-          "attr_mask": "0x14",
-          "attr_cmpval": "0x0",
-          "attr_len": "1"
-        },
-        {
-          "attr_name": "xcvr_intr_status",
-          "attr_devaddr": "0x0",
-          "attr_devtype": "multifpgapci",
-          "attr_devname": "SWITCHCARD_FPGA",
-          "attr_offset": "0x40",
-          "attr_mask": "0x14",
-          "attr_cmpval": "0x1",
-          "attr_len": "1"
-        }
-      ]
-    }
-  },
-  "PORT22": {
-    "dev_info": {
-      "device_type": "OSFP",
-      "device_name": "PORT22",
-      "device_parent": "MULTIFPGAPCIE1"
-    },
-    "dev_attr": {
-      "dev_idx": "22"
-    },
-    "i2c": {
-      "interface": [
-        {
-          "itf": "eeprom",
-          "dev": "PORT22-EEPROM"
-        },
-        {
-          "itf": "control",
-          "dev": "PORT22-CTRL"
-        }
-      ]
-    }
-  },
-  "PORT22-EEPROM": {
-    "dev_info": {
-      "device_type": "",
-      "device_name": "PORT22-EEPROM",
-      "device_parent": "MULTIFPGAPCIE1",
-      "virt_parent": "PORT22"
-    },
-    "i2c": {
-      "topo_info": {
-        "parent_bus": "0x2c",
-        "dev_addr": "0x50",
-        "dev_type": "optoe3"
-      },
-      "attr_list": [
-        {
-          "attr_name": "eeprom"
-        }
-      ]
-    }
-  },
-  "PORT22-CTRL": {
-    "dev_info": {
-      "device_type": "",
-      "device_name": "PORT22-CTRL",
-      "device_parent": "MULTIFPGAPCIE1",
-      "virt_parent": "PORT22"
-    },
-    "i2c": {
-      "topo_info": {
-        "parent_bus": "0x2c",
-        "dev_addr": "0x8",
-        "dev_type": "pddf_xcvr"
-      },
-      "attr_list": [
-        {
-          "attr_name": "xcvr_reset",
-          "attr_devaddr": "0x0",
-          "attr_devtype": "multifpgapci",
-          "attr_devname": "SWITCHCARD_FPGA",
-          "attr_offset": "0x34",
-          "attr_mask": "0x15",
-          "attr_cmpval": "0x0",
-          "attr_len": "1"
-        },
-        {
-          "attr_name": "xcvr_lpmode",
-          "attr_devaddr": "0x0",
-          "attr_devtype": "multifpgapci",
-          "attr_devname": "SWITCHCARD_FPGA",
-          "attr_offset": "0x38",
-          "attr_mask": "0x15",
-          "attr_cmpval": "0x0",
-          "attr_len": "1"
-        },
-        {
-          "attr_name": "xcvr_present",
-          "attr_devaddr": "0x0",
-          "attr_devtype": "multifpgapci",
-          "attr_devname": "SWITCHCARD_FPGA",
-          "attr_offset": "0x3c",
-          "attr_mask": "0x15",
-          "attr_cmpval": "0x0",
-          "attr_len": "1"
-        },
-        {
-          "attr_name": "xcvr_intr_status",
-          "attr_devaddr": "0x0",
-          "attr_devtype": "multifpgapci",
-          "attr_devname": "SWITCHCARD_FPGA",
-          "attr_offset": "0x40",
-          "attr_mask": "0x15",
-          "attr_cmpval": "0x1",
-          "attr_len": "1"
-        }
-      ]
-    }
-  },
-  "PORT23": {
-    "dev_info": {
-      "device_type": "OSFP",
-      "device_name": "PORT23",
-      "device_parent": "MULTIFPGAPCIE1"
-    },
-    "dev_attr": {
-      "dev_idx": "23"
-    },
-    "i2c": {
-      "interface": [
-        {
-          "itf": "eeprom",
-          "dev": "PORT23-EEPROM"
-        },
-        {
-          "itf": "control",
-          "dev": "PORT23-CTRL"
-        }
-      ]
-    }
-  },
-  "PORT23-EEPROM": {
-    "dev_info": {
-      "device_type": "",
-      "device_name": "PORT23-EEPROM",
-      "device_parent": "MULTIFPGAPCIE1",
-      "virt_parent": "PORT23"
-    },
-    "i2c": {
-      "topo_info": {
-        "parent_bus": "0x2d",
-        "dev_addr": "0x50",
-        "dev_type": "optoe3"
-      },
-      "attr_list": [
-        {
-          "attr_name": "eeprom"
-        }
-      ]
-    }
-  },
-  "PORT23-CTRL": {
-    "dev_info": {
-      "device_type": "",
-      "device_name": "PORT23-CTRL",
-      "device_parent": "MULTIFPGAPCIE1",
-      "virt_parent": "PORT23"
-    },
-    "i2c": {
-      "topo_info": {
-        "parent_bus": "0x2d",
-        "dev_addr": "0x8",
-        "dev_type": "pddf_xcvr"
-      },
-      "attr_list": [
-        {
-          "attr_name": "xcvr_reset",
-          "attr_devaddr": "0x0",
-          "attr_devtype": "multifpgapci",
-          "attr_devname": "SWITCHCARD_FPGA",
-          "attr_offset": "0x34",
-          "attr_mask": "0x16",
-          "attr_cmpval": "0x0",
-          "attr_len": "1"
-        },
-        {
-          "attr_name": "xcvr_lpmode",
-          "attr_devaddr": "0x0",
-          "attr_devtype": "multifpgapci",
-          "attr_devname": "SWITCHCARD_FPGA",
-          "attr_offset": "0x38",
-          "attr_mask": "0x16",
-          "attr_cmpval": "0x0",
-          "attr_len": "1"
-        },
-        {
-          "attr_name": "xcvr_present",
-          "attr_devaddr": "0x0",
-          "attr_devtype": "multifpgapci",
-          "attr_devname": "SWITCHCARD_FPGA",
-          "attr_offset": "0x3c",
-          "attr_mask": "0x16",
-          "attr_cmpval": "0x0",
-          "attr_len": "1"
-        },
-        {
-          "attr_name": "xcvr_intr_status",
-          "attr_devaddr": "0x0",
-          "attr_devtype": "multifpgapci",
-          "attr_devname": "SWITCHCARD_FPGA",
-          "attr_offset": "0x40",
-          "attr_mask": "0x16",
-          "attr_cmpval": "0x1",
-          "attr_len": "1"
-        }
-      ]
-    }
-  },
-  "PORT24": {
-    "dev_info": {
-      "device_type": "OSFP",
-      "device_name": "PORT24",
-      "device_parent": "MULTIFPGAPCIE1"
-    },
-    "dev_attr": {
-      "dev_idx": "24"
-    },
-    "i2c": {
-      "interface": [
-        {
-          "itf": "eeprom",
-          "dev": "PORT24-EEPROM"
-        },
-        {
-          "itf": "control",
-          "dev": "PORT24-CTRL"
-        }
-      ]
-    }
-  },
-  "PORT24-EEPROM": {
-    "dev_info": {
-      "device_type": "",
-      "device_name": "PORT24-EEPROM",
-      "device_parent": "MULTIFPGAPCIE1",
-      "virt_parent": "PORT24"
-    },
-    "i2c": {
-      "topo_info": {
-        "parent_bus": "0x2e",
-        "dev_addr": "0x50",
-        "dev_type": "optoe3"
-      },
-      "attr_list": [
-        {
-          "attr_name": "eeprom"
-        }
-      ]
-    }
-  },
-  "PORT24-CTRL": {
-    "dev_info": {
-      "device_type": "",
-      "device_name": "PORT24-CTRL",
-      "device_parent": "MULTIFPGAPCIE1",
-      "virt_parent": "PORT24"
-    },
-    "i2c": {
-      "topo_info": {
-        "parent_bus": "0x2e",
-        "dev_addr": "0x8",
-        "dev_type": "pddf_xcvr"
-      },
-      "attr_list": [
-        {
-          "attr_name": "xcvr_reset",
-          "attr_devaddr": "0x0",
-          "attr_devtype": "multifpgapci",
-          "attr_devname": "SWITCHCARD_FPGA",
-          "attr_offset": "0x34",
-          "attr_mask": "0x17",
-          "attr_cmpval": "0x0",
-          "attr_len": "1"
-        },
-        {
-          "attr_name": "xcvr_lpmode",
-          "attr_devaddr": "0x0",
-          "attr_devtype": "multifpgapci",
-          "attr_devname": "SWITCHCARD_FPGA",
-          "attr_offset": "0x38",
-          "attr_mask": "0x17",
-          "attr_cmpval": "0x0",
-          "attr_len": "1"
-        },
-        {
-          "attr_name": "xcvr_present",
-          "attr_devaddr": "0x0",
-          "attr_devtype": "multifpgapci",
-          "attr_devname": "SWITCHCARD_FPGA",
-          "attr_offset": "0x3c",
-          "attr_mask": "0x17",
-          "attr_cmpval": "0x0",
-          "attr_len": "1"
-        },
-        {
-          "attr_name": "xcvr_intr_status",
-          "attr_devaddr": "0x0",
-          "attr_devtype": "multifpgapci",
-          "attr_devname": "SWITCHCARD_FPGA",
-          "attr_offset": "0x40",
-          "attr_mask": "0x17",
-          "attr_cmpval": "0x1",
-          "attr_len": "1"
-        }
-      ]
-    }
-  },
-  "PORT25": {
-    "dev_info": {
-      "device_type": "OSFP",
-      "device_name": "PORT25",
-      "device_parent": "MULTIFPGAPCIE1"
-    },
-    "dev_attr": {
-      "dev_idx": "25"
-    },
-    "i2c": {
-      "interface": [
-        {
-          "itf": "eeprom",
-          "dev": "PORT25-EEPROM"
-        },
-        {
-          "itf": "control",
-          "dev": "PORT25-CTRL"
-        }
-      ]
-    }
-  },
-  "PORT25-EEPROM": {
-    "dev_info": {
-      "device_type": "",
-      "device_name": "PORT25-EEPROM",
-      "device_parent": "MULTIFPGAPCIE1",
-      "virt_parent": "PORT25"
-    },
-    "i2c": {
-      "topo_info": {
-        "parent_bus": "0x2f",
-        "dev_addr": "0x50",
-        "dev_type": "optoe3"
-      },
-      "attr_list": [
-        {
-          "attr_name": "eeprom"
-        }
-      ]
-    }
-  },
-  "PORT25-CTRL": {
-    "dev_info": {
-      "device_type": "",
-      "device_name": "PORT25-CTRL",
-      "device_parent": "MULTIFPGAPCIE1",
-      "virt_parent": "PORT25"
-    },
-    "i2c": {
-      "topo_info": {
-        "parent_bus": "0x2f",
-        "dev_addr": "0x8",
-        "dev_type": "pddf_xcvr"
-      },
-      "attr_list": [
-        {
-          "attr_name": "xcvr_reset",
-          "attr_devaddr": "0x0",
-          "attr_devtype": "multifpgapci",
-          "attr_devname": "SWITCHCARD_FPGA",
-          "attr_offset": "0x34",
-          "attr_mask": "0x18",
-          "attr_cmpval": "0x0",
-          "attr_len": "1"
-        },
-        {
-          "attr_name": "xcvr_lpmode",
-          "attr_devaddr": "0x0",
-          "attr_devtype": "multifpgapci",
-          "attr_devname": "SWITCHCARD_FPGA",
-          "attr_offset": "0x38",
-          "attr_mask": "0x18",
-          "attr_cmpval": "0x0",
-          "attr_len": "1"
-        },
-        {
-          "attr_name": "xcvr_present",
-          "attr_devaddr": "0x0",
-          "attr_devtype": "multifpgapci",
-          "attr_devname": "SWITCHCARD_FPGA",
-          "attr_offset": "0x3c",
-          "attr_mask": "0x18",
-          "attr_cmpval": "0x0",
-          "attr_len": "1"
-        },
-        {
-          "attr_name": "xcvr_intr_status",
-          "attr_devaddr": "0x0",
-          "attr_devtype": "multifpgapci",
-          "attr_devname": "SWITCHCARD_FPGA",
-          "attr_offset": "0x40",
-          "attr_mask": "0x18",
-          "attr_cmpval": "0x1",
-          "attr_len": "1"
-        }
-      ]
-    }
-  },
-  "PORT26": {
-    "dev_info": {
-      "device_type": "OSFP",
-      "device_name": "PORT26",
-      "device_parent": "MULTIFPGAPCIE1"
-    },
-    "dev_attr": {
-      "dev_idx": "26"
-    },
-    "i2c": {
-      "interface": [
-        {
-          "itf": "eeprom",
-          "dev": "PORT26-EEPROM"
-        },
-        {
-          "itf": "control",
-          "dev": "PORT26-CTRL"
-        }
-      ]
-    }
-  },
-  "PORT26-EEPROM": {
-    "dev_info": {
-      "device_type": "",
-      "device_name": "PORT26-EEPROM",
-      "device_parent": "MULTIFPGAPCIE1",
-      "virt_parent": "PORT26"
-    },
-    "i2c": {
-      "topo_info": {
-        "parent_bus": "0x30",
-        "dev_addr": "0x50",
-        "dev_type": "optoe3"
-      },
-      "attr_list": [
-        {
-          "attr_name": "eeprom"
-        }
-      ]
-    }
-  },
-  "PORT26-CTRL": {
-    "dev_info": {
-      "device_type": "",
-      "device_name": "PORT26-CTRL",
-      "device_parent": "MULTIFPGAPCIE1",
-      "virt_parent": "PORT26"
-    },
-    "i2c": {
-      "topo_info": {
-        "parent_bus": "0x30",
-        "dev_addr": "0x8",
-        "dev_type": "pddf_xcvr"
-      },
-      "attr_list": [
-        {
-          "attr_name": "xcvr_reset",
-          "attr_devaddr": "0x0",
-          "attr_devtype": "multifpgapci",
-          "attr_devname": "SWITCHCARD_FPGA",
-          "attr_offset": "0x34",
-          "attr_mask": "0x19",
-          "attr_cmpval": "0x0",
-          "attr_len": "1"
-        },
-        {
-          "attr_name": "xcvr_lpmode",
-          "attr_devaddr": "0x0",
-          "attr_devtype": "multifpgapci",
-          "attr_devname": "SWITCHCARD_FPGA",
-          "attr_offset": "0x38",
-          "attr_mask": "0x19",
-          "attr_cmpval": "0x0",
-          "attr_len": "1"
-        },
-        {
-          "attr_name": "xcvr_present",
-          "attr_devaddr": "0x0",
-          "attr_devtype": "multifpgapci",
-          "attr_devname": "SWITCHCARD_FPGA",
-          "attr_offset": "0x3c",
-          "attr_mask": "0x19",
-          "attr_cmpval": "0x0",
-          "attr_len": "1"
-        },
-        {
-          "attr_name": "xcvr_intr_status",
-          "attr_devaddr": "0x0",
-          "attr_devtype": "multifpgapci",
-          "attr_devname": "SWITCHCARD_FPGA",
-          "attr_offset": "0x40",
-          "attr_mask": "0x19",
-          "attr_cmpval": "0x1",
-          "attr_len": "1"
-        }
-      ]
-    }
-  },
-  "PORT27": {
-    "dev_info": {
-      "device_type": "OSFP",
-      "device_name": "PORT27",
-      "device_parent": "MULTIFPGAPCIE1"
-    },
-    "dev_attr": {
-      "dev_idx": "27"
-    },
-    "i2c": {
-      "interface": [
-        {
-          "itf": "eeprom",
-          "dev": "PORT27-EEPROM"
-        },
-        {
-          "itf": "control",
-          "dev": "PORT27-CTRL"
-        }
-      ]
-    }
-  },
-  "PORT27-EEPROM": {
-    "dev_info": {
-      "device_type": "",
-      "device_name": "PORT27-EEPROM",
-      "device_parent": "MULTIFPGAPCIE1",
-      "virt_parent": "PORT27"
-    },
-    "i2c": {
-      "topo_info": {
-        "parent_bus": "0x31",
-        "dev_addr": "0x50",
-        "dev_type": "optoe3"
-      },
-      "attr_list": [
-        {
-          "attr_name": "eeprom"
-        }
-      ]
-    }
-  },
-  "PORT27-CTRL": {
-    "dev_info": {
-      "device_type": "",
-      "device_name": "PORT27-CTRL",
-      "device_parent": "MULTIFPGAPCIE1",
-      "virt_parent": "PORT27"
-    },
-    "i2c": {
-      "topo_info": {
-        "parent_bus": "0x31",
-        "dev_addr": "0x8",
-        "dev_type": "pddf_xcvr"
-      },
-      "attr_list": [
-        {
-          "attr_name": "xcvr_reset",
-          "attr_devaddr": "0x0",
-          "attr_devtype": "multifpgapci",
-          "attr_devname": "SWITCHCARD_FPGA",
-          "attr_offset": "0x34",
-          "attr_mask": "0x1a",
-          "attr_cmpval": "0x0",
-          "attr_len": "1"
-        },
-        {
-          "attr_name": "xcvr_lpmode",
-          "attr_devaddr": "0x0",
-          "attr_devtype": "multifpgapci",
-          "attr_devname": "SWITCHCARD_FPGA",
-          "attr_offset": "0x38",
-          "attr_mask": "0x1a",
-          "attr_cmpval": "0x0",
-          "attr_len": "1"
-        },
-        {
-          "attr_name": "xcvr_present",
-          "attr_devaddr": "0x0",
-          "attr_devtype": "multifpgapci",
-          "attr_devname": "SWITCHCARD_FPGA",
-          "attr_offset": "0x3c",
-          "attr_mask": "0x1a",
-          "attr_cmpval": "0x0",
-          "attr_len": "1"
-        },
-        {
-          "attr_name": "xcvr_intr_status",
-          "attr_devaddr": "0x0",
-          "attr_devtype": "multifpgapci",
-          "attr_devname": "SWITCHCARD_FPGA",
-          "attr_offset": "0x40",
-          "attr_mask": "0x1a",
-          "attr_cmpval": "0x1",
-          "attr_len": "1"
-        }
-      ]
-    }
-  },
-  "PORT28": {
-    "dev_info": {
-      "device_type": "OSFP",
-      "device_name": "PORT28",
-      "device_parent": "MULTIFPGAPCIE1"
-    },
-    "dev_attr": {
-      "dev_idx": "28"
-    },
-    "i2c": {
-      "interface": [
-        {
-          "itf": "eeprom",
-          "dev": "PORT28-EEPROM"
-        },
-        {
-          "itf": "control",
-          "dev": "PORT28-CTRL"
-        }
-      ]
-    }
-  },
-  "PORT28-EEPROM": {
-    "dev_info": {
-      "device_type": "",
-      "device_name": "PORT28-EEPROM",
-      "device_parent": "MULTIFPGAPCIE1",
-      "virt_parent": "PORT28"
-    },
-    "i2c": {
-      "topo_info": {
-        "parent_bus": "0x32",
-        "dev_addr": "0x50",
-        "dev_type": "optoe3"
-      },
-      "attr_list": [
-        {
-          "attr_name": "eeprom"
-        }
-      ]
-    }
-  },
-  "PORT28-CTRL": {
-    "dev_info": {
-      "device_type": "",
-      "device_name": "PORT28-CTRL",
-      "device_parent": "MULTIFPGAPCIE1",
-      "virt_parent": "PORT28"
-    },
-    "i2c": {
-      "topo_info": {
-        "parent_bus": "0x32",
-        "dev_addr": "0x8",
-        "dev_type": "pddf_xcvr"
-      },
-      "attr_list": [
-        {
-          "attr_name": "xcvr_reset",
-          "attr_devaddr": "0x0",
-          "attr_devtype": "multifpgapci",
-          "attr_devname": "SWITCHCARD_FPGA",
-          "attr_offset": "0x34",
-          "attr_mask": "0x1b",
-          "attr_cmpval": "0x0",
-          "attr_len": "1"
-        },
-        {
-          "attr_name": "xcvr_lpmode",
-          "attr_devaddr": "0x0",
-          "attr_devtype": "multifpgapci",
-          "attr_devname": "SWITCHCARD_FPGA",
-          "attr_offset": "0x38",
-          "attr_mask": "0x1b",
-          "attr_cmpval": "0x0",
-          "attr_len": "1"
-        },
-        {
-          "attr_name": "xcvr_present",
-          "attr_devaddr": "0x0",
-          "attr_devtype": "multifpgapci",
-          "attr_devname": "SWITCHCARD_FPGA",
-          "attr_offset": "0x3c",
-          "attr_mask": "0x1b",
-          "attr_cmpval": "0x0",
-          "attr_len": "1"
-        },
-        {
-          "attr_name": "xcvr_intr_status",
-          "attr_devaddr": "0x0",
-          "attr_devtype": "multifpgapci",
-          "attr_devname": "SWITCHCARD_FPGA",
-          "attr_offset": "0x40",
-          "attr_mask": "0x1b",
-          "attr_cmpval": "0x1",
-          "attr_len": "1"
-        }
-      ]
-    }
-  },
-  "PORT29": {
-    "dev_info": {
-      "device_type": "OSFP",
-      "device_name": "PORT29",
-      "device_parent": "MULTIFPGAPCIE1"
-    },
-    "dev_attr": {
-      "dev_idx": "29"
-    },
-    "i2c": {
-      "interface": [
-        {
-          "itf": "eeprom",
-          "dev": "PORT29-EEPROM"
-        },
-        {
-          "itf": "control",
-          "dev": "PORT29-CTRL"
-        }
-      ]
-    }
-  },
-  "PORT29-EEPROM": {
-    "dev_info": {
-      "device_type": "",
-      "device_name": "PORT29-EEPROM",
-      "device_parent": "MULTIFPGAPCIE1",
-      "virt_parent": "PORT29"
-    },
-    "i2c": {
-      "topo_info": {
-        "parent_bus": "0x33",
-        "dev_addr": "0x50",
-        "dev_type": "optoe3"
-      },
-      "attr_list": [
-        {
-          "attr_name": "eeprom"
-        }
-      ]
-    }
-  },
-  "PORT29-CTRL": {
-    "dev_info": {
-      "device_type": "",
-      "device_name": "PORT29-CTRL",
-      "device_parent": "MULTIFPGAPCIE1",
-      "virt_parent": "PORT29"
-    },
-    "i2c": {
-      "topo_info": {
-        "parent_bus": "0x33",
-        "dev_addr": "0x8",
-        "dev_type": "pddf_xcvr"
-      },
-      "attr_list": [
-        {
-          "attr_name": "xcvr_reset",
-          "attr_devaddr": "0x0",
-          "attr_devtype": "multifpgapci",
-          "attr_devname": "SWITCHCARD_FPGA",
-          "attr_offset": "0x34",
-          "attr_mask": "0x1c",
-          "attr_cmpval": "0x0",
-          "attr_len": "1"
-        },
-        {
-          "attr_name": "xcvr_lpmode",
-          "attr_devaddr": "0x0",
-          "attr_devtype": "multifpgapci",
-          "attr_devname": "SWITCHCARD_FPGA",
-          "attr_offset": "0x38",
-          "attr_mask": "0x1c",
-          "attr_cmpval": "0x0",
-          "attr_len": "1"
-        },
-        {
-          "attr_name": "xcvr_present",
-          "attr_devaddr": "0x0",
-          "attr_devtype": "multifpgapci",
-          "attr_devname": "SWITCHCARD_FPGA",
-          "attr_offset": "0x3c",
-          "attr_mask": "0x1c",
-          "attr_cmpval": "0x0",
-          "attr_len": "1"
-        },
-        {
-          "attr_name": "xcvr_intr_status",
-          "attr_devaddr": "0x0",
-          "attr_devtype": "multifpgapci",
-          "attr_devname": "SWITCHCARD_FPGA",
-          "attr_offset": "0x40",
-          "attr_mask": "0x1c",
-          "attr_cmpval": "0x1",
-          "attr_len": "1"
-        }
-      ]
-    }
-  },
-  "PORT30": {
-    "dev_info": {
-      "device_type": "OSFP",
-      "device_name": "PORT30",
-      "device_parent": "MULTIFPGAPCIE1"
-    },
-    "dev_attr": {
-      "dev_idx": "30"
-    },
-    "i2c": {
-      "interface": [
-        {
-          "itf": "eeprom",
-          "dev": "PORT30-EEPROM"
-        },
-        {
-          "itf": "control",
-          "dev": "PORT30-CTRL"
-        }
-      ]
-    }
-  },
-  "PORT30-EEPROM": {
-    "dev_info": {
-      "device_type": "",
-      "device_name": "PORT30-EEPROM",
-      "device_parent": "MULTIFPGAPCIE1",
-      "virt_parent": "PORT30"
-    },
-    "i2c": {
-      "topo_info": {
-        "parent_bus": "0x34",
-        "dev_addr": "0x50",
-        "dev_type": "optoe3"
-      },
-      "attr_list": [
-        {
-          "attr_name": "eeprom"
-        }
-      ]
-    }
-  },
-  "PORT30-CTRL": {
-    "dev_info": {
-      "device_type": "",
-      "device_name": "PORT30-CTRL",
-      "device_parent": "MULTIFPGAPCIE1",
-      "virt_parent": "PORT30"
-    },
-    "i2c": {
-      "topo_info": {
-        "parent_bus": "0x34",
-        "dev_addr": "0x8",
-        "dev_type": "pddf_xcvr"
-      },
-      "attr_list": [
-        {
-          "attr_name": "xcvr_reset",
-          "attr_devaddr": "0x0",
-          "attr_devtype": "multifpgapci",
-          "attr_devname": "SWITCHCARD_FPGA",
-          "attr_offset": "0x34",
-          "attr_mask": "0x1d",
-          "attr_cmpval": "0x0",
-          "attr_len": "1"
-        },
-        {
-          "attr_name": "xcvr_lpmode",
-          "attr_devaddr": "0x0",
-          "attr_devtype": "multifpgapci",
-          "attr_devname": "SWITCHCARD_FPGA",
-          "attr_offset": "0x38",
-          "attr_mask": "0x1d",
-          "attr_cmpval": "0x0",
-          "attr_len": "1"
-        },
-        {
-          "attr_name": "xcvr_present",
-          "attr_devaddr": "0x0",
-          "attr_devtype": "multifpgapci",
-          "attr_devname": "SWITCHCARD_FPGA",
-          "attr_offset": "0x3c",
-          "attr_mask": "0x1d",
-          "attr_cmpval": "0x0",
-          "attr_len": "1"
-        },
-        {
-          "attr_name": "xcvr_intr_status",
-          "attr_devaddr": "0x0",
-          "attr_devtype": "multifpgapci",
-          "attr_devname": "SWITCHCARD_FPGA",
-          "attr_offset": "0x40",
-          "attr_mask": "0x1d",
-          "attr_cmpval": "0x1",
-          "attr_len": "1"
-        }
-      ]
-    }
-  },
-  "PORT31": {
-    "dev_info": {
-      "device_type": "OSFP",
-      "device_name": "PORT31",
-      "device_parent": "MULTIFPGAPCIE1"
-    },
-    "dev_attr": {
-      "dev_idx": "31"
-    },
-    "i2c": {
-      "interface": [
-        {
-          "itf": "eeprom",
-          "dev": "PORT31-EEPROM"
-        },
-        {
-          "itf": "control",
-          "dev": "PORT31-CTRL"
-        }
-      ]
-    }
-  },
-  "PORT31-EEPROM": {
-    "dev_info": {
-      "device_type": "",
-      "device_name": "PORT31-EEPROM",
-      "device_parent": "MULTIFPGAPCIE1",
-      "virt_parent": "PORT31"
-    },
-    "i2c": {
-      "topo_info": {
-        "parent_bus": "0x35",
-        "dev_addr": "0x50",
-        "dev_type": "optoe3"
-      },
-      "attr_list": [
-        {
-          "attr_name": "eeprom"
-        }
-      ]
-    }
-  },
-  "PORT31-CTRL": {
-    "dev_info": {
-      "device_type": "",
-      "device_name": "PORT31-CTRL",
-      "device_parent": "MULTIFPGAPCIE1",
-      "virt_parent": "PORT31"
-    },
-    "i2c": {
-      "topo_info": {
-        "parent_bus": "0x35",
-        "dev_addr": "0x8",
-        "dev_type": "pddf_xcvr"
-      },
-      "attr_list": [
-        {
-          "attr_name": "xcvr_reset",
-          "attr_devaddr": "0x0",
-          "attr_devtype": "multifpgapci",
-          "attr_devname": "SWITCHCARD_FPGA",
-          "attr_offset": "0x34",
-          "attr_mask": "0x1e",
-          "attr_cmpval": "0x0",
-          "attr_len": "1"
-        },
-        {
-          "attr_name": "xcvr_lpmode",
-          "attr_devaddr": "0x0",
-          "attr_devtype": "multifpgapci",
-          "attr_devname": "SWITCHCARD_FPGA",
-          "attr_offset": "0x38",
-          "attr_mask": "0x1e",
-          "attr_cmpval": "0x0",
-          "attr_len": "1"
-        },
-        {
-          "attr_name": "xcvr_present",
-          "attr_devaddr": "0x0",
-          "attr_devtype": "multifpgapci",
-          "attr_devname": "SWITCHCARD_FPGA",
-          "attr_offset": "0x3c",
-          "attr_mask": "0x1e",
-          "attr_cmpval": "0x0",
-          "attr_len": "1"
-        },
-        {
-          "attr_name": "xcvr_intr_status",
-          "attr_devaddr": "0x0",
-          "attr_devtype": "multifpgapci",
-          "attr_devname": "SWITCHCARD_FPGA",
-          "attr_offset": "0x40",
-          "attr_mask": "0x1e",
-          "attr_cmpval": "0x1",
-          "attr_len": "1"
-        }
-      ]
-    }
-  },
-  "PORT32": {
-    "dev_info": {
-      "device_type": "OSFP",
-      "device_name": "PORT32",
-      "device_parent": "MULTIFPGAPCIE1"
-    },
-    "dev_attr": {
-      "dev_idx": "32"
-    },
-    "i2c": {
-      "interface": [
-        {
-          "itf": "eeprom",
-          "dev": "PORT32-EEPROM"
-        },
-        {
-          "itf": "control",
-          "dev": "PORT32-CTRL"
-        }
-      ]
-    }
-  },
-  "PORT32-EEPROM": {
-    "dev_info": {
-      "device_type": "",
-      "device_name": "PORT32-EEPROM",
-      "device_parent": "MULTIFPGAPCIE1",
-      "virt_parent": "PORT32"
-    },
-    "i2c": {
-      "topo_info": {
-        "parent_bus": "0x36",
-        "dev_addr": "0x50",
-        "dev_type": "optoe3"
-      },
-      "attr_list": [
-        {
-          "attr_name": "eeprom"
-        }
-      ]
-    }
-  },
-  "PORT32-CTRL": {
-    "dev_info": {
-      "device_type": "",
-      "device_name": "PORT32-CTRL",
-      "device_parent": "MULTIFPGAPCIE1",
-      "virt_parent": "PORT32"
-    },
-    "i2c": {
-      "topo_info": {
-        "parent_bus": "0x36",
-        "dev_addr": "0x8",
-        "dev_type": "pddf_xcvr"
-      },
-      "attr_list": [
-        {
-          "attr_name": "xcvr_reset",
-          "attr_devaddr": "0x0",
-          "attr_devtype": "multifpgapci",
-          "attr_devname": "SWITCHCARD_FPGA",
-          "attr_offset": "0x34",
-          "attr_mask": "0x1f",
-          "attr_cmpval": "0x0",
-          "attr_len": "1"
-        },
-        {
-          "attr_name": "xcvr_lpmode",
-          "attr_devaddr": "0x0",
-          "attr_devtype": "multifpgapci",
-          "attr_devname": "SWITCHCARD_FPGA",
-          "attr_offset": "0x38",
-          "attr_mask": "0x1f",
-          "attr_cmpval": "0x0",
-          "attr_len": "1"
-        },
-        {
-          "attr_name": "xcvr_present",
-          "attr_devaddr": "0x0",
-          "attr_devtype": "multifpgapci",
-          "attr_devname": "SWITCHCARD_FPGA",
-          "attr_offset": "0x3c",
-          "attr_mask": "0x1f",
-          "attr_cmpval": "0x0",
-          "attr_len": "1"
-        },
-        {
-          "attr_name": "xcvr_intr_status",
-          "attr_devaddr": "0x0",
-          "attr_devtype": "multifpgapci",
-          "attr_devname": "SWITCHCARD_FPGA",
-          "attr_offset": "0x40",
-          "attr_mask": "0x1f",
-          "attr_cmpval": "0x1",
-          "attr_len": "1"
-        }
-      ]
-    }
-  },
-  "PORT33": {
-    "dev_info": {
-      "device_type": "OSFP",
-      "device_name": "PORT33",
-      "device_parent": "MULTIFPGAPCIE1"
-    },
-    "dev_attr": {
-      "dev_idx": "33"
-    },
-    "i2c": {
-      "interface": [
-        {
-          "itf": "eeprom",
-          "dev": "PORT33-EEPROM"
-        },
-        {
-          "itf": "control",
-          "dev": "PORT33-CTRL"
-        }
-      ]
-    }
-  },
-  "PORT33-EEPROM": {
-    "dev_info": {
-      "device_type": "",
-      "device_name": "PORT33-EEPROM",
-      "device_parent": "MULTIFPGAPCIE1",
-      "virt_parent": "PORT33"
-    },
-    "i2c": {
-      "topo_info": {
-        "parent_bus": "0x37",
-        "dev_addr": "0x50",
-        "dev_type": "optoe3"
-      },
-      "attr_list": [
-        {
-          "attr_name": "eeprom"
-        }
-      ]
-    }
-  },
-  "PORT33-CTRL": {
-    "dev_info": {
-      "device_type": "",
-      "device_name": "PORT33-CTRL",
-      "device_parent": "MULTIFPGAPCIE1",
-      "virt_parent": "PORT33"
-    },
-    "i2c": {
-      "topo_info": {
-        "parent_bus": "0x37",
-        "dev_addr": "0x8",
-        "dev_type": "pddf_xcvr"
-      },
-      "attr_list": [
-        {
-          "attr_name": "xcvr_reset",
-          "attr_devaddr": "0x0",
-          "attr_devtype": "multifpgapci",
-          "attr_devname": "SWITCHCARD_FPGA",
-          "attr_offset": "0x48",
-          "attr_mask": "0x0",
-          "attr_cmpval": "0x0",
-          "attr_len": "1"
-        },
-        {
-          "attr_name": "xcvr_lpmode",
-          "attr_devaddr": "0x0",
-          "attr_devtype": "multifpgapci",
-          "attr_devname": "SWITCHCARD_FPGA",
-          "attr_offset": "0x4c",
-          "attr_mask": "0x0",
-          "attr_cmpval": "0x0",
-          "attr_len": "1"
-        },
-        {
-          "attr_name": "xcvr_present",
-          "attr_devaddr": "0x0",
-          "attr_devtype": "multifpgapci",
-          "attr_devname": "SWITCHCARD_FPGA",
-          "attr_offset": "0x50",
-          "attr_mask": "0x0",
-          "attr_cmpval": "0x0",
-          "attr_len": "1"
-        },
-        {
-          "attr_name": "xcvr_intr_status",
-          "attr_devaddr": "0x0",
-          "attr_devtype": "multifpgapci",
-          "attr_devname": "SWITCHCARD_FPGA",
-          "attr_offset": "0x54",
-          "attr_mask": "0x0",
-          "attr_cmpval": "0x1",
-          "attr_len": "1"
-        }
-      ]
-    }
-  },
-  "PORT34": {
-    "dev_info": {
-      "device_type": "OSFP",
-      "device_name": "PORT34",
-      "device_parent": "MULTIFPGAPCIE1"
-    },
-    "dev_attr": {
-      "dev_idx": "34"
-    },
-    "i2c": {
-      "interface": [
-        {
-          "itf": "eeprom",
-          "dev": "PORT34-EEPROM"
-        },
-        {
-          "itf": "control",
-          "dev": "PORT34-CTRL"
-        }
-      ]
-    }
-  },
-  "PORT34-EEPROM": {
-    "dev_info": {
-      "device_type": "",
-      "device_name": "PORT34-EEPROM",
-      "device_parent": "MULTIFPGAPCIE1",
-      "virt_parent": "PORT34"
-    },
-    "i2c": {
-      "topo_info": {
-        "parent_bus": "0x38",
-        "dev_addr": "0x50",
-        "dev_type": "optoe3"
-      },
-      "attr_list": [
-        {
-          "attr_name": "eeprom"
-        }
-      ]
-    }
-  },
-  "PORT34-CTRL": {
-    "dev_info": {
-      "device_type": "",
-      "device_name": "PORT34-CTRL",
-      "device_parent": "MULTIFPGAPCIE1",
-      "virt_parent": "PORT34"
-    },
-    "i2c": {
-      "topo_info": {
-        "parent_bus": "0x38",
-        "dev_addr": "0x8",
-        "dev_type": "pddf_xcvr"
-      },
-      "attr_list": [
-        {
-          "attr_name": "xcvr_reset",
-          "attr_devaddr": "0x0",
-          "attr_devtype": "multifpgapci",
-          "attr_devname": "SWITCHCARD_FPGA",
-          "attr_offset": "0x48",
-          "attr_mask": "0x1",
-          "attr_cmpval": "0x0",
-          "attr_len": "1"
-        },
-        {
-          "attr_name": "xcvr_lpmode",
-          "attr_devaddr": "0x0",
-          "attr_devtype": "multifpgapci",
-          "attr_devname": "SWITCHCARD_FPGA",
-          "attr_offset": "0x4c",
-          "attr_mask": "0x1",
-          "attr_cmpval": "0x0",
-          "attr_len": "1"
-        },
-        {
-          "attr_name": "xcvr_present",
-          "attr_devaddr": "0x0",
-          "attr_devtype": "multifpgapci",
-          "attr_devname": "SWITCHCARD_FPGA",
-          "attr_offset": "0x50",
-          "attr_mask": "0x1",
-          "attr_cmpval": "0x0",
-          "attr_len": "1"
-        },
-        {
-          "attr_name": "xcvr_intr_status",
-          "attr_devaddr": "0x0",
-          "attr_devtype": "multifpgapci",
-          "attr_devname": "SWITCHCARD_FPGA",
-          "attr_offset": "0x54",
-          "attr_mask": "0x1",
-          "attr_cmpval": "0x1",
-          "attr_len": "1"
-        }
-      ]
-    }
-  },
-  "PORT35": {
-    "dev_info": {
-      "device_type": "OSFP",
-      "device_name": "PORT35",
-      "device_parent": "MULTIFPGAPCIE1"
-    },
-    "dev_attr": {
-      "dev_idx": "35"
-    },
-    "i2c": {
-      "interface": [
-        {
-          "itf": "eeprom",
-          "dev": "PORT35-EEPROM"
-        },
-        {
-          "itf": "control",
-          "dev": "PORT35-CTRL"
-        }
-      ]
-    }
-  },
-  "PORT35-EEPROM": {
-    "dev_info": {
-      "device_type": "",
-      "device_name": "PORT35-EEPROM",
-      "device_parent": "MULTIFPGAPCIE1",
-      "virt_parent": "PORT35"
-    },
-    "i2c": {
-      "topo_info": {
-        "parent_bus": "0x39",
-        "dev_addr": "0x50",
-        "dev_type": "optoe3"
-      },
-      "attr_list": [
-        {
-          "attr_name": "eeprom"
-        }
-      ]
-    }
-  },
-  "PORT35-CTRL": {
-    "dev_info": {
-      "device_type": "",
-      "device_name": "PORT35-CTRL",
-      "device_parent": "MULTIFPGAPCIE1",
-      "virt_parent": "PORT35"
-    },
-    "i2c": {
-      "topo_info": {
-        "parent_bus": "0x39",
-        "dev_addr": "0x8",
-        "dev_type": "pddf_xcvr"
-      },
-      "attr_list": [
-        {
-          "attr_name": "xcvr_reset",
-          "attr_devaddr": "0x0",
-          "attr_devtype": "multifpgapci",
-          "attr_devname": "SWITCHCARD_FPGA",
-          "attr_offset": "0x48",
-          "attr_mask": "0x2",
-          "attr_cmpval": "0x0",
-          "attr_len": "1"
-        },
-        {
-          "attr_name": "xcvr_lpmode",
-          "attr_devaddr": "0x0",
-          "attr_devtype": "multifpgapci",
-          "attr_devname": "SWITCHCARD_FPGA",
-          "attr_offset": "0x4c",
-          "attr_mask": "0x2",
-          "attr_cmpval": "0x0",
-          "attr_len": "1"
-        },
-        {
-          "attr_name": "xcvr_present",
-          "attr_devaddr": "0x0",
-          "attr_devtype": "multifpgapci",
-          "attr_devname": "SWITCHCARD_FPGA",
-          "attr_offset": "0x50",
-          "attr_mask": "0x2",
-          "attr_cmpval": "0x0",
-          "attr_len": "1"
-        },
-        {
-          "attr_name": "xcvr_intr_status",
-          "attr_devaddr": "0x0",
-          "attr_devtype": "multifpgapci",
-          "attr_devname": "SWITCHCARD_FPGA",
-          "attr_offset": "0x54",
-          "attr_mask": "0x2",
-          "attr_cmpval": "0x1",
-          "attr_len": "1"
-        }
-      ]
-    }
-  },
-  "PORT36": {
-    "dev_info": {
-      "device_type": "OSFP",
-      "device_name": "PORT36",
-      "device_parent": "MULTIFPGAPCIE1"
-    },
-    "dev_attr": {
-      "dev_idx": "36"
-    },
-    "i2c": {
-      "interface": [
-        {
-          "itf": "eeprom",
-          "dev": "PORT36-EEPROM"
-        },
-        {
-          "itf": "control",
-          "dev": "PORT36-CTRL"
-        }
-      ]
-    }
-  },
-  "PORT36-EEPROM": {
-    "dev_info": {
-      "device_type": "",
-      "device_name": "PORT36-EEPROM",
-      "device_parent": "MULTIFPGAPCIE1",
-      "virt_parent": "PORT36"
-    },
-    "i2c": {
-      "topo_info": {
-        "parent_bus": "0x3a",
-        "dev_addr": "0x50",
-        "dev_type": "optoe3"
-      },
-      "attr_list": [
-        {
-          "attr_name": "eeprom"
-        }
-      ]
-    }
-  },
-  "PORT36-CTRL": {
-    "dev_info": {
-      "device_type": "",
-      "device_name": "PORT36-CTRL",
-      "device_parent": "MULTIFPGAPCIE1",
-      "virt_parent": "PORT36"
-    },
-    "i2c": {
-      "topo_info": {
-        "parent_bus": "0x3a",
-        "dev_addr": "0x8",
-        "dev_type": "pddf_xcvr"
-      },
-      "attr_list": [
-        {
-          "attr_name": "xcvr_reset",
-          "attr_devaddr": "0x0",
-          "attr_devtype": "multifpgapci",
-          "attr_devname": "SWITCHCARD_FPGA",
-          "attr_offset": "0x48",
-          "attr_mask": "0x3",
-          "attr_cmpval": "0x0",
-          "attr_len": "1"
-        },
-        {
-          "attr_name": "xcvr_lpmode",
-          "attr_devaddr": "0x0",
-          "attr_devtype": "multifpgapci",
-          "attr_devname": "SWITCHCARD_FPGA",
-          "attr_offset": "0x4c",
-          "attr_mask": "0x3",
-          "attr_cmpval": "0x0",
-          "attr_len": "1"
-        },
-        {
-          "attr_name": "xcvr_present",
-          "attr_devaddr": "0x0",
-          "attr_devtype": "multifpgapci",
-          "attr_devname": "SWITCHCARD_FPGA",
-          "attr_offset": "0x50",
-          "attr_mask": "0x3",
-          "attr_cmpval": "0x0",
-          "attr_len": "1"
-        },
-        {
-          "attr_name": "xcvr_intr_status",
-          "attr_devaddr": "0x0",
-          "attr_devtype": "multifpgapci",
-          "attr_devname": "SWITCHCARD_FPGA",
-          "attr_offset": "0x54",
-          "attr_mask": "0x3",
-          "attr_cmpval": "0x1",
-          "attr_len": "1"
-        }
-      ]
-    }
-  },
-  "PORT37": {
-    "dev_info": {
-      "device_type": "OSFP",
-      "device_name": "PORT37",
-      "device_parent": "MULTIFPGAPCIE1"
-    },
-    "dev_attr": {
-      "dev_idx": "37"
-    },
-    "i2c": {
-      "interface": [
-        {
-          "itf": "eeprom",
-          "dev": "PORT37-EEPROM"
-        },
-        {
-          "itf": "control",
-          "dev": "PORT37-CTRL"
-        }
-      ]
-    }
-  },
-  "PORT37-EEPROM": {
-    "dev_info": {
-      "device_type": "",
-      "device_name": "PORT37-EEPROM",
-      "device_parent": "MULTIFPGAPCIE1",
-      "virt_parent": "PORT37"
-    },
-    "i2c": {
-      "topo_info": {
-        "parent_bus": "0x3b",
-        "dev_addr": "0x50",
-        "dev_type": "optoe3"
-      },
-      "attr_list": [
-        {
-          "attr_name": "eeprom"
-        }
-      ]
-    }
-  },
-  "PORT37-CTRL": {
-    "dev_info": {
-      "device_type": "",
-      "device_name": "PORT37-CTRL",
-      "device_parent": "MULTIFPGAPCIE1",
-      "virt_parent": "PORT37"
-    },
-    "i2c": {
-      "topo_info": {
-        "parent_bus": "0x3b",
-        "dev_addr": "0x8",
-        "dev_type": "pddf_xcvr"
-      },
-      "attr_list": [
-        {
-          "attr_name": "xcvr_reset",
-          "attr_devaddr": "0x0",
-          "attr_devtype": "multifpgapci",
-          "attr_devname": "SWITCHCARD_FPGA",
-          "attr_offset": "0x48",
-          "attr_mask": "0x4",
-          "attr_cmpval": "0x0",
-          "attr_len": "1"
-        },
-        {
-          "attr_name": "xcvr_lpmode",
-          "attr_devaddr": "0x0",
-          "attr_devtype": "multifpgapci",
-          "attr_devname": "SWITCHCARD_FPGA",
-          "attr_offset": "0x4c",
-          "attr_mask": "0x4",
-          "attr_cmpval": "0x0",
-          "attr_len": "1"
-        },
-        {
-          "attr_name": "xcvr_present",
-          "attr_devaddr": "0x0",
-          "attr_devtype": "multifpgapci",
-          "attr_devname": "SWITCHCARD_FPGA",
-          "attr_offset": "0x50",
-          "attr_mask": "0x4",
-          "attr_cmpval": "0x0",
-          "attr_len": "1"
-        },
-        {
-          "attr_name": "xcvr_intr_status",
-          "attr_devaddr": "0x0",
-          "attr_devtype": "multifpgapci",
-          "attr_devname": "SWITCHCARD_FPGA",
-          "attr_offset": "0x54",
-          "attr_mask": "0x4",
-          "attr_cmpval": "0x1",
-          "attr_len": "1"
-        }
-      ]
-    }
-  },
-  "PORT38": {
-    "dev_info": {
-      "device_type": "OSFP",
-      "device_name": "PORT38",
-      "device_parent": "MULTIFPGAPCIE1"
-    },
-    "dev_attr": {
-      "dev_idx": "38"
-    },
-    "i2c": {
-      "interface": [
-        {
-          "itf": "eeprom",
-          "dev": "PORT38-EEPROM"
-        },
-        {
-          "itf": "control",
-          "dev": "PORT38-CTRL"
-        }
-      ]
-    }
-  },
-  "PORT38-EEPROM": {
-    "dev_info": {
-      "device_type": "",
-      "device_name": "PORT38-EEPROM",
-      "device_parent": "MULTIFPGAPCIE1",
-      "virt_parent": "PORT38"
-    },
-    "i2c": {
-      "topo_info": {
-        "parent_bus": "0x3c",
-        "dev_addr": "0x50",
-        "dev_type": "optoe3"
-      },
-      "attr_list": [
-        {
-          "attr_name": "eeprom"
-        }
-      ]
-    }
-  },
-  "PORT38-CTRL": {
-    "dev_info": {
-      "device_type": "",
-      "device_name": "PORT38-CTRL",
-      "device_parent": "MULTIFPGAPCIE1",
-      "virt_parent": "PORT38"
-    },
-    "i2c": {
-      "topo_info": {
-        "parent_bus": "0x3c",
-        "dev_addr": "0x8",
-        "dev_type": "pddf_xcvr"
-      },
-      "attr_list": [
-        {
-          "attr_name": "xcvr_reset",
-          "attr_devaddr": "0x0",
-          "attr_devtype": "multifpgapci",
-          "attr_devname": "SWITCHCARD_FPGA",
-          "attr_offset": "0x48",
-          "attr_mask": "0x5",
-          "attr_cmpval": "0x0",
-          "attr_len": "1"
-        },
-        {
-          "attr_name": "xcvr_lpmode",
-          "attr_devaddr": "0x0",
-          "attr_devtype": "multifpgapci",
-          "attr_devname": "SWITCHCARD_FPGA",
-          "attr_offset": "0x4c",
-          "attr_mask": "0x5",
-          "attr_cmpval": "0x0",
-          "attr_len": "1"
-        },
-        {
-          "attr_name": "xcvr_present",
-          "attr_devaddr": "0x0",
-          "attr_devtype": "multifpgapci",
-          "attr_devname": "SWITCHCARD_FPGA",
-          "attr_offset": "0x50",
-          "attr_mask": "0x5",
-          "attr_cmpval": "0x0",
-          "attr_len": "1"
-        },
-        {
-          "attr_name": "xcvr_intr_status",
-          "attr_devaddr": "0x0",
-          "attr_devtype": "multifpgapci",
-          "attr_devname": "SWITCHCARD_FPGA",
-          "attr_offset": "0x54",
-          "attr_mask": "0x5",
-          "attr_cmpval": "0x1",
-          "attr_len": "1"
-        }
-      ]
-    }
-  },
-  "PORT39": {
-    "dev_info": {
-      "device_type": "OSFP",
-      "device_name": "PORT39",
-      "device_parent": "MULTIFPGAPCIE1"
-    },
-    "dev_attr": {
-      "dev_idx": "39"
-    },
-    "i2c": {
-      "interface": [
-        {
-          "itf": "eeprom",
-          "dev": "PORT39-EEPROM"
-        },
-        {
-          "itf": "control",
-          "dev": "PORT39-CTRL"
-        }
-      ]
-    }
-  },
-  "PORT39-EEPROM": {
-    "dev_info": {
-      "device_type": "",
-      "device_name": "PORT39-EEPROM",
-      "device_parent": "MULTIFPGAPCIE1",
-      "virt_parent": "PORT39"
-    },
-    "i2c": {
-      "topo_info": {
-        "parent_bus": "0x3d",
-        "dev_addr": "0x50",
-        "dev_type": "optoe3"
-      },
-      "attr_list": [
-        {
-          "attr_name": "eeprom"
-        }
-      ]
-    }
-  },
-  "PORT39-CTRL": {
-    "dev_info": {
-      "device_type": "",
-      "device_name": "PORT39-CTRL",
-      "device_parent": "MULTIFPGAPCIE1",
-      "virt_parent": "PORT39"
-    },
-    "i2c": {
-      "topo_info": {
-        "parent_bus": "0x3d",
-        "dev_addr": "0x8",
-        "dev_type": "pddf_xcvr"
-      },
-      "attr_list": [
-        {
-          "attr_name": "xcvr_reset",
-          "attr_devaddr": "0x0",
-          "attr_devtype": "multifpgapci",
-          "attr_devname": "SWITCHCARD_FPGA",
-          "attr_offset": "0x48",
-          "attr_mask": "0x6",
-          "attr_cmpval": "0x0",
-          "attr_len": "1"
-        },
-        {
-          "attr_name": "xcvr_lpmode",
-          "attr_devaddr": "0x0",
-          "attr_devtype": "multifpgapci",
-          "attr_devname": "SWITCHCARD_FPGA",
-          "attr_offset": "0x4c",
-          "attr_mask": "0x6",
-          "attr_cmpval": "0x0",
-          "attr_len": "1"
-        },
-        {
-          "attr_name": "xcvr_present",
-          "attr_devaddr": "0x0",
-          "attr_devtype": "multifpgapci",
-          "attr_devname": "SWITCHCARD_FPGA",
-          "attr_offset": "0x50",
-          "attr_mask": "0x6",
-          "attr_cmpval": "0x0",
-          "attr_len": "1"
-        },
-        {
-          "attr_name": "xcvr_intr_status",
-          "attr_devaddr": "0x0",
-          "attr_devtype": "multifpgapci",
-          "attr_devname": "SWITCHCARD_FPGA",
-          "attr_offset": "0x54",
-          "attr_mask": "0x6",
-          "attr_cmpval": "0x1",
-          "attr_len": "1"
-        }
-      ]
-    }
-  },
-  "PORT40": {
-    "dev_info": {
-      "device_type": "OSFP",
-      "device_name": "PORT40",
-      "device_parent": "MULTIFPGAPCIE1"
-    },
-    "dev_attr": {
-      "dev_idx": "40"
-    },
-    "i2c": {
-      "interface": [
-        {
-          "itf": "eeprom",
-          "dev": "PORT40-EEPROM"
-        },
-        {
-          "itf": "control",
-          "dev": "PORT40-CTRL"
-        }
-      ]
-    }
-  },
-  "PORT40-EEPROM": {
-    "dev_info": {
-      "device_type": "",
-      "device_name": "PORT40-EEPROM",
-      "device_parent": "MULTIFPGAPCIE1",
-      "virt_parent": "PORT40"
-    },
-    "i2c": {
-      "topo_info": {
-        "parent_bus": "0x3e",
-        "dev_addr": "0x50",
-        "dev_type": "optoe3"
-      },
-      "attr_list": [
-        {
-          "attr_name": "eeprom"
-        }
-      ]
-    }
-  },
-  "PORT40-CTRL": {
-    "dev_info": {
-      "device_type": "",
-      "device_name": "PORT40-CTRL",
-      "device_parent": "MULTIFPGAPCIE1",
-      "virt_parent": "PORT40"
-    },
-    "i2c": {
-      "topo_info": {
-        "parent_bus": "0x3e",
-        "dev_addr": "0x8",
-        "dev_type": "pddf_xcvr"
-      },
-      "attr_list": [
-        {
-          "attr_name": "xcvr_reset",
-          "attr_devaddr": "0x0",
-          "attr_devtype": "multifpgapci",
-          "attr_devname": "SWITCHCARD_FPGA",
-          "attr_offset": "0x48",
-          "attr_mask": "0x7",
-          "attr_cmpval": "0x0",
-          "attr_len": "1"
-        },
-        {
-          "attr_name": "xcvr_lpmode",
-          "attr_devaddr": "0x0",
-          "attr_devtype": "multifpgapci",
-          "attr_devname": "SWITCHCARD_FPGA",
-          "attr_offset": "0x4c",
-          "attr_mask": "0x7",
-          "attr_cmpval": "0x0",
-          "attr_len": "1"
-        },
-        {
-          "attr_name": "xcvr_present",
-          "attr_devaddr": "0x0",
-          "attr_devtype": "multifpgapci",
-          "attr_devname": "SWITCHCARD_FPGA",
-          "attr_offset": "0x50",
-          "attr_mask": "0x7",
-          "attr_cmpval": "0x0",
-          "attr_len": "1"
-        },
-        {
-          "attr_name": "xcvr_intr_status",
-          "attr_devaddr": "0x0",
-          "attr_devtype": "multifpgapci",
-          "attr_devname": "SWITCHCARD_FPGA",
-          "attr_offset": "0x54",
-          "attr_mask": "0x7",
-          "attr_cmpval": "0x1",
-          "attr_len": "1"
-        }
-      ]
-    }
-  },
-  "PORT41": {
-    "dev_info": {
-      "device_type": "OSFP",
-      "device_name": "PORT41",
-      "device_parent": "MULTIFPGAPCIE1"
-    },
-    "dev_attr": {
-      "dev_idx": "41"
-    },
-    "i2c": {
-      "interface": [
-        {
-          "itf": "eeprom",
-          "dev": "PORT41-EEPROM"
-        },
-        {
-          "itf": "control",
-          "dev": "PORT41-CTRL"
-        }
-      ]
-    }
-  },
-  "PORT41-EEPROM": {
-    "dev_info": {
-      "device_type": "",
-      "device_name": "PORT41-EEPROM",
-      "device_parent": "MULTIFPGAPCIE1",
-      "virt_parent": "PORT41"
-    },
-    "i2c": {
-      "topo_info": {
-        "parent_bus": "0x3f",
-        "dev_addr": "0x50",
-        "dev_type": "optoe3"
-      },
-      "attr_list": [
-        {
-          "attr_name": "eeprom"
-        }
-      ]
-    }
-  },
-  "PORT41-CTRL": {
-    "dev_info": {
-      "device_type": "",
-      "device_name": "PORT41-CTRL",
-      "device_parent": "MULTIFPGAPCIE1",
-      "virt_parent": "PORT41"
-    },
-    "i2c": {
-      "topo_info": {
-        "parent_bus": "0x3f",
-        "dev_addr": "0x8",
-        "dev_type": "pddf_xcvr"
-      },
-      "attr_list": [
-        {
-          "attr_name": "xcvr_reset",
-          "attr_devaddr": "0x0",
-          "attr_devtype": "multifpgapci",
-          "attr_devname": "SWITCHCARD_FPGA",
-          "attr_offset": "0x48",
-          "attr_mask": "0x8",
-          "attr_cmpval": "0x0",
-          "attr_len": "1"
-        },
-        {
-          "attr_name": "xcvr_lpmode",
-          "attr_devaddr": "0x0",
-          "attr_devtype": "multifpgapci",
-          "attr_devname": "SWITCHCARD_FPGA",
-          "attr_offset": "0x4c",
-          "attr_mask": "0x8",
-          "attr_cmpval": "0x0",
-          "attr_len": "1"
-        },
-        {
-          "attr_name": "xcvr_present",
-          "attr_devaddr": "0x0",
-          "attr_devtype": "multifpgapci",
-          "attr_devname": "SWITCHCARD_FPGA",
-          "attr_offset": "0x50",
-          "attr_mask": "0x8",
-          "attr_cmpval": "0x0",
-          "attr_len": "1"
-        },
-        {
-          "attr_name": "xcvr_intr_status",
-          "attr_devaddr": "0x0",
-          "attr_devtype": "multifpgapci",
-          "attr_devname": "SWITCHCARD_FPGA",
-          "attr_offset": "0x54",
-          "attr_mask": "0x8",
-          "attr_cmpval": "0x1",
-          "attr_len": "1"
-        }
-      ]
-    }
-  },
-  "PORT42": {
-    "dev_info": {
-      "device_type": "OSFP",
-      "device_name": "PORT42",
-      "device_parent": "MULTIFPGAPCIE1"
-    },
-    "dev_attr": {
-      "dev_idx": "42"
-    },
-    "i2c": {
-      "interface": [
-        {
-          "itf": "eeprom",
-          "dev": "PORT42-EEPROM"
-        },
-        {
-          "itf": "control",
-          "dev": "PORT42-CTRL"
-        }
-      ]
-    }
-  },
-  "PORT42-EEPROM": {
-    "dev_info": {
-      "device_type": "",
-      "device_name": "PORT42-EEPROM",
-      "device_parent": "MULTIFPGAPCIE1",
-      "virt_parent": "PORT42"
-    },
-    "i2c": {
-      "topo_info": {
-        "parent_bus": "0x40",
-        "dev_addr": "0x50",
-        "dev_type": "optoe3"
-      },
-      "attr_list": [
-        {
-          "attr_name": "eeprom"
-        }
-      ]
-    }
-  },
-  "PORT42-CTRL": {
-    "dev_info": {
-      "device_type": "",
-      "device_name": "PORT42-CTRL",
-      "device_parent": "MULTIFPGAPCIE1",
-      "virt_parent": "PORT42"
-    },
-    "i2c": {
-      "topo_info": {
-        "parent_bus": "0x40",
-        "dev_addr": "0x8",
-        "dev_type": "pddf_xcvr"
-      },
-      "attr_list": [
-        {
-          "attr_name": "xcvr_reset",
-          "attr_devaddr": "0x0",
-          "attr_devtype": "multifpgapci",
-          "attr_devname": "SWITCHCARD_FPGA",
-          "attr_offset": "0x48",
-          "attr_mask": "0x9",
-          "attr_cmpval": "0x0",
-          "attr_len": "1"
-        },
-        {
-          "attr_name": "xcvr_lpmode",
-          "attr_devaddr": "0x0",
-          "attr_devtype": "multifpgapci",
-          "attr_devname": "SWITCHCARD_FPGA",
-          "attr_offset": "0x4c",
-          "attr_mask": "0x9",
-          "attr_cmpval": "0x0",
-          "attr_len": "1"
-        },
-        {
-          "attr_name": "xcvr_present",
-          "attr_devaddr": "0x0",
-          "attr_devtype": "multifpgapci",
-          "attr_devname": "SWITCHCARD_FPGA",
-          "attr_offset": "0x50",
-          "attr_mask": "0x9",
-          "attr_cmpval": "0x0",
-          "attr_len": "1"
-        },
-        {
-          "attr_name": "xcvr_intr_status",
-          "attr_devaddr": "0x0",
-          "attr_devtype": "multifpgapci",
-          "attr_devname": "SWITCHCARD_FPGA",
-          "attr_offset": "0x54",
-          "attr_mask": "0x9",
-          "attr_cmpval": "0x1",
-          "attr_len": "1"
-        }
-      ]
-    }
-  },
-  "PORT43": {
-    "dev_info": {
-      "device_type": "OSFP",
-      "device_name": "PORT43",
-      "device_parent": "MULTIFPGAPCIE1"
-    },
-    "dev_attr": {
-      "dev_idx": "43"
-    },
-    "i2c": {
-      "interface": [
-        {
-          "itf": "eeprom",
-          "dev": "PORT43-EEPROM"
-        },
-        {
-          "itf": "control",
-          "dev": "PORT43-CTRL"
-        }
-      ]
-    }
-  },
-  "PORT43-EEPROM": {
-    "dev_info": {
-      "device_type": "",
-      "device_name": "PORT43-EEPROM",
-      "device_parent": "MULTIFPGAPCIE1",
-      "virt_parent": "PORT43"
-    },
-    "i2c": {
-      "topo_info": {
-        "parent_bus": "0x41",
-        "dev_addr": "0x50",
-        "dev_type": "optoe3"
-      },
-      "attr_list": [
-        {
-          "attr_name": "eeprom"
-        }
-      ]
-    }
-  },
-  "PORT43-CTRL": {
-    "dev_info": {
-      "device_type": "",
-      "device_name": "PORT43-CTRL",
-      "device_parent": "MULTIFPGAPCIE1",
-      "virt_parent": "PORT43"
-    },
-    "i2c": {
-      "topo_info": {
-        "parent_bus": "0x41",
-        "dev_addr": "0x8",
-        "dev_type": "pddf_xcvr"
-      },
-      "attr_list": [
-        {
-          "attr_name": "xcvr_reset",
-          "attr_devaddr": "0x0",
-          "attr_devtype": "multifpgapci",
-          "attr_devname": "SWITCHCARD_FPGA",
-          "attr_offset": "0x48",
-          "attr_mask": "0xa",
-          "attr_cmpval": "0x0",
-          "attr_len": "1"
-        },
-        {
-          "attr_name": "xcvr_lpmode",
-          "attr_devaddr": "0x0",
-          "attr_devtype": "multifpgapci",
-          "attr_devname": "SWITCHCARD_FPGA",
-          "attr_offset": "0x4c",
-          "attr_mask": "0xa",
-          "attr_cmpval": "0x0",
-          "attr_len": "1"
-        },
-        {
-          "attr_name": "xcvr_present",
-          "attr_devaddr": "0x0",
-          "attr_devtype": "multifpgapci",
-          "attr_devname": "SWITCHCARD_FPGA",
-          "attr_offset": "0x50",
-          "attr_mask": "0xa",
-          "attr_cmpval": "0x0",
-          "attr_len": "1"
-        },
-        {
-          "attr_name": "xcvr_intr_status",
-          "attr_devaddr": "0x0",
-          "attr_devtype": "multifpgapci",
-          "attr_devname": "SWITCHCARD_FPGA",
-          "attr_offset": "0x54",
-          "attr_mask": "0xa",
-          "attr_cmpval": "0x1",
-          "attr_len": "1"
-        }
-      ]
-    }
-  },
-  "PORT44": {
-    "dev_info": {
-      "device_type": "OSFP",
-      "device_name": "PORT44",
-      "device_parent": "MULTIFPGAPCIE1"
-    },
-    "dev_attr": {
-      "dev_idx": "44"
-    },
-    "i2c": {
-      "interface": [
-        {
-          "itf": "eeprom",
-          "dev": "PORT44-EEPROM"
-        },
-        {
-          "itf": "control",
-          "dev": "PORT44-CTRL"
-        }
-      ]
-    }
-  },
-  "PORT44-EEPROM": {
-    "dev_info": {
-      "device_type": "",
-      "device_name": "PORT44-EEPROM",
-      "device_parent": "MULTIFPGAPCIE1",
-      "virt_parent": "PORT44"
-    },
-    "i2c": {
-      "topo_info": {
-        "parent_bus": "0x42",
-        "dev_addr": "0x50",
-        "dev_type": "optoe3"
-      },
-      "attr_list": [
-        {
-          "attr_name": "eeprom"
-        }
-      ]
-    }
-  },
-  "PORT44-CTRL": {
-    "dev_info": {
-      "device_type": "",
-      "device_name": "PORT44-CTRL",
-      "device_parent": "MULTIFPGAPCIE1",
-      "virt_parent": "PORT44"
-    },
-    "i2c": {
-      "topo_info": {
-        "parent_bus": "0x42",
-        "dev_addr": "0x8",
-        "dev_type": "pddf_xcvr"
-      },
-      "attr_list": [
-        {
-          "attr_name": "xcvr_reset",
-          "attr_devaddr": "0x0",
-          "attr_devtype": "multifpgapci",
-          "attr_devname": "SWITCHCARD_FPGA",
-          "attr_offset": "0x48",
-          "attr_mask": "0xb",
-          "attr_cmpval": "0x0",
-          "attr_len": "1"
-        },
-        {
-          "attr_name": "xcvr_lpmode",
-          "attr_devaddr": "0x0",
-          "attr_devtype": "multifpgapci",
-          "attr_devname": "SWITCHCARD_FPGA",
-          "attr_offset": "0x4c",
-          "attr_mask": "0xb",
-          "attr_cmpval": "0x0",
-          "attr_len": "1"
-        },
-        {
-          "attr_name": "xcvr_present",
-          "attr_devaddr": "0x0",
-          "attr_devtype": "multifpgapci",
-          "attr_devname": "SWITCHCARD_FPGA",
-          "attr_offset": "0x50",
-          "attr_mask": "0xb",
-          "attr_cmpval": "0x0",
-          "attr_len": "1"
-        },
-        {
-          "attr_name": "xcvr_intr_status",
-          "attr_devaddr": "0x0",
-          "attr_devtype": "multifpgapci",
-          "attr_devname": "SWITCHCARD_FPGA",
-          "attr_offset": "0x54",
-          "attr_mask": "0xb",
-          "attr_cmpval": "0x1",
-          "attr_len": "1"
-        }
-      ]
-    }
-  },
-  "PORT45": {
-    "dev_info": {
-      "device_type": "OSFP",
-      "device_name": "PORT45",
-      "device_parent": "MULTIFPGAPCIE1"
-    },
-    "dev_attr": {
-      "dev_idx": "45"
-    },
-    "i2c": {
-      "interface": [
-        {
-          "itf": "eeprom",
-          "dev": "PORT45-EEPROM"
-        },
-        {
-          "itf": "control",
-          "dev": "PORT45-CTRL"
-        }
-      ]
-    }
-  },
-  "PORT45-EEPROM": {
-    "dev_info": {
-      "device_type": "",
-      "device_name": "PORT45-EEPROM",
-      "device_parent": "MULTIFPGAPCIE1",
-      "virt_parent": "PORT45"
-    },
-    "i2c": {
-      "topo_info": {
-        "parent_bus": "0x43",
-        "dev_addr": "0x50",
-        "dev_type": "optoe3"
-      },
-      "attr_list": [
-        {
-          "attr_name": "eeprom"
-        }
-      ]
-    }
-  },
-  "PORT45-CTRL": {
-    "dev_info": {
-      "device_type": "",
-      "device_name": "PORT45-CTRL",
-      "device_parent": "MULTIFPGAPCIE1",
-      "virt_parent": "PORT45"
-    },
-    "i2c": {
-      "topo_info": {
-        "parent_bus": "0x43",
-        "dev_addr": "0x8",
-        "dev_type": "pddf_xcvr"
-      },
-      "attr_list": [
-        {
-          "attr_name": "xcvr_reset",
-          "attr_devaddr": "0x0",
-          "attr_devtype": "multifpgapci",
-          "attr_devname": "SWITCHCARD_FPGA",
-          "attr_offset": "0x48",
-          "attr_mask": "0xc",
-          "attr_cmpval": "0x0",
-          "attr_len": "1"
-        },
-        {
-          "attr_name": "xcvr_lpmode",
-          "attr_devaddr": "0x0",
-          "attr_devtype": "multifpgapci",
-          "attr_devname": "SWITCHCARD_FPGA",
-          "attr_offset": "0x4c",
-          "attr_mask": "0xc",
-          "attr_cmpval": "0x0",
-          "attr_len": "1"
-        },
-        {
-          "attr_name": "xcvr_present",
-          "attr_devaddr": "0x0",
-          "attr_devtype": "multifpgapci",
-          "attr_devname": "SWITCHCARD_FPGA",
-          "attr_offset": "0x50",
-          "attr_mask": "0xc",
-          "attr_cmpval": "0x0",
-          "attr_len": "1"
-        },
-        {
-          "attr_name": "xcvr_intr_status",
-          "attr_devaddr": "0x0",
-          "attr_devtype": "multifpgapci",
-          "attr_devname": "SWITCHCARD_FPGA",
-          "attr_offset": "0x54",
-          "attr_mask": "0xc",
-          "attr_cmpval": "0x1",
-          "attr_len": "1"
-        }
-      ]
-    }
-  },
-  "PORT46": {
-    "dev_info": {
-      "device_type": "OSFP",
-      "device_name": "PORT46",
-      "device_parent": "MULTIFPGAPCIE1"
-    },
-    "dev_attr": {
-      "dev_idx": "46"
-    },
-    "i2c": {
-      "interface": [
-        {
-          "itf": "eeprom",
-          "dev": "PORT46-EEPROM"
-        },
-        {
-          "itf": "control",
-          "dev": "PORT46-CTRL"
-        }
-      ]
-    }
-  },
-  "PORT46-EEPROM": {
-    "dev_info": {
-      "device_type": "",
-      "device_name": "PORT46-EEPROM",
-      "device_parent": "MULTIFPGAPCIE1",
-      "virt_parent": "PORT46"
-    },
-    "i2c": {
-      "topo_info": {
-        "parent_bus": "0x44",
-        "dev_addr": "0x50",
-        "dev_type": "optoe3"
-      },
-      "attr_list": [
-        {
-          "attr_name": "eeprom"
-        }
-      ]
-    }
-  },
-  "PORT46-CTRL": {
-    "dev_info": {
-      "device_type": "",
-      "device_name": "PORT46-CTRL",
-      "device_parent": "MULTIFPGAPCIE1",
-      "virt_parent": "PORT46"
-    },
-    "i2c": {
-      "topo_info": {
-        "parent_bus": "0x44",
-        "dev_addr": "0x8",
-        "dev_type": "pddf_xcvr"
-      },
-      "attr_list": [
-        {
-          "attr_name": "xcvr_reset",
-          "attr_devaddr": "0x0",
-          "attr_devtype": "multifpgapci",
-          "attr_devname": "SWITCHCARD_FPGA",
-          "attr_offset": "0x48",
-          "attr_mask": "0xd",
-          "attr_cmpval": "0x0",
-          "attr_len": "1"
-        },
-        {
-          "attr_name": "xcvr_lpmode",
-          "attr_devaddr": "0x0",
-          "attr_devtype": "multifpgapci",
-          "attr_devname": "SWITCHCARD_FPGA",
-          "attr_offset": "0x4c",
-          "attr_mask": "0xd",
-          "attr_cmpval": "0x0",
-          "attr_len": "1"
-        },
-        {
-          "attr_name": "xcvr_present",
-          "attr_devaddr": "0x0",
-          "attr_devtype": "multifpgapci",
-          "attr_devname": "SWITCHCARD_FPGA",
-          "attr_offset": "0x50",
-          "attr_mask": "0xd",
-          "attr_cmpval": "0x0",
-          "attr_len": "1"
-        },
-        {
-          "attr_name": "xcvr_intr_status",
-          "attr_devaddr": "0x0",
-          "attr_devtype": "multifpgapci",
-          "attr_devname": "SWITCHCARD_FPGA",
-          "attr_offset": "0x54",
-          "attr_mask": "0xd",
-          "attr_cmpval": "0x1",
-          "attr_len": "1"
-        }
-      ]
-    }
-  },
-  "PORT47": {
-    "dev_info": {
-      "device_type": "OSFP",
-      "device_name": "PORT47",
-      "device_parent": "MULTIFPGAPCIE1"
-    },
-    "dev_attr": {
-      "dev_idx": "47"
-    },
-    "i2c": {
-      "interface": [
-        {
-          "itf": "eeprom",
-          "dev": "PORT47-EEPROM"
-        },
-        {
-          "itf": "control",
-          "dev": "PORT47-CTRL"
-        }
-      ]
-    }
-  },
-  "PORT47-EEPROM": {
-    "dev_info": {
-      "device_type": "",
-      "device_name": "PORT47-EEPROM",
-      "device_parent": "MULTIFPGAPCIE1",
-      "virt_parent": "PORT47"
-    },
-    "i2c": {
-      "topo_info": {
-        "parent_bus": "0x45",
-        "dev_addr": "0x50",
-        "dev_type": "optoe3"
-      },
-      "attr_list": [
-        {
-          "attr_name": "eeprom"
-        }
-      ]
-    }
-  },
-  "PORT47-CTRL": {
-    "dev_info": {
-      "device_type": "",
-      "device_name": "PORT47-CTRL",
-      "device_parent": "MULTIFPGAPCIE1",
-      "virt_parent": "PORT47"
-    },
-    "i2c": {
-      "topo_info": {
-        "parent_bus": "0x45",
-        "dev_addr": "0x8",
-        "dev_type": "pddf_xcvr"
-      },
-      "attr_list": [
-        {
-          "attr_name": "xcvr_reset",
-          "attr_devaddr": "0x0",
-          "attr_devtype": "multifpgapci",
-          "attr_devname": "SWITCHCARD_FPGA",
-          "attr_offset": "0x48",
-          "attr_mask": "0xe",
-          "attr_cmpval": "0x0",
-          "attr_len": "1"
-        },
-        {
-          "attr_name": "xcvr_lpmode",
-          "attr_devaddr": "0x0",
-          "attr_devtype": "multifpgapci",
-          "attr_devname": "SWITCHCARD_FPGA",
-          "attr_offset": "0x4c",
-          "attr_mask": "0xe",
-          "attr_cmpval": "0x0",
-          "attr_len": "1"
-        },
-        {
-          "attr_name": "xcvr_present",
-          "attr_devaddr": "0x0",
-          "attr_devtype": "multifpgapci",
-          "attr_devname": "SWITCHCARD_FPGA",
-          "attr_offset": "0x50",
-          "attr_mask": "0xe",
-          "attr_cmpval": "0x0",
-          "attr_len": "1"
-        },
-        {
-          "attr_name": "xcvr_intr_status",
-          "attr_devaddr": "0x0",
-          "attr_devtype": "multifpgapci",
-          "attr_devname": "SWITCHCARD_FPGA",
-          "attr_offset": "0x54",
-          "attr_mask": "0xe",
-          "attr_cmpval": "0x1",
-          "attr_len": "1"
-        }
-      ]
-    }
-  },
-  "PORT48": {
-    "dev_info": {
-      "device_type": "OSFP",
-      "device_name": "PORT48",
-      "device_parent": "MULTIFPGAPCIE1"
-    },
-    "dev_attr": {
-      "dev_idx": "48"
-    },
-    "i2c": {
-      "interface": [
-        {
-          "itf": "eeprom",
-          "dev": "PORT48-EEPROM"
-        },
-        {
-          "itf": "control",
-          "dev": "PORT48-CTRL"
-        }
-      ]
-    }
-  },
-  "PORT48-EEPROM": {
-    "dev_info": {
-      "device_type": "",
-      "device_name": "PORT48-EEPROM",
-      "device_parent": "MULTIFPGAPCIE1",
-      "virt_parent": "PORT48"
-    },
-    "i2c": {
-      "topo_info": {
-        "parent_bus": "0x46",
-        "dev_addr": "0x50",
-        "dev_type": "optoe3"
-      },
-      "attr_list": [
-        {
-          "attr_name": "eeprom"
-        }
-      ]
-    }
-  },
-  "PORT48-CTRL": {
-    "dev_info": {
-      "device_type": "",
-      "device_name": "PORT48-CTRL",
-      "device_parent": "MULTIFPGAPCIE1",
-      "virt_parent": "PORT48"
-    },
-    "i2c": {
-      "topo_info": {
-        "parent_bus": "0x46",
-        "dev_addr": "0x8",
-        "dev_type": "pddf_xcvr"
-      },
-      "attr_list": [
-        {
-          "attr_name": "xcvr_reset",
-          "attr_devaddr": "0x0",
-          "attr_devtype": "multifpgapci",
-          "attr_devname": "SWITCHCARD_FPGA",
-          "attr_offset": "0x48",
-          "attr_mask": "0xf",
-          "attr_cmpval": "0x0",
-          "attr_len": "1"
-        },
-        {
-          "attr_name": "xcvr_lpmode",
-          "attr_devaddr": "0x0",
-          "attr_devtype": "multifpgapci",
-          "attr_devname": "SWITCHCARD_FPGA",
-          "attr_offset": "0x4c",
-          "attr_mask": "0xf",
-          "attr_cmpval": "0x0",
-          "attr_len": "1"
-        },
-        {
-          "attr_name": "xcvr_present",
-          "attr_devaddr": "0x0",
-          "attr_devtype": "multifpgapci",
-          "attr_devname": "SWITCHCARD_FPGA",
-          "attr_offset": "0x50",
-          "attr_mask": "0xf",
-          "attr_cmpval": "0x0",
-          "attr_len": "1"
-        },
-        {
-          "attr_name": "xcvr_intr_status",
-          "attr_devaddr": "0x0",
-          "attr_devtype": "multifpgapci",
-          "attr_devname": "SWITCHCARD_FPGA",
-          "attr_offset": "0x54",
-          "attr_mask": "0xf",
-          "attr_cmpval": "0x1",
-          "attr_len": "1"
-        }
-      ]
-    }
-  },
-  "PORT49": {
-    "dev_info": {
-      "device_type": "OSFP",
-      "device_name": "PORT49",
-      "device_parent": "MULTIFPGAPCIE1"
-    },
-    "dev_attr": {
-      "dev_idx": "49"
-    },
-    "i2c": {
-      "interface": [
-        {
-          "itf": "eeprom",
-          "dev": "PORT49-EEPROM"
-        },
-        {
-          "itf": "control",
-          "dev": "PORT49-CTRL"
-        }
-      ]
-    }
-  },
-  "PORT49-EEPROM": {
-    "dev_info": {
-      "device_type": "",
-      "device_name": "PORT49-EEPROM",
-      "device_parent": "MULTIFPGAPCIE1",
-      "virt_parent": "PORT49"
-    },
-    "i2c": {
-      "topo_info": {
-        "parent_bus": "0x47",
-        "dev_addr": "0x50",
-        "dev_type": "optoe3"
-      },
-      "attr_list": [
-        {
-          "attr_name": "eeprom"
-        }
-      ]
-    }
-  },
-  "PORT49-CTRL": {
-    "dev_info": {
-      "device_type": "",
-      "device_name": "PORT49-CTRL",
-      "device_parent": "MULTIFPGAPCIE1",
-      "virt_parent": "PORT49"
-    },
-    "i2c": {
-      "topo_info": {
-        "parent_bus": "0x47",
-        "dev_addr": "0x8",
-        "dev_type": "pddf_xcvr"
-      },
-      "attr_list": [
-        {
-          "attr_name": "xcvr_reset",
-          "attr_devaddr": "0x0",
-          "attr_devtype": "multifpgapci",
-          "attr_devname": "SWITCHCARD_FPGA",
-          "attr_offset": "0x48",
-          "attr_mask": "0x10",
-          "attr_cmpval": "0x0",
-          "attr_len": "1"
-        },
-        {
-          "attr_name": "xcvr_lpmode",
-          "attr_devaddr": "0x0",
-          "attr_devtype": "multifpgapci",
-          "attr_devname": "SWITCHCARD_FPGA",
-          "attr_offset": "0x4c",
-          "attr_mask": "0x10",
-          "attr_cmpval": "0x0",
-          "attr_len": "1"
-        },
-        {
-          "attr_name": "xcvr_present",
-          "attr_devaddr": "0x0",
-          "attr_devtype": "multifpgapci",
-          "attr_devname": "SWITCHCARD_FPGA",
-          "attr_offset": "0x50",
-          "attr_mask": "0x10",
-          "attr_cmpval": "0x0",
-          "attr_len": "1"
-        },
-        {
-          "attr_name": "xcvr_intr_status",
-          "attr_devaddr": "0x0",
-          "attr_devtype": "multifpgapci",
-          "attr_devname": "SWITCHCARD_FPGA",
-          "attr_offset": "0x54",
-          "attr_mask": "0x10",
-          "attr_cmpval": "0x1",
-          "attr_len": "1"
-        }
-      ]
-    }
-  },
-  "PORT50": {
-    "dev_info": {
-      "device_type": "OSFP",
-      "device_name": "PORT50",
-      "device_parent": "MULTIFPGAPCIE1"
-    },
-    "dev_attr": {
-      "dev_idx": "50"
-    },
-    "i2c": {
-      "interface": [
-        {
-          "itf": "eeprom",
-          "dev": "PORT50-EEPROM"
-        },
-        {
-          "itf": "control",
-          "dev": "PORT50-CTRL"
-        }
-      ]
-    }
-  },
-  "PORT50-EEPROM": {
-    "dev_info": {
-      "device_type": "",
-      "device_name": "PORT50-EEPROM",
-      "device_parent": "MULTIFPGAPCIE1",
-      "virt_parent": "PORT50"
-    },
-    "i2c": {
-      "topo_info": {
-        "parent_bus": "0x48",
-        "dev_addr": "0x50",
-        "dev_type": "optoe3"
-      },
-      "attr_list": [
-        {
-          "attr_name": "eeprom"
-        }
-      ]
-    }
-  },
-  "PORT50-CTRL": {
-    "dev_info": {
-      "device_type": "",
-      "device_name": "PORT50-CTRL",
-      "device_parent": "MULTIFPGAPCIE1",
-      "virt_parent": "PORT50"
-    },
-    "i2c": {
-      "topo_info": {
-        "parent_bus": "0x48",
-        "dev_addr": "0x8",
-        "dev_type": "pddf_xcvr"
-      },
-      "attr_list": [
-        {
-          "attr_name": "xcvr_reset",
-          "attr_devaddr": "0x0",
-          "attr_devtype": "multifpgapci",
-          "attr_devname": "SWITCHCARD_FPGA",
-          "attr_offset": "0x48",
-          "attr_mask": "0x11",
-          "attr_cmpval": "0x0",
-          "attr_len": "1"
-        },
-        {
-          "attr_name": "xcvr_lpmode",
-          "attr_devaddr": "0x0",
-          "attr_devtype": "multifpgapci",
-          "attr_devname": "SWITCHCARD_FPGA",
-          "attr_offset": "0x4c",
-          "attr_mask": "0x11",
-          "attr_cmpval": "0x0",
-          "attr_len": "1"
-        },
-        {
-          "attr_name": "xcvr_present",
-          "attr_devaddr": "0x0",
-          "attr_devtype": "multifpgapci",
-          "attr_devname": "SWITCHCARD_FPGA",
-          "attr_offset": "0x50",
-          "attr_mask": "0x11",
-          "attr_cmpval": "0x0",
-          "attr_len": "1"
-        },
-        {
-          "attr_name": "xcvr_intr_status",
-          "attr_devaddr": "0x0",
-          "attr_devtype": "multifpgapci",
-          "attr_devname": "SWITCHCARD_FPGA",
-          "attr_offset": "0x54",
-          "attr_mask": "0x11",
-          "attr_cmpval": "0x1",
-          "attr_len": "1"
-        }
-      ]
-    }
-  },
-  "PORT51": {
-    "dev_info": {
-      "device_type": "OSFP",
-      "device_name": "PORT51",
-      "device_parent": "MULTIFPGAPCIE1"
-    },
-    "dev_attr": {
-      "dev_idx": "51"
-    },
-    "i2c": {
-      "interface": [
-        {
-          "itf": "eeprom",
-          "dev": "PORT51-EEPROM"
-        },
-        {
-          "itf": "control",
-          "dev": "PORT51-CTRL"
-        }
-      ]
-    }
-  },
-  "PORT51-EEPROM": {
-    "dev_info": {
-      "device_type": "",
-      "device_name": "PORT51-EEPROM",
-      "device_parent": "MULTIFPGAPCIE1",
-      "virt_parent": "PORT51"
-    },
-    "i2c": {
-      "topo_info": {
-        "parent_bus": "0x49",
-        "dev_addr": "0x50",
-        "dev_type": "optoe3"
-      },
-      "attr_list": [
-        {
-          "attr_name": "eeprom"
-        }
-      ]
-    }
-  },
-  "PORT51-CTRL": {
-    "dev_info": {
-      "device_type": "",
-      "device_name": "PORT51-CTRL",
-      "device_parent": "MULTIFPGAPCIE1",
-      "virt_parent": "PORT51"
-    },
-    "i2c": {
-      "topo_info": {
-        "parent_bus": "0x49",
-        "dev_addr": "0x8",
-        "dev_type": "pddf_xcvr"
-      },
-      "attr_list": [
-        {
-          "attr_name": "xcvr_reset",
-          "attr_devaddr": "0x0",
-          "attr_devtype": "multifpgapci",
-          "attr_devname": "SWITCHCARD_FPGA",
-          "attr_offset": "0x48",
-          "attr_mask": "0x12",
-          "attr_cmpval": "0x0",
-          "attr_len": "1"
-        },
-        {
-          "attr_name": "xcvr_lpmode",
-          "attr_devaddr": "0x0",
-          "attr_devtype": "multifpgapci",
-          "attr_devname": "SWITCHCARD_FPGA",
-          "attr_offset": "0x4c",
-          "attr_mask": "0x12",
-          "attr_cmpval": "0x0",
-          "attr_len": "1"
-        },
-        {
-          "attr_name": "xcvr_present",
-          "attr_devaddr": "0x0",
-          "attr_devtype": "multifpgapci",
-          "attr_devname": "SWITCHCARD_FPGA",
-          "attr_offset": "0x50",
-          "attr_mask": "0x12",
-          "attr_cmpval": "0x0",
-          "attr_len": "1"
-        },
-        {
-          "attr_name": "xcvr_intr_status",
-          "attr_devaddr": "0x0",
-          "attr_devtype": "multifpgapci",
-          "attr_devname": "SWITCHCARD_FPGA",
-          "attr_offset": "0x54",
-          "attr_mask": "0x12",
-          "attr_cmpval": "0x1",
-          "attr_len": "1"
-        }
-      ]
-    }
-  },
-  "PORT52": {
-    "dev_info": {
-      "device_type": "OSFP",
-      "device_name": "PORT52",
-      "device_parent": "MULTIFPGAPCIE1"
-    },
-    "dev_attr": {
-      "dev_idx": "52"
-    },
-    "i2c": {
-      "interface": [
-        {
-          "itf": "eeprom",
-          "dev": "PORT52-EEPROM"
-        },
-        {
-          "itf": "control",
-          "dev": "PORT52-CTRL"
-        }
-      ]
-    }
-  },
-  "PORT52-EEPROM": {
-    "dev_info": {
-      "device_type": "",
-      "device_name": "PORT52-EEPROM",
-      "device_parent": "MULTIFPGAPCIE1",
-      "virt_parent": "PORT52"
-    },
-    "i2c": {
-      "topo_info": {
-        "parent_bus": "0x4a",
-        "dev_addr": "0x50",
-        "dev_type": "optoe3"
-      },
-      "attr_list": [
-        {
-          "attr_name": "eeprom"
-        }
-      ]
-    }
-  },
-  "PORT52-CTRL": {
-    "dev_info": {
-      "device_type": "",
-      "device_name": "PORT52-CTRL",
-      "device_parent": "MULTIFPGAPCIE1",
-      "virt_parent": "PORT52"
-    },
-    "i2c": {
-      "topo_info": {
-        "parent_bus": "0x4a",
-        "dev_addr": "0x8",
-        "dev_type": "pddf_xcvr"
-      },
-      "attr_list": [
-        {
-          "attr_name": "xcvr_reset",
-          "attr_devaddr": "0x0",
-          "attr_devtype": "multifpgapci",
-          "attr_devname": "SWITCHCARD_FPGA",
-          "attr_offset": "0x48",
-          "attr_mask": "0x13",
-          "attr_cmpval": "0x0",
-          "attr_len": "1"
-        },
-        {
-          "attr_name": "xcvr_lpmode",
-          "attr_devaddr": "0x0",
-          "attr_devtype": "multifpgapci",
-          "attr_devname": "SWITCHCARD_FPGA",
-          "attr_offset": "0x4c",
-          "attr_mask": "0x13",
-          "attr_cmpval": "0x0",
-          "attr_len": "1"
-        },
-        {
-          "attr_name": "xcvr_present",
-          "attr_devaddr": "0x0",
-          "attr_devtype": "multifpgapci",
-          "attr_devname": "SWITCHCARD_FPGA",
-          "attr_offset": "0x50",
-          "attr_mask": "0x13",
-          "attr_cmpval": "0x0",
-          "attr_len": "1"
-        },
-        {
-          "attr_name": "xcvr_intr_status",
-          "attr_devaddr": "0x0",
-          "attr_devtype": "multifpgapci",
-          "attr_devname": "SWITCHCARD_FPGA",
-          "attr_offset": "0x54",
-          "attr_mask": "0x13",
-          "attr_cmpval": "0x1",
-          "attr_len": "1"
-        }
-      ]
-    }
-  },
-  "PORT53": {
-    "dev_info": {
-      "device_type": "OSFP",
-      "device_name": "PORT53",
-      "device_parent": "MULTIFPGAPCIE1"
-    },
-    "dev_attr": {
-      "dev_idx": "53"
-    },
-    "i2c": {
-      "interface": [
-        {
-          "itf": "eeprom",
-          "dev": "PORT53-EEPROM"
-        },
-        {
-          "itf": "control",
-          "dev": "PORT53-CTRL"
-        }
-      ]
-    }
-  },
-  "PORT53-EEPROM": {
-    "dev_info": {
-      "device_type": "",
-      "device_name": "PORT53-EEPROM",
-      "device_parent": "MULTIFPGAPCIE1",
-      "virt_parent": "PORT53"
-    },
-    "i2c": {
-      "topo_info": {
-        "parent_bus": "0x4b",
-        "dev_addr": "0x50",
-        "dev_type": "optoe3"
-      },
-      "attr_list": [
-        {
-          "attr_name": "eeprom"
-        }
-      ]
-    }
-  },
-  "PORT53-CTRL": {
-    "dev_info": {
-      "device_type": "",
-      "device_name": "PORT53-CTRL",
-      "device_parent": "MULTIFPGAPCIE1",
-      "virt_parent": "PORT53"
-    },
-    "i2c": {
-      "topo_info": {
-        "parent_bus": "0x4b",
-        "dev_addr": "0x8",
-        "dev_type": "pddf_xcvr"
-      },
-      "attr_list": [
-        {
-          "attr_name": "xcvr_reset",
-          "attr_devaddr": "0x0",
-          "attr_devtype": "multifpgapci",
-          "attr_devname": "SWITCHCARD_FPGA",
-          "attr_offset": "0x48",
-          "attr_mask": "0x14",
-          "attr_cmpval": "0x0",
-          "attr_len": "1"
-        },
-        {
-          "attr_name": "xcvr_lpmode",
-          "attr_devaddr": "0x0",
-          "attr_devtype": "multifpgapci",
-          "attr_devname": "SWITCHCARD_FPGA",
-          "attr_offset": "0x4c",
-          "attr_mask": "0x14",
-          "attr_cmpval": "0x0",
-          "attr_len": "1"
-        },
-        {
-          "attr_name": "xcvr_present",
-          "attr_devaddr": "0x0",
-          "attr_devtype": "multifpgapci",
-          "attr_devname": "SWITCHCARD_FPGA",
-          "attr_offset": "0x50",
-          "attr_mask": "0x14",
-          "attr_cmpval": "0x0",
-          "attr_len": "1"
-        },
-        {
-          "attr_name": "xcvr_intr_status",
-          "attr_devaddr": "0x0",
-          "attr_devtype": "multifpgapci",
-          "attr_devname": "SWITCHCARD_FPGA",
-          "attr_offset": "0x54",
-          "attr_mask": "0x14",
-          "attr_cmpval": "0x1",
-          "attr_len": "1"
-        }
-      ]
-    }
-  },
-  "PORT54": {
-    "dev_info": {
-      "device_type": "OSFP",
-      "device_name": "PORT54",
-      "device_parent": "MULTIFPGAPCIE1"
-    },
-    "dev_attr": {
-      "dev_idx": "54"
-    },
-    "i2c": {
-      "interface": [
-        {
-          "itf": "eeprom",
-          "dev": "PORT54-EEPROM"
-        },
-        {
-          "itf": "control",
-          "dev": "PORT54-CTRL"
-        }
-      ]
-    }
-  },
-  "PORT54-EEPROM": {
-    "dev_info": {
-      "device_type": "",
-      "device_name": "PORT54-EEPROM",
-      "device_parent": "MULTIFPGAPCIE1",
-      "virt_parent": "PORT54"
-    },
-    "i2c": {
-      "topo_info": {
-        "parent_bus": "0x4c",
-        "dev_addr": "0x50",
-        "dev_type": "optoe3"
-      },
-      "attr_list": [
-        {
-          "attr_name": "eeprom"
-        }
-      ]
-    }
-  },
-  "PORT54-CTRL": {
-    "dev_info": {
-      "device_type": "",
-      "device_name": "PORT54-CTRL",
-      "device_parent": "MULTIFPGAPCIE1",
-      "virt_parent": "PORT54"
-    },
-    "i2c": {
-      "topo_info": {
-        "parent_bus": "0x4c",
-        "dev_addr": "0x8",
-        "dev_type": "pddf_xcvr"
-      },
-      "attr_list": [
-        {
-          "attr_name": "xcvr_reset",
-          "attr_devaddr": "0x0",
-          "attr_devtype": "multifpgapci",
-          "attr_devname": "SWITCHCARD_FPGA",
-          "attr_offset": "0x48",
-          "attr_mask": "0x15",
-          "attr_cmpval": "0x0",
-          "attr_len": "1"
-        },
-        {
-          "attr_name": "xcvr_lpmode",
-          "attr_devaddr": "0x0",
-          "attr_devtype": "multifpgapci",
-          "attr_devname": "SWITCHCARD_FPGA",
-          "attr_offset": "0x4c",
-          "attr_mask": "0x15",
-          "attr_cmpval": "0x0",
-          "attr_len": "1"
-        },
-        {
-          "attr_name": "xcvr_present",
-          "attr_devaddr": "0x0",
-          "attr_devtype": "multifpgapci",
-          "attr_devname": "SWITCHCARD_FPGA",
-          "attr_offset": "0x50",
-          "attr_mask": "0x15",
-          "attr_cmpval": "0x0",
-          "attr_len": "1"
-        },
-        {
-          "attr_name": "xcvr_intr_status",
-          "attr_devaddr": "0x0",
-          "attr_devtype": "multifpgapci",
-          "attr_devname": "SWITCHCARD_FPGA",
-          "attr_offset": "0x54",
-          "attr_mask": "0x15",
-          "attr_cmpval": "0x1",
-          "attr_len": "1"
-        }
-      ]
-    }
-  },
-  "PORT55": {
-    "dev_info": {
-      "device_type": "OSFP",
-      "device_name": "PORT55",
-      "device_parent": "MULTIFPGAPCIE1"
-    },
-    "dev_attr": {
-      "dev_idx": "55"
-    },
-    "i2c": {
-      "interface": [
-        {
-          "itf": "eeprom",
-          "dev": "PORT55-EEPROM"
-        },
-        {
-          "itf": "control",
-          "dev": "PORT55-CTRL"
-        }
-      ]
-    }
-  },
-  "PORT55-EEPROM": {
-    "dev_info": {
-      "device_type": "",
-      "device_name": "PORT55-EEPROM",
-      "device_parent": "MULTIFPGAPCIE1",
-      "virt_parent": "PORT55"
-    },
-    "i2c": {
-      "topo_info": {
-        "parent_bus": "0x4d",
-        "dev_addr": "0x50",
-        "dev_type": "optoe3"
-      },
-      "attr_list": [
-        {
-          "attr_name": "eeprom"
-        }
-      ]
-    }
-  },
-  "PORT55-CTRL": {
-    "dev_info": {
-      "device_type": "",
-      "device_name": "PORT55-CTRL",
-      "device_parent": "MULTIFPGAPCIE1",
-      "virt_parent": "PORT55"
-    },
-    "i2c": {
-      "topo_info": {
-        "parent_bus": "0x4d",
-        "dev_addr": "0x8",
-        "dev_type": "pddf_xcvr"
-      },
-      "attr_list": [
-        {
-          "attr_name": "xcvr_reset",
-          "attr_devaddr": "0x0",
-          "attr_devtype": "multifpgapci",
-          "attr_devname": "SWITCHCARD_FPGA",
-          "attr_offset": "0x48",
-          "attr_mask": "0x16",
-          "attr_cmpval": "0x0",
-          "attr_len": "1"
-        },
-        {
-          "attr_name": "xcvr_lpmode",
-          "attr_devaddr": "0x0",
-          "attr_devtype": "multifpgapci",
-          "attr_devname": "SWITCHCARD_FPGA",
-          "attr_offset": "0x4c",
-          "attr_mask": "0x16",
-          "attr_cmpval": "0x0",
-          "attr_len": "1"
-        },
-        {
-          "attr_name": "xcvr_present",
-          "attr_devaddr": "0x0",
-          "attr_devtype": "multifpgapci",
-          "attr_devname": "SWITCHCARD_FPGA",
-          "attr_offset": "0x50",
-          "attr_mask": "0x16",
-          "attr_cmpval": "0x0",
-          "attr_len": "1"
-        },
-        {
-          "attr_name": "xcvr_intr_status",
-          "attr_devaddr": "0x0",
-          "attr_devtype": "multifpgapci",
-          "attr_devname": "SWITCHCARD_FPGA",
-          "attr_offset": "0x54",
-          "attr_mask": "0x16",
-          "attr_cmpval": "0x1",
-          "attr_len": "1"
-        }
-      ]
-    }
-  },
-  "PORT56": {
-    "dev_info": {
-      "device_type": "OSFP",
-      "device_name": "PORT56",
-      "device_parent": "MULTIFPGAPCIE1"
-    },
-    "dev_attr": {
-      "dev_idx": "56"
-    },
-    "i2c": {
-      "interface": [
-        {
-          "itf": "eeprom",
-          "dev": "PORT56-EEPROM"
-        },
-        {
-          "itf": "control",
-          "dev": "PORT56-CTRL"
-        }
-      ]
-    }
-  },
-  "PORT56-EEPROM": {
-    "dev_info": {
-      "device_type": "",
-      "device_name": "PORT56-EEPROM",
-      "device_parent": "MULTIFPGAPCIE1",
-      "virt_parent": "PORT56"
-    },
-    "i2c": {
-      "topo_info": {
-        "parent_bus": "0x4e",
-        "dev_addr": "0x50",
-        "dev_type": "optoe3"
-      },
-      "attr_list": [
-        {
-          "attr_name": "eeprom"
-        }
-      ]
-    }
-  },
-  "PORT56-CTRL": {
-    "dev_info": {
-      "device_type": "",
-      "device_name": "PORT56-CTRL",
-      "device_parent": "MULTIFPGAPCIE1",
-      "virt_parent": "PORT56"
-    },
-    "i2c": {
-      "topo_info": {
-        "parent_bus": "0x4e",
-        "dev_addr": "0x8",
-        "dev_type": "pddf_xcvr"
-      },
-      "attr_list": [
-        {
-          "attr_name": "xcvr_reset",
-          "attr_devaddr": "0x0",
-          "attr_devtype": "multifpgapci",
-          "attr_devname": "SWITCHCARD_FPGA",
-          "attr_offset": "0x48",
-          "attr_mask": "0x17",
-          "attr_cmpval": "0x0",
-          "attr_len": "1"
-        },
-        {
-          "attr_name": "xcvr_lpmode",
-          "attr_devaddr": "0x0",
-          "attr_devtype": "multifpgapci",
-          "attr_devname": "SWITCHCARD_FPGA",
-          "attr_offset": "0x4c",
-          "attr_mask": "0x17",
-          "attr_cmpval": "0x0",
-          "attr_len": "1"
-        },
-        {
-          "attr_name": "xcvr_present",
-          "attr_devaddr": "0x0",
-          "attr_devtype": "multifpgapci",
-          "attr_devname": "SWITCHCARD_FPGA",
-          "attr_offset": "0x50",
-          "attr_mask": "0x17",
-          "attr_cmpval": "0x0",
-          "attr_len": "1"
-        },
-        {
-          "attr_name": "xcvr_intr_status",
-          "attr_devaddr": "0x0",
-          "attr_devtype": "multifpgapci",
-          "attr_devname": "SWITCHCARD_FPGA",
-          "attr_offset": "0x54",
-          "attr_mask": "0x17",
-          "attr_cmpval": "0x1",
-          "attr_len": "1"
-        }
-      ]
-    }
-  },
-  "PORT57": {
-    "dev_info": {
-      "device_type": "OSFP",
-      "device_name": "PORT57",
-      "device_parent": "MULTIFPGAPCIE1"
-    },
-    "dev_attr": {
-      "dev_idx": "57"
-    },
-    "i2c": {
-      "interface": [
-        {
-          "itf": "eeprom",
-          "dev": "PORT57-EEPROM"
-        },
-        {
-          "itf": "control",
-          "dev": "PORT57-CTRL"
-        }
-      ]
-    }
-  },
-  "PORT57-EEPROM": {
-    "dev_info": {
-      "device_type": "",
-      "device_name": "PORT57-EEPROM",
-      "device_parent": "MULTIFPGAPCIE1",
-      "virt_parent": "PORT57"
-    },
-    "i2c": {
-      "topo_info": {
-        "parent_bus": "0x4f",
-        "dev_addr": "0x50",
-        "dev_type": "optoe3"
-      },
-      "attr_list": [
-        {
-          "attr_name": "eeprom"
-        }
-      ]
-    }
-  },
-  "PORT57-CTRL": {
-    "dev_info": {
-      "device_type": "",
-      "device_name": "PORT57-CTRL",
-      "device_parent": "MULTIFPGAPCIE1",
-      "virt_parent": "PORT57"
-    },
-    "i2c": {
-      "topo_info": {
-        "parent_bus": "0x4f",
-        "dev_addr": "0x8",
-        "dev_type": "pddf_xcvr"
-      },
-      "attr_list": [
-        {
-          "attr_name": "xcvr_reset",
-          "attr_devaddr": "0x0",
-          "attr_devtype": "multifpgapci",
-          "attr_devname": "SWITCHCARD_FPGA",
-          "attr_offset": "0x48",
-          "attr_mask": "0x18",
-          "attr_cmpval": "0x0",
-          "attr_len": "1"
-        },
-        {
-          "attr_name": "xcvr_lpmode",
-          "attr_devaddr": "0x0",
-          "attr_devtype": "multifpgapci",
-          "attr_devname": "SWITCHCARD_FPGA",
-          "attr_offset": "0x4c",
-          "attr_mask": "0x18",
-          "attr_cmpval": "0x0",
-          "attr_len": "1"
-        },
-        {
-          "attr_name": "xcvr_present",
-          "attr_devaddr": "0x0",
-          "attr_devtype": "multifpgapci",
-          "attr_devname": "SWITCHCARD_FPGA",
-          "attr_offset": "0x50",
-          "attr_mask": "0x18",
-          "attr_cmpval": "0x0",
-          "attr_len": "1"
-        },
-        {
-          "attr_name": "xcvr_intr_status",
-          "attr_devaddr": "0x0",
-          "attr_devtype": "multifpgapci",
-          "attr_devname": "SWITCHCARD_FPGA",
-          "attr_offset": "0x54",
-          "attr_mask": "0x18",
-          "attr_cmpval": "0x1",
-          "attr_len": "1"
-        }
-      ]
-    }
-  },
-  "PORT58": {
-    "dev_info": {
-      "device_type": "OSFP",
-      "device_name": "PORT58",
-      "device_parent": "MULTIFPGAPCIE1"
-    },
-    "dev_attr": {
-      "dev_idx": "58"
-    },
-    "i2c": {
-      "interface": [
-        {
-          "itf": "eeprom",
-          "dev": "PORT58-EEPROM"
-        },
-        {
-          "itf": "control",
-          "dev": "PORT58-CTRL"
-        }
-      ]
-    }
-  },
-  "PORT58-EEPROM": {
-    "dev_info": {
-      "device_type": "",
-      "device_name": "PORT58-EEPROM",
-      "device_parent": "MULTIFPGAPCIE1",
-      "virt_parent": "PORT58"
-    },
-    "i2c": {
-      "topo_info": {
-        "parent_bus": "0x50",
-        "dev_addr": "0x50",
-        "dev_type": "optoe3"
-      },
-      "attr_list": [
-        {
-          "attr_name": "eeprom"
-        }
-      ]
-    }
-  },
-  "PORT58-CTRL": {
-    "dev_info": {
-      "device_type": "",
-      "device_name": "PORT58-CTRL",
-      "device_parent": "MULTIFPGAPCIE1",
-      "virt_parent": "PORT58"
-    },
-    "i2c": {
-      "topo_info": {
-        "parent_bus": "0x50",
-        "dev_addr": "0x8",
-        "dev_type": "pddf_xcvr"
-      },
-      "attr_list": [
-        {
-          "attr_name": "xcvr_reset",
-          "attr_devaddr": "0x0",
-          "attr_devtype": "multifpgapci",
-          "attr_devname": "SWITCHCARD_FPGA",
-          "attr_offset": "0x48",
-          "attr_mask": "0x19",
-          "attr_cmpval": "0x0",
-          "attr_len": "1"
-        },
-        {
-          "attr_name": "xcvr_lpmode",
-          "attr_devaddr": "0x0",
-          "attr_devtype": "multifpgapci",
-          "attr_devname": "SWITCHCARD_FPGA",
-          "attr_offset": "0x4c",
-          "attr_mask": "0x19",
-          "attr_cmpval": "0x0",
-          "attr_len": "1"
-        },
-        {
-          "attr_name": "xcvr_present",
-          "attr_devaddr": "0x0",
-          "attr_devtype": "multifpgapci",
-          "attr_devname": "SWITCHCARD_FPGA",
-          "attr_offset": "0x50",
-          "attr_mask": "0x19",
-          "attr_cmpval": "0x0",
-          "attr_len": "1"
-        },
-        {
-          "attr_name": "xcvr_intr_status",
-          "attr_devaddr": "0x0",
-          "attr_devtype": "multifpgapci",
-          "attr_devname": "SWITCHCARD_FPGA",
-          "attr_offset": "0x54",
-          "attr_mask": "0x19",
-          "attr_cmpval": "0x1",
-          "attr_len": "1"
-        }
-      ]
-    }
-  },
-  "PORT59": {
-    "dev_info": {
-      "device_type": "OSFP",
-      "device_name": "PORT59",
-      "device_parent": "MULTIFPGAPCIE1"
-    },
-    "dev_attr": {
-      "dev_idx": "59"
-    },
-    "i2c": {
-      "interface": [
-        {
-          "itf": "eeprom",
-          "dev": "PORT59-EEPROM"
-        },
-        {
-          "itf": "control",
-          "dev": "PORT59-CTRL"
-        }
-      ]
-    }
-  },
-  "PORT59-EEPROM": {
-    "dev_info": {
-      "device_type": "",
-      "device_name": "PORT59-EEPROM",
-      "device_parent": "MULTIFPGAPCIE1",
-      "virt_parent": "PORT59"
-    },
-    "i2c": {
-      "topo_info": {
-        "parent_bus": "0x51",
-        "dev_addr": "0x50",
-        "dev_type": "optoe3"
-      },
-      "attr_list": [
-        {
-          "attr_name": "eeprom"
-        }
-      ]
-    }
-  },
-  "PORT59-CTRL": {
-    "dev_info": {
-      "device_type": "",
-      "device_name": "PORT59-CTRL",
-      "device_parent": "MULTIFPGAPCIE1",
-      "virt_parent": "PORT59"
-    },
-    "i2c": {
-      "topo_info": {
-        "parent_bus": "0x51",
-        "dev_addr": "0x8",
-        "dev_type": "pddf_xcvr"
-      },
-      "attr_list": [
-        {
-          "attr_name": "xcvr_reset",
-          "attr_devaddr": "0x0",
-          "attr_devtype": "multifpgapci",
-          "attr_devname": "SWITCHCARD_FPGA",
-          "attr_offset": "0x48",
-          "attr_mask": "0x1a",
-          "attr_cmpval": "0x0",
-          "attr_len": "1"
-        },
-        {
-          "attr_name": "xcvr_lpmode",
-          "attr_devaddr": "0x0",
-          "attr_devtype": "multifpgapci",
-          "attr_devname": "SWITCHCARD_FPGA",
-          "attr_offset": "0x4c",
-          "attr_mask": "0x1a",
-          "attr_cmpval": "0x0",
-          "attr_len": "1"
-        },
-        {
-          "attr_name": "xcvr_present",
-          "attr_devaddr": "0x0",
-          "attr_devtype": "multifpgapci",
-          "attr_devname": "SWITCHCARD_FPGA",
-          "attr_offset": "0x50",
-          "attr_mask": "0x1a",
-          "attr_cmpval": "0x0",
-          "attr_len": "1"
-        },
-        {
-          "attr_name": "xcvr_intr_status",
-          "attr_devaddr": "0x0",
-          "attr_devtype": "multifpgapci",
-          "attr_devname": "SWITCHCARD_FPGA",
-          "attr_offset": "0x54",
-          "attr_mask": "0x1a",
-          "attr_cmpval": "0x1",
-          "attr_len": "1"
-        }
-      ]
-    }
-  },
-  "PORT60": {
-    "dev_info": {
-      "device_type": "OSFP",
-      "device_name": "PORT60",
-      "device_parent": "MULTIFPGAPCIE1"
-    },
-    "dev_attr": {
-      "dev_idx": "60"
-    },
-    "i2c": {
-      "interface": [
-        {
-          "itf": "eeprom",
-          "dev": "PORT60-EEPROM"
-        },
-        {
-          "itf": "control",
-          "dev": "PORT60-CTRL"
-        }
-      ]
-    }
-  },
-  "PORT60-EEPROM": {
-    "dev_info": {
-      "device_type": "",
-      "device_name": "PORT60-EEPROM",
-      "device_parent": "MULTIFPGAPCIE1",
-      "virt_parent": "PORT60"
-    },
-    "i2c": {
-      "topo_info": {
-        "parent_bus": "0x52",
-        "dev_addr": "0x50",
-        "dev_type": "optoe3"
-      },
-      "attr_list": [
-        {
-          "attr_name": "eeprom"
-        }
-      ]
-    }
-  },
-  "PORT60-CTRL": {
-    "dev_info": {
-      "device_type": "",
-      "device_name": "PORT60-CTRL",
-      "device_parent": "MULTIFPGAPCIE1",
-      "virt_parent": "PORT60"
-    },
-    "i2c": {
-      "topo_info": {
-        "parent_bus": "0x52",
-        "dev_addr": "0x8",
-        "dev_type": "pddf_xcvr"
-      },
-      "attr_list": [
-        {
-          "attr_name": "xcvr_reset",
-          "attr_devaddr": "0x0",
-          "attr_devtype": "multifpgapci",
-          "attr_devname": "SWITCHCARD_FPGA",
-          "attr_offset": "0x48",
-          "attr_mask": "0x1b",
-          "attr_cmpval": "0x0",
-          "attr_len": "1"
-        },
-        {
-          "attr_name": "xcvr_lpmode",
-          "attr_devaddr": "0x0",
-          "attr_devtype": "multifpgapci",
-          "attr_devname": "SWITCHCARD_FPGA",
-          "attr_offset": "0x4c",
-          "attr_mask": "0x1b",
-          "attr_cmpval": "0x0",
-          "attr_len": "1"
-        },
-        {
-          "attr_name": "xcvr_present",
-          "attr_devaddr": "0x0",
-          "attr_devtype": "multifpgapci",
-          "attr_devname": "SWITCHCARD_FPGA",
-          "attr_offset": "0x50",
-          "attr_mask": "0x1b",
-          "attr_cmpval": "0x0",
-          "attr_len": "1"
-        },
-        {
-          "attr_name": "xcvr_intr_status",
-          "attr_devaddr": "0x0",
-          "attr_devtype": "multifpgapci",
-          "attr_devname": "SWITCHCARD_FPGA",
-          "attr_offset": "0x54",
-          "attr_mask": "0x1b",
-          "attr_cmpval": "0x1",
-          "attr_len": "1"
-        }
-      ]
-    }
-  },
-  "PORT61": {
-    "dev_info": {
-      "device_type": "OSFP",
-      "device_name": "PORT61",
-      "device_parent": "MULTIFPGAPCIE1"
-    },
-    "dev_attr": {
-      "dev_idx": "61"
-    },
-    "i2c": {
-      "interface": [
-        {
-          "itf": "eeprom",
-          "dev": "PORT61-EEPROM"
-        },
-        {
-          "itf": "control",
-          "dev": "PORT61-CTRL"
-        }
-      ]
-    }
-  },
-  "PORT61-EEPROM": {
-    "dev_info": {
-      "device_type": "",
-      "device_name": "PORT61-EEPROM",
-      "device_parent": "MULTIFPGAPCIE1",
-      "virt_parent": "PORT61"
-    },
-    "i2c": {
-      "topo_info": {
-        "parent_bus": "0x53",
-        "dev_addr": "0x50",
-        "dev_type": "optoe3"
-      },
-      "attr_list": [
-        {
-          "attr_name": "eeprom"
-        }
-      ]
-    }
-  },
-  "PORT61-CTRL": {
-    "dev_info": {
-      "device_type": "",
-      "device_name": "PORT61-CTRL",
-      "device_parent": "MULTIFPGAPCIE1",
-      "virt_parent": "PORT61"
-    },
-    "i2c": {
-      "topo_info": {
-        "parent_bus": "0x53",
-        "dev_addr": "0x8",
-        "dev_type": "pddf_xcvr"
-      },
-      "attr_list": [
-        {
-          "attr_name": "xcvr_reset",
-          "attr_devaddr": "0x0",
-          "attr_devtype": "multifpgapci",
-          "attr_devname": "SWITCHCARD_FPGA",
-          "attr_offset": "0x48",
-          "attr_mask": "0x1c",
-          "attr_cmpval": "0x0",
-          "attr_len": "1"
-        },
-        {
-          "attr_name": "xcvr_lpmode",
-          "attr_devaddr": "0x0",
-          "attr_devtype": "multifpgapci",
-          "attr_devname": "SWITCHCARD_FPGA",
-          "attr_offset": "0x4c",
-          "attr_mask": "0x1c",
-          "attr_cmpval": "0x0",
-          "attr_len": "1"
-        },
-        {
-          "attr_name": "xcvr_present",
-          "attr_devaddr": "0x0",
-          "attr_devtype": "multifpgapci",
-          "attr_devname": "SWITCHCARD_FPGA",
-          "attr_offset": "0x50",
-          "attr_mask": "0x1c",
-          "attr_cmpval": "0x0",
-          "attr_len": "1"
-        },
-        {
-          "attr_name": "xcvr_intr_status",
-          "attr_devaddr": "0x0",
-          "attr_devtype": "multifpgapci",
-          "attr_devname": "SWITCHCARD_FPGA",
-          "attr_offset": "0x54",
-          "attr_mask": "0x1c",
-          "attr_cmpval": "0x1",
-          "attr_len": "1"
-        }
-      ]
-    }
-  },
-  "PORT62": {
-    "dev_info": {
-      "device_type": "OSFP",
-      "device_name": "PORT62",
-      "device_parent": "MULTIFPGAPCIE1"
-    },
-    "dev_attr": {
-      "dev_idx": "62"
-    },
-    "i2c": {
-      "interface": [
-        {
-          "itf": "eeprom",
-          "dev": "PORT62-EEPROM"
-        },
-        {
-          "itf": "control",
-          "dev": "PORT62-CTRL"
-        }
-      ]
-    }
-  },
-  "PORT62-EEPROM": {
-    "dev_info": {
-      "device_type": "",
-      "device_name": "PORT62-EEPROM",
-      "device_parent": "MULTIFPGAPCIE1",
-      "virt_parent": "PORT62"
-    },
-    "i2c": {
-      "topo_info": {
-        "parent_bus": "0x54",
-        "dev_addr": "0x50",
-        "dev_type": "optoe3"
-      },
-      "attr_list": [
-        {
-          "attr_name": "eeprom"
-        }
-      ]
-    }
-  },
-  "PORT62-CTRL": {
-    "dev_info": {
-      "device_type": "",
-      "device_name": "PORT62-CTRL",
-      "device_parent": "MULTIFPGAPCIE1",
-      "virt_parent": "PORT62"
-    },
-    "i2c": {
-      "topo_info": {
-        "parent_bus": "0x54",
-        "dev_addr": "0x8",
-        "dev_type": "pddf_xcvr"
-      },
-      "attr_list": [
-        {
-          "attr_name": "xcvr_reset",
-          "attr_devaddr": "0x0",
-          "attr_devtype": "multifpgapci",
-          "attr_devname": "SWITCHCARD_FPGA",
-          "attr_offset": "0x48",
-          "attr_mask": "0x1d",
-          "attr_cmpval": "0x0",
-          "attr_len": "1"
-        },
-        {
-          "attr_name": "xcvr_lpmode",
-          "attr_devaddr": "0x0",
-          "attr_devtype": "multifpgapci",
-          "attr_devname": "SWITCHCARD_FPGA",
-          "attr_offset": "0x4c",
-          "attr_mask": "0x1d",
-          "attr_cmpval": "0x0",
-          "attr_len": "1"
-        },
-        {
-          "attr_name": "xcvr_present",
-          "attr_devaddr": "0x0",
-          "attr_devtype": "multifpgapci",
-          "attr_devname": "SWITCHCARD_FPGA",
-          "attr_offset": "0x50",
-          "attr_mask": "0x1d",
-          "attr_cmpval": "0x0",
-          "attr_len": "1"
-        },
-        {
-          "attr_name": "xcvr_intr_status",
-          "attr_devaddr": "0x0",
-          "attr_devtype": "multifpgapci",
-          "attr_devname": "SWITCHCARD_FPGA",
-          "attr_offset": "0x54",
-          "attr_mask": "0x1d",
-          "attr_cmpval": "0x1",
-          "attr_len": "1"
-        }
-      ]
-    }
-  },
-  "PORT63": {
-    "dev_info": {
-      "device_type": "OSFP",
-      "device_name": "PORT63",
-      "device_parent": "MULTIFPGAPCIE1"
-    },
-    "dev_attr": {
-      "dev_idx": "63"
-    },
-    "i2c": {
-      "interface": [
-        {
-          "itf": "eeprom",
-          "dev": "PORT63-EEPROM"
-        },
-        {
-          "itf": "control",
-          "dev": "PORT63-CTRL"
-        }
-      ]
-    }
-  },
-  "PORT63-EEPROM": {
-    "dev_info": {
-      "device_type": "",
-      "device_name": "PORT63-EEPROM",
-      "device_parent": "MULTIFPGAPCIE1",
-      "virt_parent": "PORT63"
-    },
-    "i2c": {
-      "topo_info": {
-        "parent_bus": "0x55",
-        "dev_addr": "0x50",
-        "dev_type": "optoe3"
-      },
-      "attr_list": [
-        {
-          "attr_name": "eeprom"
-        }
-      ]
-    }
-  },
-  "PORT63-CTRL": {
-    "dev_info": {
-      "device_type": "",
-      "device_name": "PORT63-CTRL",
-      "device_parent": "MULTIFPGAPCIE1",
-      "virt_parent": "PORT63"
-    },
-    "i2c": {
-      "topo_info": {
-        "parent_bus": "0x55",
-        "dev_addr": "0x8",
-        "dev_type": "pddf_xcvr"
-      },
-      "attr_list": [
-        {
-          "attr_name": "xcvr_reset",
-          "attr_devaddr": "0x0",
-          "attr_devtype": "multifpgapci",
-          "attr_devname": "SWITCHCARD_FPGA",
-          "attr_offset": "0x48",
-          "attr_mask": "0x1e",
-          "attr_cmpval": "0x0",
-          "attr_len": "1"
-        },
-        {
-          "attr_name": "xcvr_lpmode",
-          "attr_devaddr": "0x0",
-          "attr_devtype": "multifpgapci",
-          "attr_devname": "SWITCHCARD_FPGA",
-          "attr_offset": "0x4c",
-          "attr_mask": "0x1e",
-          "attr_cmpval": "0x0",
-          "attr_len": "1"
-        },
-        {
-          "attr_name": "xcvr_present",
-          "attr_devaddr": "0x0",
-          "attr_devtype": "multifpgapci",
-          "attr_devname": "SWITCHCARD_FPGA",
-          "attr_offset": "0x50",
-          "attr_mask": "0x1e",
-          "attr_cmpval": "0x0",
-          "attr_len": "1"
-        },
-        {
-          "attr_name": "xcvr_intr_status",
-          "attr_devaddr": "0x0",
-          "attr_devtype": "multifpgapci",
-          "attr_devname": "SWITCHCARD_FPGA",
-          "attr_offset": "0x54",
-          "attr_mask": "0x1e",
-          "attr_cmpval": "0x1",
-          "attr_len": "1"
-        }
-      ]
-    }
-  },
-  "PORT64": {
-    "dev_info": {
-      "device_type": "OSFP",
-      "device_name": "PORT64",
-      "device_parent": "MULTIFPGAPCIE1"
-    },
-    "dev_attr": {
-      "dev_idx": "64"
-    },
-    "i2c": {
-      "interface": [
-        {
-          "itf": "eeprom",
-          "dev": "PORT64-EEPROM"
-        },
-        {
-          "itf": "control",
-          "dev": "PORT64-CTRL"
-        }
-      ]
-    }
-  },
-  "PORT64-EEPROM": {
-    "dev_info": {
-      "device_type": "",
-      "device_name": "PORT64-EEPROM",
-      "device_parent": "MULTIFPGAPCIE1",
-      "virt_parent": "PORT64"
-    },
-    "i2c": {
-      "topo_info": {
-        "parent_bus": "0x56",
-        "dev_addr": "0x50",
-        "dev_type": "optoe3"
-      },
-      "attr_list": [
-        {
-          "attr_name": "eeprom"
-        }
-      ]
-    }
-  },
-  "PORT64-CTRL": {
-    "dev_info": {
-      "device_type": "",
-      "device_name": "PORT64-CTRL",
-      "device_parent": "MULTIFPGAPCIE1",
-      "virt_parent": "PORT64"
-    },
-    "i2c": {
-      "topo_info": {
-        "parent_bus": "0x56",
-        "dev_addr": "0x8",
-        "dev_type": "pddf_xcvr"
-      },
-      "attr_list": [
-        {
-          "attr_name": "xcvr_reset",
-          "attr_devaddr": "0x0",
-          "attr_devtype": "multifpgapci",
-          "attr_devname": "SWITCHCARD_FPGA",
-          "attr_offset": "0x48",
-          "attr_mask": "0x1f",
-          "attr_cmpval": "0x0",
-          "attr_len": "1"
-        },
-        {
-          "attr_name": "xcvr_lpmode",
-          "attr_devaddr": "0x0",
-          "attr_devtype": "multifpgapci",
-          "attr_devname": "SWITCHCARD_FPGA",
-          "attr_offset": "0x4c",
-          "attr_mask": "0x1f",
-          "attr_cmpval": "0x0",
-          "attr_len": "1"
-        },
-        {
-          "attr_name": "xcvr_present",
-          "attr_devaddr": "0x0",
-          "attr_devtype": "multifpgapci",
-          "attr_devname": "SWITCHCARD_FPGA",
-          "attr_offset": "0x50",
-          "attr_mask": "0x1f",
-          "attr_cmpval": "0x0",
-          "attr_len": "1"
-        },
-        {
-          "attr_name": "xcvr_intr_status",
-          "attr_devaddr": "0x0",
-          "attr_devtype": "multifpgapci",
-          "attr_devname": "SWITCHCARD_FPGA",
-          "attr_offset": "0x54",
-          "attr_mask": "0x1f",
-          "attr_cmpval": "0x1",
-          "attr_len": "1"
-        }
-      ]
-    }
-  },
-  "PORT_LED_1": {
-    "dev_info": {
-      "device_type": "LED",
-      "device_name": "PORT_LED_1"
-    },
-    "dev_attr": {
-      "index": "0"
-    },
-    "i2c": {
-      "attr_list": [
-        {
-          "attr_name": "yellow",
-          "attr_devtype": "multifpgapci",
-          "attr_devname": "SWITCHCARD_FPGA",
-          "bits": "3:0",
-          "descr": "yellow",
-          "value": "0x1",
-          "swpld_addr": "0x60",
-          "swpld_addr_offset": "0x0"
-        },
-        {
-          "attr_name": "green",
-          "attr_devtype": "multifpgapci",
-          "attr_devname": "SWITCHCARD_FPGA",
-          "bits": "3:0",
-          "descr": "green",
-          "value": "0x2",
-          "swpld_addr": "0x60",
-          "swpld_addr_offset": "0x0"
-        },
-        {
-          "attr_name": "off",
-          "attr_devtype": "multifpgapci",
-          "attr_devname": "SWITCHCARD_FPGA",
-          "bits": "3:0",
-          "descr": "off",
-          "value": "0x0",
-          "swpld_addr": "0x60",
-          "swpld_addr_offset": "0x0"
-        }
-      ]
-    }
-  },
-  "PORT_LED_2": {
-    "dev_info": {
-      "device_type": "LED",
-      "device_name": "PORT_LED_2"
-    },
-    "dev_attr": {
-      "index": "1"
-    },
-    "i2c": {
-      "attr_list": [
-        {
-          "attr_name": "yellow",
-          "attr_devtype": "multifpgapci",
-          "attr_devname": "SWITCHCARD_FPGA",
-          "bits": "7:4",
-          "descr": "yellow",
-          "value": "0x1",
-          "swpld_addr": "0x60",
-          "swpld_addr_offset": "0x0"
-        },
-        {
-          "attr_name": "green",
-          "attr_devtype": "multifpgapci",
-          "attr_devname": "SWITCHCARD_FPGA",
-          "bits": "7:4",
-          "descr": "green",
-          "value": "0x2",
-          "swpld_addr": "0x60",
-          "swpld_addr_offset": "0x0"
-        },
-        {
-          "attr_name": "off",
-          "attr_devtype": "multifpgapci",
-          "attr_devname": "SWITCHCARD_FPGA",
-          "bits": "7:4",
-          "descr": "off",
-          "value": "0x0",
-          "swpld_addr": "0x60",
-          "swpld_addr_offset": "0x0"
-        }
-      ]
-    }
-  },
-  "PORT_LED_3": {
-    "dev_info": {
-      "device_type": "LED",
-      "device_name": "PORT_LED_3"
-    },
-    "dev_attr": {
-      "index": "2"
-    },
-    "i2c": {
-      "attr_list": [
-        {
-          "attr_name": "yellow",
-          "attr_devtype": "multifpgapci",
-          "attr_devname": "SWITCHCARD_FPGA",
-          "bits": "b:8",
-          "descr": "yellow",
-          "value": "0x1",
-          "swpld_addr": "0x60",
-          "swpld_addr_offset": "0x0"
-        },
-        {
-          "attr_name": "green",
-          "attr_devtype": "multifpgapci",
-          "attr_devname": "SWITCHCARD_FPGA",
-          "bits": "b:8",
-          "descr": "green",
-          "value": "0x2",
-          "swpld_addr": "0x60",
-          "swpld_addr_offset": "0x0"
-        },
-        {
-          "attr_name": "off",
-          "attr_devtype": "multifpgapci",
-          "attr_devname": "SWITCHCARD_FPGA",
-          "bits": "b:8",
-          "descr": "off",
-          "value": "0x0",
-          "swpld_addr": "0x60",
-          "swpld_addr_offset": "0x0"
-        }
-      ]
-    }
-  },
-  "PORT_LED_4": {
-    "dev_info": {
-      "device_type": "LED",
-      "device_name": "PORT_LED_4"
-    },
-    "dev_attr": {
-      "index": "3"
-    },
-    "i2c": {
-      "attr_list": [
-        {
-          "attr_name": "yellow",
-          "attr_devtype": "multifpgapci",
-          "attr_devname": "SWITCHCARD_FPGA",
-          "bits": "f:c",
-          "descr": "yellow",
-          "value": "0x1",
-          "swpld_addr": "0x60",
-          "swpld_addr_offset": "0x0"
-        },
-        {
-          "attr_name": "green",
-          "attr_devtype": "multifpgapci",
-          "attr_devname": "SWITCHCARD_FPGA",
-          "bits": "f:c",
-          "descr": "green",
-          "value": "0x2",
-          "swpld_addr": "0x60",
-          "swpld_addr_offset": "0x0"
-        },
-        {
-          "attr_name": "off",
-          "attr_devtype": "multifpgapci",
-          "attr_devname": "SWITCHCARD_FPGA",
-          "bits": "f:c",
-          "descr": "off",
-          "value": "0x0",
-          "swpld_addr": "0x60",
-          "swpld_addr_offset": "0x0"
-        }
-      ]
-    }
-  },
-  "PORT_LED_5": {
-    "dev_info": {
-      "device_type": "LED",
-      "device_name": "PORT_LED_5"
-    },
-    "dev_attr": {
-      "index": "4"
-    },
-    "i2c": {
-      "attr_list": [
-        {
-          "attr_name": "yellow",
-          "attr_devtype": "multifpgapci",
-          "attr_devname": "SWITCHCARD_FPGA",
-          "bits": "13:10",
-          "descr": "yellow",
-          "value": "0x1",
-          "swpld_addr": "0x60",
-          "swpld_addr_offset": "0x0"
-        },
-        {
-          "attr_name": "green",
-          "attr_devtype": "multifpgapci",
-          "attr_devname": "SWITCHCARD_FPGA",
-          "bits": "13:10",
-          "descr": "green",
-          "value": "0x2",
-          "swpld_addr": "0x60",
-          "swpld_addr_offset": "0x0"
-        },
-        {
-          "attr_name": "off",
-          "attr_devtype": "multifpgapci",
-          "attr_devname": "SWITCHCARD_FPGA",
-          "bits": "13:10",
-          "descr": "off",
-          "value": "0x0",
-          "swpld_addr": "0x60",
-          "swpld_addr_offset": "0x0"
-        }
-      ]
-    }
-  },
-  "PORT_LED_6": {
-    "dev_info": {
-      "device_type": "LED",
-      "device_name": "PORT_LED_6"
-    },
-    "dev_attr": {
-      "index": "5"
-    },
-    "i2c": {
-      "attr_list": [
-        {
-          "attr_name": "yellow",
-          "attr_devtype": "multifpgapci",
-          "attr_devname": "SWITCHCARD_FPGA",
-          "bits": "17:14",
-          "descr": "yellow",
-          "value": "0x1",
-          "swpld_addr": "0x60",
-          "swpld_addr_offset": "0x0"
-        },
-        {
-          "attr_name": "green",
-          "attr_devtype": "multifpgapci",
-          "attr_devname": "SWITCHCARD_FPGA",
-          "bits": "17:14",
-          "descr": "green",
-          "value": "0x2",
-          "swpld_addr": "0x60",
-          "swpld_addr_offset": "0x0"
-        },
-        {
-          "attr_name": "off",
-          "attr_devtype": "multifpgapci",
-          "attr_devname": "SWITCHCARD_FPGA",
-          "bits": "17:14",
-          "descr": "off",
-          "value": "0x0",
-          "swpld_addr": "0x60",
-          "swpld_addr_offset": "0x0"
-        }
-      ]
-    }
-  },
-  "PORT_LED_7": {
-    "dev_info": {
-      "device_type": "LED",
-      "device_name": "PORT_LED_7"
-    },
-    "dev_attr": {
-      "index": "6"
-    },
-    "i2c": {
-      "attr_list": [
-        {
-          "attr_name": "yellow",
-          "attr_devtype": "multifpgapci",
-          "attr_devname": "SWITCHCARD_FPGA",
-          "bits": "1b:18",
-          "descr": "yellow",
-          "value": "0x1",
-          "swpld_addr": "0x60",
-          "swpld_addr_offset": "0x0"
-        },
-        {
-          "attr_name": "green",
-          "attr_devtype": "multifpgapci",
-          "attr_devname": "SWITCHCARD_FPGA",
-          "bits": "1b:18",
-          "descr": "green",
-          "value": "0x2",
-          "swpld_addr": "0x60",
-          "swpld_addr_offset": "0x0"
-        },
-        {
-          "attr_name": "off",
-          "attr_devtype": "multifpgapci",
-          "attr_devname": "SWITCHCARD_FPGA",
-          "bits": "1b:18",
-          "descr": "off",
-          "value": "0x0",
-          "swpld_addr": "0x60",
-          "swpld_addr_offset": "0x0"
-        }
-      ]
-    }
-  },
-  "PORT_LED_8": {
-    "dev_info": {
-      "device_type": "LED",
-      "device_name": "PORT_LED_8"
-    },
-    "dev_attr": {
-      "index": "7"
-    },
-    "i2c": {
-      "attr_list": [
-        {
-          "attr_name": "yellow",
-          "attr_devtype": "multifpgapci",
-          "attr_devname": "SWITCHCARD_FPGA",
-          "bits": "1f:1c",
-          "descr": "yellow",
-          "value": "0x1",
-          "swpld_addr": "0x60",
-          "swpld_addr_offset": "0x0"
-        },
-        {
-          "attr_name": "green",
-          "attr_devtype": "multifpgapci",
-          "attr_devname": "SWITCHCARD_FPGA",
-          "bits": "1f:1c",
-          "descr": "green",
-          "value": "0x2",
-          "swpld_addr": "0x60",
-          "swpld_addr_offset": "0x0"
-        },
-        {
-          "attr_name": "off",
-          "attr_devtype": "multifpgapci",
-          "attr_devname": "SWITCHCARD_FPGA",
-          "bits": "1f:1c",
-          "descr": "off",
-          "value": "0x0",
-          "swpld_addr": "0x60",
-          "swpld_addr_offset": "0x0"
-        }
-      ]
-    }
-  },
-  "PORT_LED_9": {
-    "dev_info": {
-      "device_type": "LED",
-      "device_name": "PORT_LED_9"
-    },
-    "dev_attr": {
-      "index": "8"
-    },
-    "i2c": {
-      "attr_list": [
-        {
-          "attr_name": "yellow",
-          "attr_devtype": "multifpgapci",
-          "attr_devname": "SWITCHCARD_FPGA",
-          "bits": "3:0",
-          "descr": "yellow",
-          "value": "0x1",
-          "swpld_addr": "0x64",
-          "swpld_addr_offset": "0x0"
-        },
-        {
-          "attr_name": "green",
-          "attr_devtype": "multifpgapci",
-          "attr_devname": "SWITCHCARD_FPGA",
-          "bits": "3:0",
-          "descr": "green",
-          "value": "0x2",
-          "swpld_addr": "0x64",
-          "swpld_addr_offset": "0x0"
-        },
-        {
-          "attr_name": "off",
-          "attr_devtype": "multifpgapci",
-          "attr_devname": "SWITCHCARD_FPGA",
-          "bits": "3:0",
-          "descr": "off",
-          "value": "0x0",
-          "swpld_addr": "0x64",
-          "swpld_addr_offset": "0x0"
-        }
-      ]
-    }
-  },
-  "PORT_LED_10": {
-    "dev_info": {
-      "device_type": "LED",
-      "device_name": "PORT_LED_10"
-    },
-    "dev_attr": {
-      "index": "9"
-    },
-    "i2c": {
-      "attr_list": [
-        {
-          "attr_name": "yellow",
-          "attr_devtype": "multifpgapci",
-          "attr_devname": "SWITCHCARD_FPGA",
-          "bits": "7:4",
-          "descr": "yellow",
-          "value": "0x1",
-          "swpld_addr": "0x64",
-          "swpld_addr_offset": "0x0"
-        },
-        {
-          "attr_name": "green",
-          "attr_devtype": "multifpgapci",
-          "attr_devname": "SWITCHCARD_FPGA",
-          "bits": "7:4",
-          "descr": "green",
-          "value": "0x2",
-          "swpld_addr": "0x64",
-          "swpld_addr_offset": "0x0"
-        },
-        {
-          "attr_name": "off",
-          "attr_devtype": "multifpgapci",
-          "attr_devname": "SWITCHCARD_FPGA",
-          "bits": "7:4",
-          "descr": "off",
-          "value": "0x0",
-          "swpld_addr": "0x64",
-          "swpld_addr_offset": "0x0"
-        }
-      ]
-    }
-  },
-  "PORT_LED_11": {
-    "dev_info": {
-      "device_type": "LED",
-      "device_name": "PORT_LED_11"
-    },
-    "dev_attr": {
-      "index": "10"
-    },
-    "i2c": {
-      "attr_list": [
-        {
-          "attr_name": "yellow",
-          "attr_devtype": "multifpgapci",
-          "attr_devname": "SWITCHCARD_FPGA",
-          "bits": "b:8",
-          "descr": "yellow",
-          "value": "0x1",
-          "swpld_addr": "0x64",
-          "swpld_addr_offset": "0x0"
-        },
-        {
-          "attr_name": "green",
-          "attr_devtype": "multifpgapci",
-          "attr_devname": "SWITCHCARD_FPGA",
-          "bits": "b:8",
-          "descr": "green",
-          "value": "0x2",
-          "swpld_addr": "0x64",
-          "swpld_addr_offset": "0x0"
-        },
-        {
-          "attr_name": "off",
-          "attr_devtype": "multifpgapci",
-          "attr_devname": "SWITCHCARD_FPGA",
-          "bits": "b:8",
-          "descr": "off",
-          "value": "0x0",
-          "swpld_addr": "0x64",
-          "swpld_addr_offset": "0x0"
-        }
-      ]
-    }
-  },
-  "PORT_LED_12": {
-    "dev_info": {
-      "device_type": "LED",
-      "device_name": "PORT_LED_12"
-    },
-    "dev_attr": {
-      "index": "11"
-    },
-    "i2c": {
-      "attr_list": [
-        {
-          "attr_name": "yellow",
-          "attr_devtype": "multifpgapci",
-          "attr_devname": "SWITCHCARD_FPGA",
-          "bits": "f:c",
-          "descr": "yellow",
-          "value": "0x1",
-          "swpld_addr": "0x64",
-          "swpld_addr_offset": "0x0"
-        },
-        {
-          "attr_name": "green",
-          "attr_devtype": "multifpgapci",
-          "attr_devname": "SWITCHCARD_FPGA",
-          "bits": "f:c",
-          "descr": "green",
-          "value": "0x2",
-          "swpld_addr": "0x64",
-          "swpld_addr_offset": "0x0"
-        },
-        {
-          "attr_name": "off",
-          "attr_devtype": "multifpgapci",
-          "attr_devname": "SWITCHCARD_FPGA",
-          "bits": "f:c",
-          "descr": "off",
-          "value": "0x0",
-          "swpld_addr": "0x64",
-          "swpld_addr_offset": "0x0"
-        }
-      ]
-    }
-  },
-  "PORT_LED_13": {
-    "dev_info": {
-      "device_type": "LED",
-      "device_name": "PORT_LED_13"
-    },
-    "dev_attr": {
-      "index": "12"
-    },
-    "i2c": {
-      "attr_list": [
-        {
-          "attr_name": "yellow",
-          "attr_devtype": "multifpgapci",
-          "attr_devname": "SWITCHCARD_FPGA",
-          "bits": "13:10",
-          "descr": "yellow",
-          "value": "0x1",
-          "swpld_addr": "0x64",
-          "swpld_addr_offset": "0x0"
-        },
-        {
-          "attr_name": "green",
-          "attr_devtype": "multifpgapci",
-          "attr_devname": "SWITCHCARD_FPGA",
-          "bits": "13:10",
-          "descr": "green",
-          "value": "0x2",
-          "swpld_addr": "0x64",
-          "swpld_addr_offset": "0x0"
-        },
-        {
-          "attr_name": "off",
-          "attr_devtype": "multifpgapci",
-          "attr_devname": "SWITCHCARD_FPGA",
-          "bits": "13:10",
-          "descr": "off",
-          "value": "0x0",
-          "swpld_addr": "0x64",
-          "swpld_addr_offset": "0x0"
-        }
-      ]
-    }
-  },
-  "PORT_LED_14": {
-    "dev_info": {
-      "device_type": "LED",
-      "device_name": "PORT_LED_14"
-    },
-    "dev_attr": {
-      "index": "13"
-    },
-    "i2c": {
-      "attr_list": [
-        {
-          "attr_name": "yellow",
-          "attr_devtype": "multifpgapci",
-          "attr_devname": "SWITCHCARD_FPGA",
-          "bits": "17:14",
-          "descr": "yellow",
-          "value": "0x1",
-          "swpld_addr": "0x64",
-          "swpld_addr_offset": "0x0"
-        },
-        {
-          "attr_name": "green",
-          "attr_devtype": "multifpgapci",
-          "attr_devname": "SWITCHCARD_FPGA",
-          "bits": "17:14",
-          "descr": "green",
-          "value": "0x2",
-          "swpld_addr": "0x64",
-          "swpld_addr_offset": "0x0"
-        },
-        {
-          "attr_name": "off",
-          "attr_devtype": "multifpgapci",
-          "attr_devname": "SWITCHCARD_FPGA",
-          "bits": "17:14",
-          "descr": "off",
-          "value": "0x0",
-          "swpld_addr": "0x64",
-          "swpld_addr_offset": "0x0"
-        }
-      ]
-    }
-  },
-  "PORT_LED_15": {
-    "dev_info": {
-      "device_type": "LED",
-      "device_name": "PORT_LED_15"
-    },
-    "dev_attr": {
-      "index": "14"
-    },
-    "i2c": {
-      "attr_list": [
-        {
-          "attr_name": "yellow",
-          "attr_devtype": "multifpgapci",
-          "attr_devname": "SWITCHCARD_FPGA",
-          "bits": "1b:18",
-          "descr": "yellow",
-          "value": "0x1",
-          "swpld_addr": "0x64",
-          "swpld_addr_offset": "0x0"
-        },
-        {
-          "attr_name": "green",
-          "attr_devtype": "multifpgapci",
-          "attr_devname": "SWITCHCARD_FPGA",
-          "bits": "1b:18",
-          "descr": "green",
-          "value": "0x2",
-          "swpld_addr": "0x64",
-          "swpld_addr_offset": "0x0"
-        },
-        {
-          "attr_name": "off",
-          "attr_devtype": "multifpgapci",
-          "attr_devname": "SWITCHCARD_FPGA",
-          "bits": "1b:18",
-          "descr": "off",
-          "value": "0x0",
-          "swpld_addr": "0x64",
-          "swpld_addr_offset": "0x0"
-        }
-      ]
-    }
-  },
-  "PORT_LED_16": {
-    "dev_info": {
-      "device_type": "LED",
-      "device_name": "PORT_LED_16"
-    },
-    "dev_attr": {
-      "index": "15"
-    },
-    "i2c": {
-      "attr_list": [
-        {
-          "attr_name": "yellow",
-          "attr_devtype": "multifpgapci",
-          "attr_devname": "SWITCHCARD_FPGA",
-          "bits": "1f:1c",
-          "descr": "yellow",
-          "value": "0x1",
-          "swpld_addr": "0x64",
-          "swpld_addr_offset": "0x0"
-        },
-        {
-          "attr_name": "green",
-          "attr_devtype": "multifpgapci",
-          "attr_devname": "SWITCHCARD_FPGA",
-          "bits": "1f:1c",
-          "descr": "green",
-          "value": "0x2",
-          "swpld_addr": "0x64",
-          "swpld_addr_offset": "0x0"
-        },
-        {
-          "attr_name": "off",
-          "attr_devtype": "multifpgapci",
-          "attr_devname": "SWITCHCARD_FPGA",
-          "bits": "1f:1c",
-          "descr": "off",
-          "value": "0x0",
-          "swpld_addr": "0x64",
-          "swpld_addr_offset": "0x0"
-        }
-      ]
-    }
-  },
-  "PORT_LED_17": {
-    "dev_info": {
-      "device_type": "LED",
-      "device_name": "PORT_LED_17"
-    },
-    "dev_attr": {
-      "index": "16"
-    },
-    "i2c": {
-      "attr_list": [
-        {
-          "attr_name": "yellow",
-          "attr_devtype": "multifpgapci",
-          "attr_devname": "SWITCHCARD_FPGA",
-          "bits": "3:0",
-          "descr": "yellow",
-          "value": "0x1",
-          "swpld_addr": "0x68",
-          "swpld_addr_offset": "0x0"
-        },
-        {
-          "attr_name": "green",
-          "attr_devtype": "multifpgapci",
-          "attr_devname": "SWITCHCARD_FPGA",
-          "bits": "3:0",
-          "descr": "green",
-          "value": "0x2",
-          "swpld_addr": "0x68",
-          "swpld_addr_offset": "0x0"
-        },
-        {
-          "attr_name": "off",
-          "attr_devtype": "multifpgapci",
-          "attr_devname": "SWITCHCARD_FPGA",
-          "bits": "3:0",
-          "descr": "off",
-          "value": "0x0",
-          "swpld_addr": "0x68",
-          "swpld_addr_offset": "0x0"
-        }
-      ]
-    }
-  },
-  "PORT_LED_18": {
-    "dev_info": {
-      "device_type": "LED",
-      "device_name": "PORT_LED_18"
-    },
-    "dev_attr": {
-      "index": "17"
-    },
-    "i2c": {
-      "attr_list": [
-        {
-          "attr_name": "yellow",
-          "attr_devtype": "multifpgapci",
-          "attr_devname": "SWITCHCARD_FPGA",
-          "bits": "7:4",
-          "descr": "yellow",
-          "value": "0x1",
-          "swpld_addr": "0x68",
-          "swpld_addr_offset": "0x0"
-        },
-        {
-          "attr_name": "green",
-          "attr_devtype": "multifpgapci",
-          "attr_devname": "SWITCHCARD_FPGA",
-          "bits": "7:4",
-          "descr": "green",
-          "value": "0x2",
-          "swpld_addr": "0x68",
-          "swpld_addr_offset": "0x0"
-        },
-        {
-          "attr_name": "off",
-          "attr_devtype": "multifpgapci",
-          "attr_devname": "SWITCHCARD_FPGA",
-          "bits": "7:4",
-          "descr": "off",
-          "value": "0x0",
-          "swpld_addr": "0x68",
-          "swpld_addr_offset": "0x0"
-        }
-      ]
-    }
-  },
-  "PORT_LED_19": {
-    "dev_info": {
-      "device_type": "LED",
-      "device_name": "PORT_LED_19"
-    },
-    "dev_attr": {
-      "index": "18"
-    },
-    "i2c": {
-      "attr_list": [
-        {
-          "attr_name": "yellow",
-          "attr_devtype": "multifpgapci",
-          "attr_devname": "SWITCHCARD_FPGA",
-          "bits": "b:8",
-          "descr": "yellow",
-          "value": "0x1",
-          "swpld_addr": "0x68",
-          "swpld_addr_offset": "0x0"
-        },
-        {
-          "attr_name": "green",
-          "attr_devtype": "multifpgapci",
-          "attr_devname": "SWITCHCARD_FPGA",
-          "bits": "b:8",
-          "descr": "green",
-          "value": "0x2",
-          "swpld_addr": "0x68",
-          "swpld_addr_offset": "0x0"
-        },
-        {
-          "attr_name": "off",
-          "attr_devtype": "multifpgapci",
-          "attr_devname": "SWITCHCARD_FPGA",
-          "bits": "b:8",
-          "descr": "off",
-          "value": "0x0",
-          "swpld_addr": "0x68",
-          "swpld_addr_offset": "0x0"
-        }
-      ]
-    }
-  },
-  "PORT_LED_20": {
-    "dev_info": {
-      "device_type": "LED",
-      "device_name": "PORT_LED_20"
-    },
-    "dev_attr": {
-      "index": "19"
-    },
-    "i2c": {
-      "attr_list": [
-        {
-          "attr_name": "yellow",
-          "attr_devtype": "multifpgapci",
-          "attr_devname": "SWITCHCARD_FPGA",
-          "bits": "f:c",
-          "descr": "yellow",
-          "value": "0x1",
-          "swpld_addr": "0x68",
-          "swpld_addr_offset": "0x0"
-        },
-        {
-          "attr_name": "green",
-          "attr_devtype": "multifpgapci",
-          "attr_devname": "SWITCHCARD_FPGA",
-          "bits": "f:c",
-          "descr": "green",
-          "value": "0x2",
-          "swpld_addr": "0x68",
-          "swpld_addr_offset": "0x0"
-        },
-        {
-          "attr_name": "off",
-          "attr_devtype": "multifpgapci",
-          "attr_devname": "SWITCHCARD_FPGA",
-          "bits": "f:c",
-          "descr": "off",
-          "value": "0x0",
-          "swpld_addr": "0x68",
-          "swpld_addr_offset": "0x0"
-        }
-      ]
-    }
-  },
-  "PORT_LED_21": {
-    "dev_info": {
-      "device_type": "LED",
-      "device_name": "PORT_LED_21"
-    },
-    "dev_attr": {
-      "index": "20"
-    },
-    "i2c": {
-      "attr_list": [
-        {
-          "attr_name": "yellow",
-          "attr_devtype": "multifpgapci",
-          "attr_devname": "SWITCHCARD_FPGA",
-          "bits": "13:10",
-          "descr": "yellow",
-          "value": "0x1",
-          "swpld_addr": "0x68",
-          "swpld_addr_offset": "0x0"
-        },
-        {
-          "attr_name": "green",
-          "attr_devtype": "multifpgapci",
-          "attr_devname": "SWITCHCARD_FPGA",
-          "bits": "13:10",
-          "descr": "green",
-          "value": "0x2",
-          "swpld_addr": "0x68",
-          "swpld_addr_offset": "0x0"
-        },
-        {
-          "attr_name": "off",
-          "attr_devtype": "multifpgapci",
-          "attr_devname": "SWITCHCARD_FPGA",
-          "bits": "13:10",
-          "descr": "off",
-          "value": "0x0",
-          "swpld_addr": "0x68",
-          "swpld_addr_offset": "0x0"
-        }
-      ]
-    }
-  },
-  "PORT_LED_22": {
-    "dev_info": {
-      "device_type": "LED",
-      "device_name": "PORT_LED_22"
-    },
-    "dev_attr": {
-      "index": "21"
-    },
-    "i2c": {
-      "attr_list": [
-        {
-          "attr_name": "yellow",
-          "attr_devtype": "multifpgapci",
-          "attr_devname": "SWITCHCARD_FPGA",
-          "bits": "17:14",
-          "descr": "yellow",
-          "value": "0x1",
-          "swpld_addr": "0x68",
-          "swpld_addr_offset": "0x0"
-        },
-        {
-          "attr_name": "green",
-          "attr_devtype": "multifpgapci",
-          "attr_devname": "SWITCHCARD_FPGA",
-          "bits": "17:14",
-          "descr": "green",
-          "value": "0x2",
-          "swpld_addr": "0x68",
-          "swpld_addr_offset": "0x0"
-        },
-        {
-          "attr_name": "off",
-          "attr_devtype": "multifpgapci",
-          "attr_devname": "SWITCHCARD_FPGA",
-          "bits": "17:14",
-          "descr": "off",
-          "value": "0x0",
-          "swpld_addr": "0x68",
-          "swpld_addr_offset": "0x0"
-        }
-      ]
-    }
-  },
-  "PORT_LED_23": {
-    "dev_info": {
-      "device_type": "LED",
-      "device_name": "PORT_LED_23"
-    },
-    "dev_attr": {
-      "index": "22"
-    },
-    "i2c": {
-      "attr_list": [
-        {
-          "attr_name": "yellow",
-          "attr_devtype": "multifpgapci",
-          "attr_devname": "SWITCHCARD_FPGA",
-          "bits": "1b:18",
-          "descr": "yellow",
-          "value": "0x1",
-          "swpld_addr": "0x68",
-          "swpld_addr_offset": "0x0"
-        },
-        {
-          "attr_name": "green",
-          "attr_devtype": "multifpgapci",
-          "attr_devname": "SWITCHCARD_FPGA",
-          "bits": "1b:18",
-          "descr": "green",
-          "value": "0x2",
-          "swpld_addr": "0x68",
-          "swpld_addr_offset": "0x0"
-        },
-        {
-          "attr_name": "off",
-          "attr_devtype": "multifpgapci",
-          "attr_devname": "SWITCHCARD_FPGA",
-          "bits": "1b:18",
-          "descr": "off",
-          "value": "0x0",
-          "swpld_addr": "0x68",
-          "swpld_addr_offset": "0x0"
-        }
-      ]
-    }
-  },
-  "PORT_LED_24": {
-    "dev_info": {
-      "device_type": "LED",
-      "device_name": "PORT_LED_24"
-    },
-    "dev_attr": {
-      "index": "23"
-    },
-    "i2c": {
-      "attr_list": [
-        {
-          "attr_name": "yellow",
-          "attr_devtype": "multifpgapci",
-          "attr_devname": "SWITCHCARD_FPGA",
-          "bits": "1f:1c",
-          "descr": "yellow",
-          "value": "0x1",
-          "swpld_addr": "0x68",
-          "swpld_addr_offset": "0x0"
-        },
-        {
-          "attr_name": "green",
-          "attr_devtype": "multifpgapci",
-          "attr_devname": "SWITCHCARD_FPGA",
-          "bits": "1f:1c",
-          "descr": "green",
-          "value": "0x2",
-          "swpld_addr": "0x68",
-          "swpld_addr_offset": "0x0"
-        },
-        {
-          "attr_name": "off",
-          "attr_devtype": "multifpgapci",
-          "attr_devname": "SWITCHCARD_FPGA",
-          "bits": "1f:1c",
-          "descr": "off",
-          "value": "0x0",
-          "swpld_addr": "0x68",
-          "swpld_addr_offset": "0x0"
-        }
-      ]
-    }
-  },
-  "PORT_LED_25": {
-    "dev_info": {
-      "device_type": "LED",
-      "device_name": "PORT_LED_25"
-    },
-    "dev_attr": {
-      "index": "24"
-    },
-    "i2c": {
-      "attr_list": [
-        {
-          "attr_name": "yellow",
-          "attr_devtype": "multifpgapci",
-          "attr_devname": "SWITCHCARD_FPGA",
-          "bits": "3:0",
-          "descr": "yellow",
-          "value": "0x1",
-          "swpld_addr": "0x6c",
-          "swpld_addr_offset": "0x0"
-        },
-        {
-          "attr_name": "green",
-          "attr_devtype": "multifpgapci",
-          "attr_devname": "SWITCHCARD_FPGA",
-          "bits": "3:0",
-          "descr": "green",
-          "value": "0x2",
-          "swpld_addr": "0x6c",
-          "swpld_addr_offset": "0x0"
-        },
-        {
-          "attr_name": "off",
-          "attr_devtype": "multifpgapci",
-          "attr_devname": "SWITCHCARD_FPGA",
-          "bits": "3:0",
-          "descr": "off",
-          "value": "0x0",
-          "swpld_addr": "0x6c",
-          "swpld_addr_offset": "0x0"
-        }
-      ]
-    }
-  },
-  "PORT_LED_26": {
-    "dev_info": {
-      "device_type": "LED",
-      "device_name": "PORT_LED_26"
-    },
-    "dev_attr": {
-      "index": "25"
-    },
-    "i2c": {
-      "attr_list": [
-        {
-          "attr_name": "yellow",
-          "attr_devtype": "multifpgapci",
-          "attr_devname": "SWITCHCARD_FPGA",
-          "bits": "7:4",
-          "descr": "yellow",
-          "value": "0x1",
-          "swpld_addr": "0x6c",
-          "swpld_addr_offset": "0x0"
-        },
-        {
-          "attr_name": "green",
-          "attr_devtype": "multifpgapci",
-          "attr_devname": "SWITCHCARD_FPGA",
-          "bits": "7:4",
-          "descr": "green",
-          "value": "0x2",
-          "swpld_addr": "0x6c",
-          "swpld_addr_offset": "0x0"
-        },
-        {
-          "attr_name": "off",
-          "attr_devtype": "multifpgapci",
-          "attr_devname": "SWITCHCARD_FPGA",
-          "bits": "7:4",
-          "descr": "off",
-          "value": "0x0",
-          "swpld_addr": "0x6c",
-          "swpld_addr_offset": "0x0"
-        }
-      ]
-    }
-  },
-  "PORT_LED_27": {
-    "dev_info": {
-      "device_type": "LED",
-      "device_name": "PORT_LED_27"
-    },
-    "dev_attr": {
-      "index": "26"
-    },
-    "i2c": {
-      "attr_list": [
-        {
-          "attr_name": "yellow",
-          "attr_devtype": "multifpgapci",
-          "attr_devname": "SWITCHCARD_FPGA",
-          "bits": "b:8",
-          "descr": "yellow",
-          "value": "0x1",
-          "swpld_addr": "0x6c",
-          "swpld_addr_offset": "0x0"
-        },
-        {
-          "attr_name": "green",
-          "attr_devtype": "multifpgapci",
-          "attr_devname": "SWITCHCARD_FPGA",
-          "bits": "b:8",
-          "descr": "green",
-          "value": "0x2",
-          "swpld_addr": "0x6c",
-          "swpld_addr_offset": "0x0"
-        },
-        {
-          "attr_name": "off",
-          "attr_devtype": "multifpgapci",
-          "attr_devname": "SWITCHCARD_FPGA",
-          "bits": "b:8",
-          "descr": "off",
-          "value": "0x0",
-          "swpld_addr": "0x6c",
-          "swpld_addr_offset": "0x0"
-        }
-      ]
-    }
-  },
-  "PORT_LED_28": {
-    "dev_info": {
-      "device_type": "LED",
-      "device_name": "PORT_LED_28"
-    },
-    "dev_attr": {
-      "index": "27"
-    },
-    "i2c": {
-      "attr_list": [
-        {
-          "attr_name": "yellow",
-          "attr_devtype": "multifpgapci",
-          "attr_devname": "SWITCHCARD_FPGA",
-          "bits": "f:c",
-          "descr": "yellow",
-          "value": "0x1",
-          "swpld_addr": "0x6c",
-          "swpld_addr_offset": "0x0"
-        },
-        {
-          "attr_name": "green",
-          "attr_devtype": "multifpgapci",
-          "attr_devname": "SWITCHCARD_FPGA",
-          "bits": "f:c",
-          "descr": "green",
-          "value": "0x2",
-          "swpld_addr": "0x6c",
-          "swpld_addr_offset": "0x0"
-        },
-        {
-          "attr_name": "off",
-          "attr_devtype": "multifpgapci",
-          "attr_devname": "SWITCHCARD_FPGA",
-          "bits": "f:c",
-          "descr": "off",
-          "value": "0x0",
-          "swpld_addr": "0x6c",
-          "swpld_addr_offset": "0x0"
-        }
-      ]
-    }
-  },
-  "PORT_LED_29": {
-    "dev_info": {
-      "device_type": "LED",
-      "device_name": "PORT_LED_29"
-    },
-    "dev_attr": {
-      "index": "28"
-    },
-    "i2c": {
-      "attr_list": [
-        {
-          "attr_name": "yellow",
-          "attr_devtype": "multifpgapci",
-          "attr_devname": "SWITCHCARD_FPGA",
-          "bits": "13:10",
-          "descr": "yellow",
-          "value": "0x1",
-          "swpld_addr": "0x6c",
-          "swpld_addr_offset": "0x0"
-        },
-        {
-          "attr_name": "green",
-          "attr_devtype": "multifpgapci",
-          "attr_devname": "SWITCHCARD_FPGA",
-          "bits": "13:10",
-          "descr": "green",
-          "value": "0x2",
-          "swpld_addr": "0x6c",
-          "swpld_addr_offset": "0x0"
-        },
-        {
-          "attr_name": "off",
-          "attr_devtype": "multifpgapci",
-          "attr_devname": "SWITCHCARD_FPGA",
-          "bits": "13:10",
-          "descr": "off",
-          "value": "0x0",
-          "swpld_addr": "0x6c",
-          "swpld_addr_offset": "0x0"
-        }
-      ]
-    }
-  },
-  "PORT_LED_30": {
-    "dev_info": {
-      "device_type": "LED",
-      "device_name": "PORT_LED_30"
-    },
-    "dev_attr": {
-      "index": "29"
-    },
-    "i2c": {
-      "attr_list": [
-        {
-          "attr_name": "yellow",
-          "attr_devtype": "multifpgapci",
-          "attr_devname": "SWITCHCARD_FPGA",
-          "bits": "17:14",
-          "descr": "yellow",
-          "value": "0x1",
-          "swpld_addr": "0x6c",
-          "swpld_addr_offset": "0x0"
-        },
-        {
-          "attr_name": "green",
-          "attr_devtype": "multifpgapci",
-          "attr_devname": "SWITCHCARD_FPGA",
-          "bits": "17:14",
-          "descr": "green",
-          "value": "0x2",
-          "swpld_addr": "0x6c",
-          "swpld_addr_offset": "0x0"
-        },
-        {
-          "attr_name": "off",
-          "attr_devtype": "multifpgapci",
-          "attr_devname": "SWITCHCARD_FPGA",
-          "bits": "17:14",
-          "descr": "off",
-          "value": "0x0",
-          "swpld_addr": "0x6c",
-          "swpld_addr_offset": "0x0"
-        }
-      ]
-    }
-  },
-  "PORT_LED_31": {
-    "dev_info": {
-      "device_type": "LED",
-      "device_name": "PORT_LED_31"
-    },
-    "dev_attr": {
-      "index": "30"
-    },
-    "i2c": {
-      "attr_list": [
-        {
-          "attr_name": "yellow",
-          "attr_devtype": "multifpgapci",
-          "attr_devname": "SWITCHCARD_FPGA",
-          "bits": "1b:18",
-          "descr": "yellow",
-          "value": "0x1",
-          "swpld_addr": "0x6c",
-          "swpld_addr_offset": "0x0"
-        },
-        {
-          "attr_name": "green",
-          "attr_devtype": "multifpgapci",
-          "attr_devname": "SWITCHCARD_FPGA",
-          "bits": "1b:18",
-          "descr": "green",
-          "value": "0x2",
-          "swpld_addr": "0x6c",
-          "swpld_addr_offset": "0x0"
-        },
-        {
-          "attr_name": "off",
-          "attr_devtype": "multifpgapci",
-          "attr_devname": "SWITCHCARD_FPGA",
-          "bits": "1b:18",
-          "descr": "off",
-          "value": "0x0",
-          "swpld_addr": "0x6c",
-          "swpld_addr_offset": "0x0"
-        }
-      ]
-    }
-  },
-  "PORT_LED_32": {
-    "dev_info": {
-      "device_type": "LED",
-      "device_name": "PORT_LED_32"
-    },
-    "dev_attr": {
-      "index": "31"
-    },
-    "i2c": {
-      "attr_list": [
-        {
-          "attr_name": "yellow",
-          "attr_devtype": "multifpgapci",
-          "attr_devname": "SWITCHCARD_FPGA",
-          "bits": "1f:1c",
-          "descr": "yellow",
-          "value": "0x1",
-          "swpld_addr": "0x6c",
-          "swpld_addr_offset": "0x0"
-        },
-        {
-          "attr_name": "green",
-          "attr_devtype": "multifpgapci",
-          "attr_devname": "SWITCHCARD_FPGA",
-          "bits": "1f:1c",
-          "descr": "green",
-          "value": "0x2",
-          "swpld_addr": "0x6c",
-          "swpld_addr_offset": "0x0"
-        },
-        {
-          "attr_name": "off",
-          "attr_devtype": "multifpgapci",
-          "attr_devname": "SWITCHCARD_FPGA",
-          "bits": "1f:1c",
-          "descr": "off",
-          "value": "0x0",
-          "swpld_addr": "0x6c",
-          "swpld_addr_offset": "0x0"
-        }
-      ]
-    }
-  },
-  "PORT_LED_33": {
-    "dev_info": {
-      "device_type": "LED",
-      "device_name": "PORT_LED_33"
-    },
-    "dev_attr": {
-      "index": "32"
-    },
-    "i2c": {
-      "attr_list": [
-        {
-          "attr_name": "yellow",
-          "attr_devtype": "multifpgapci",
-          "attr_devname": "SWITCHCARD_FPGA",
-          "bits": "3:0",
-          "descr": "yellow",
-          "value": "0x1",
-          "swpld_addr": "0x70",
-          "swpld_addr_offset": "0x0"
-        },
-        {
-          "attr_name": "green",
-          "attr_devtype": "multifpgapci",
-          "attr_devname": "SWITCHCARD_FPGA",
-          "bits": "3:0",
-          "descr": "green",
-          "value": "0x2",
-          "swpld_addr": "0x70",
-          "swpld_addr_offset": "0x0"
-        },
-        {
-          "attr_name": "off",
-          "attr_devtype": "multifpgapci",
-          "attr_devname": "SWITCHCARD_FPGA",
-          "bits": "3:0",
-          "descr": "off",
-          "value": "0x0",
-          "swpld_addr": "0x70",
-          "swpld_addr_offset": "0x0"
-        }
-      ]
-    }
-  },
-  "PORT_LED_34": {
-    "dev_info": {
-      "device_type": "LED",
-      "device_name": "PORT_LED_34"
-    },
-    "dev_attr": {
-      "index": "33"
-    },
-    "i2c": {
-      "attr_list": [
-        {
-          "attr_name": "yellow",
-          "attr_devtype": "multifpgapci",
-          "attr_devname": "SWITCHCARD_FPGA",
-          "bits": "7:4",
-          "descr": "yellow",
-          "value": "0x1",
-          "swpld_addr": "0x70",
-          "swpld_addr_offset": "0x0"
-        },
-        {
-          "attr_name": "green",
-          "attr_devtype": "multifpgapci",
-          "attr_devname": "SWITCHCARD_FPGA",
-          "bits": "7:4",
-          "descr": "green",
-          "value": "0x2",
-          "swpld_addr": "0x70",
-          "swpld_addr_offset": "0x0"
-        },
-        {
-          "attr_name": "off",
-          "attr_devtype": "multifpgapci",
-          "attr_devname": "SWITCHCARD_FPGA",
-          "bits": "7:4",
-          "descr": "off",
-          "value": "0x0",
-          "swpld_addr": "0x70",
-          "swpld_addr_offset": "0x0"
-        }
-      ]
-    }
-  },
-  "PORT_LED_35": {
-    "dev_info": {
-      "device_type": "LED",
-      "device_name": "PORT_LED_35"
-    },
-    "dev_attr": {
-      "index": "34"
-    },
-    "i2c": {
-      "attr_list": [
-        {
-          "attr_name": "yellow",
-          "attr_devtype": "multifpgapci",
-          "attr_devname": "SWITCHCARD_FPGA",
-          "bits": "b:8",
-          "descr": "yellow",
-          "value": "0x1",
-          "swpld_addr": "0x70",
-          "swpld_addr_offset": "0x0"
-        },
-        {
-          "attr_name": "green",
-          "attr_devtype": "multifpgapci",
-          "attr_devname": "SWITCHCARD_FPGA",
-          "bits": "b:8",
-          "descr": "green",
-          "value": "0x2",
-          "swpld_addr": "0x70",
-          "swpld_addr_offset": "0x0"
-        },
-        {
-          "attr_name": "off",
-          "attr_devtype": "multifpgapci",
-          "attr_devname": "SWITCHCARD_FPGA",
-          "bits": "b:8",
-          "descr": "off",
-          "value": "0x0",
-          "swpld_addr": "0x70",
-          "swpld_addr_offset": "0x0"
-        }
-      ]
-    }
-  },
-  "PORT_LED_36": {
-    "dev_info": {
-      "device_type": "LED",
-      "device_name": "PORT_LED_36"
-    },
-    "dev_attr": {
-      "index": "35"
-    },
-    "i2c": {
-      "attr_list": [
-        {
-          "attr_name": "yellow",
-          "attr_devtype": "multifpgapci",
-          "attr_devname": "SWITCHCARD_FPGA",
-          "bits": "f:c",
-          "descr": "yellow",
-          "value": "0x1",
-          "swpld_addr": "0x70",
-          "swpld_addr_offset": "0x0"
-        },
-        {
-          "attr_name": "green",
-          "attr_devtype": "multifpgapci",
-          "attr_devname": "SWITCHCARD_FPGA",
-          "bits": "f:c",
-          "descr": "green",
-          "value": "0x2",
-          "swpld_addr": "0x70",
-          "swpld_addr_offset": "0x0"
-        },
-        {
-          "attr_name": "off",
-          "attr_devtype": "multifpgapci",
-          "attr_devname": "SWITCHCARD_FPGA",
-          "bits": "f:c",
-          "descr": "off",
-          "value": "0x0",
-          "swpld_addr": "0x70",
-          "swpld_addr_offset": "0x0"
-        }
-      ]
-    }
-  },
-  "PORT_LED_37": {
-    "dev_info": {
-      "device_type": "LED",
-      "device_name": "PORT_LED_37"
-    },
-    "dev_attr": {
-      "index": "36"
-    },
-    "i2c": {
-      "attr_list": [
-        {
-          "attr_name": "yellow",
-          "attr_devtype": "multifpgapci",
-          "attr_devname": "SWITCHCARD_FPGA",
-          "bits": "13:10",
-          "descr": "yellow",
-          "value": "0x1",
-          "swpld_addr": "0x70",
-          "swpld_addr_offset": "0x0"
-        },
-        {
-          "attr_name": "green",
-          "attr_devtype": "multifpgapci",
-          "attr_devname": "SWITCHCARD_FPGA",
-          "bits": "13:10",
-          "descr": "green",
-          "value": "0x2",
-          "swpld_addr": "0x70",
-          "swpld_addr_offset": "0x0"
-        },
-        {
-          "attr_name": "off",
-          "attr_devtype": "multifpgapci",
-          "attr_devname": "SWITCHCARD_FPGA",
-          "bits": "13:10",
-          "descr": "off",
-          "value": "0x0",
-          "swpld_addr": "0x70",
-          "swpld_addr_offset": "0x0"
-        }
-      ]
-    }
-  },
-  "PORT_LED_38": {
-    "dev_info": {
-      "device_type": "LED",
-      "device_name": "PORT_LED_38"
-    },
-    "dev_attr": {
-      "index": "37"
-    },
-    "i2c": {
-      "attr_list": [
-        {
-          "attr_name": "yellow",
-          "attr_devtype": "multifpgapci",
-          "attr_devname": "SWITCHCARD_FPGA",
-          "bits": "17:14",
-          "descr": "yellow",
-          "value": "0x1",
-          "swpld_addr": "0x70",
-          "swpld_addr_offset": "0x0"
-        },
-        {
-          "attr_name": "green",
-          "attr_devtype": "multifpgapci",
-          "attr_devname": "SWITCHCARD_FPGA",
-          "bits": "17:14",
-          "descr": "green",
-          "value": "0x2",
-          "swpld_addr": "0x70",
-          "swpld_addr_offset": "0x0"
-        },
-        {
-          "attr_name": "off",
-          "attr_devtype": "multifpgapci",
-          "attr_devname": "SWITCHCARD_FPGA",
-          "bits": "17:14",
-          "descr": "off",
-          "value": "0x0",
-          "swpld_addr": "0x70",
-          "swpld_addr_offset": "0x0"
-        }
-      ]
-    }
-  },
-  "PORT_LED_39": {
-    "dev_info": {
-      "device_type": "LED",
-      "device_name": "PORT_LED_39"
-    },
-    "dev_attr": {
-      "index": "38"
-    },
-    "i2c": {
-      "attr_list": [
-        {
-          "attr_name": "yellow",
-          "attr_devtype": "multifpgapci",
-          "attr_devname": "SWITCHCARD_FPGA",
-          "bits": "1b:18",
-          "descr": "yellow",
-          "value": "0x1",
-          "swpld_addr": "0x70",
-          "swpld_addr_offset": "0x0"
-        },
-        {
-          "attr_name": "green",
-          "attr_devtype": "multifpgapci",
-          "attr_devname": "SWITCHCARD_FPGA",
-          "bits": "1b:18",
-          "descr": "green",
-          "value": "0x2",
-          "swpld_addr": "0x70",
-          "swpld_addr_offset": "0x0"
-        },
-        {
-          "attr_name": "off",
-          "attr_devtype": "multifpgapci",
-          "attr_devname": "SWITCHCARD_FPGA",
-          "bits": "1b:18",
-          "descr": "off",
-          "value": "0x0",
-          "swpld_addr": "0x70",
-          "swpld_addr_offset": "0x0"
-        }
-      ]
-    }
-  },
-  "PORT_LED_40": {
-    "dev_info": {
-      "device_type": "LED",
-      "device_name": "PORT_LED_40"
-    },
-    "dev_attr": {
-      "index": "39"
-    },
-    "i2c": {
-      "attr_list": [
-        {
-          "attr_name": "yellow",
-          "attr_devtype": "multifpgapci",
-          "attr_devname": "SWITCHCARD_FPGA",
-          "bits": "1f:1c",
-          "descr": "yellow",
-          "value": "0x1",
-          "swpld_addr": "0x70",
-          "swpld_addr_offset": "0x0"
-        },
-        {
-          "attr_name": "green",
-          "attr_devtype": "multifpgapci",
-          "attr_devname": "SWITCHCARD_FPGA",
-          "bits": "1f:1c",
-          "descr": "green",
-          "value": "0x2",
-          "swpld_addr": "0x70",
-          "swpld_addr_offset": "0x0"
-        },
-        {
-          "attr_name": "off",
-          "attr_devtype": "multifpgapci",
-          "attr_devname": "SWITCHCARD_FPGA",
-          "bits": "1f:1c",
-          "descr": "off",
-          "value": "0x0",
-          "swpld_addr": "0x70",
-          "swpld_addr_offset": "0x0"
-        }
-      ]
-    }
-  },
-  "PORT_LED_41": {
-    "dev_info": {
-      "device_type": "LED",
-      "device_name": "PORT_LED_41"
-    },
-    "dev_attr": {
-      "index": "40"
-    },
-    "i2c": {
-      "attr_list": [
-        {
-          "attr_name": "yellow",
-          "attr_devtype": "multifpgapci",
-          "attr_devname": "SWITCHCARD_FPGA",
-          "bits": "3:0",
-          "descr": "yellow",
-          "value": "0x1",
-          "swpld_addr": "0x74",
-          "swpld_addr_offset": "0x0"
-        },
-        {
-          "attr_name": "green",
-          "attr_devtype": "multifpgapci",
-          "attr_devname": "SWITCHCARD_FPGA",
-          "bits": "3:0",
-          "descr": "green",
-          "value": "0x2",
-          "swpld_addr": "0x74",
-          "swpld_addr_offset": "0x0"
-        },
-        {
-          "attr_name": "off",
-          "attr_devtype": "multifpgapci",
-          "attr_devname": "SWITCHCARD_FPGA",
-          "bits": "3:0",
-          "descr": "off",
-          "value": "0x0",
-          "swpld_addr": "0x74",
-          "swpld_addr_offset": "0x0"
-        }
-      ]
-    }
-  },
-  "PORT_LED_42": {
-    "dev_info": {
-      "device_type": "LED",
-      "device_name": "PORT_LED_42"
-    },
-    "dev_attr": {
-      "index": "41"
-    },
-    "i2c": {
-      "attr_list": [
-        {
-          "attr_name": "yellow",
-          "attr_devtype": "multifpgapci",
-          "attr_devname": "SWITCHCARD_FPGA",
-          "bits": "7:4",
-          "descr": "yellow",
-          "value": "0x1",
-          "swpld_addr": "0x74",
-          "swpld_addr_offset": "0x0"
-        },
-        {
-          "attr_name": "green",
-          "attr_devtype": "multifpgapci",
-          "attr_devname": "SWITCHCARD_FPGA",
-          "bits": "7:4",
-          "descr": "green",
-          "value": "0x2",
-          "swpld_addr": "0x74",
-          "swpld_addr_offset": "0x0"
-        },
-        {
-          "attr_name": "off",
-          "attr_devtype": "multifpgapci",
-          "attr_devname": "SWITCHCARD_FPGA",
-          "bits": "7:4",
-          "descr": "off",
-          "value": "0x0",
-          "swpld_addr": "0x74",
-          "swpld_addr_offset": "0x0"
-        }
-      ]
-    }
-  },
-  "PORT_LED_43": {
-    "dev_info": {
-      "device_type": "LED",
-      "device_name": "PORT_LED_43"
-    },
-    "dev_attr": {
-      "index": "42"
-    },
-    "i2c": {
-      "attr_list": [
-        {
-          "attr_name": "yellow",
-          "attr_devtype": "multifpgapci",
-          "attr_devname": "SWITCHCARD_FPGA",
-          "bits": "b:8",
-          "descr": "yellow",
-          "value": "0x1",
-          "swpld_addr": "0x74",
-          "swpld_addr_offset": "0x0"
-        },
-        {
-          "attr_name": "green",
-          "attr_devtype": "multifpgapci",
-          "attr_devname": "SWITCHCARD_FPGA",
-          "bits": "b:8",
-          "descr": "green",
-          "value": "0x2",
-          "swpld_addr": "0x74",
-          "swpld_addr_offset": "0x0"
-        },
-        {
-          "attr_name": "off",
-          "attr_devtype": "multifpgapci",
-          "attr_devname": "SWITCHCARD_FPGA",
-          "bits": "b:8",
-          "descr": "off",
-          "value": "0x0",
-          "swpld_addr": "0x74",
-          "swpld_addr_offset": "0x0"
-        }
-      ]
-    }
-  },
-  "PORT_LED_44": {
-    "dev_info": {
-      "device_type": "LED",
-      "device_name": "PORT_LED_44"
-    },
-    "dev_attr": {
-      "index": "43"
-    },
-    "i2c": {
-      "attr_list": [
-        {
-          "attr_name": "yellow",
-          "attr_devtype": "multifpgapci",
-          "attr_devname": "SWITCHCARD_FPGA",
-          "bits": "f:c",
-          "descr": "yellow",
-          "value": "0x1",
-          "swpld_addr": "0x74",
-          "swpld_addr_offset": "0x0"
-        },
-        {
-          "attr_name": "green",
-          "attr_devtype": "multifpgapci",
-          "attr_devname": "SWITCHCARD_FPGA",
-          "bits": "f:c",
-          "descr": "green",
-          "value": "0x2",
-          "swpld_addr": "0x74",
-          "swpld_addr_offset": "0x0"
-        },
-        {
-          "attr_name": "off",
-          "attr_devtype": "multifpgapci",
-          "attr_devname": "SWITCHCARD_FPGA",
-          "bits": "f:c",
-          "descr": "off",
-          "value": "0x0",
-          "swpld_addr": "0x74",
-          "swpld_addr_offset": "0x0"
-        }
-      ]
-    }
-  },
-  "PORT_LED_45": {
-    "dev_info": {
-      "device_type": "LED",
-      "device_name": "PORT_LED_45"
-    },
-    "dev_attr": {
-      "index": "44"
-    },
-    "i2c": {
-      "attr_list": [
-        {
-          "attr_name": "yellow",
-          "attr_devtype": "multifpgapci",
-          "attr_devname": "SWITCHCARD_FPGA",
-          "bits": "13:10",
-          "descr": "yellow",
-          "value": "0x1",
-          "swpld_addr": "0x74",
-          "swpld_addr_offset": "0x0"
-        },
-        {
-          "attr_name": "green",
-          "attr_devtype": "multifpgapci",
-          "attr_devname": "SWITCHCARD_FPGA",
-          "bits": "13:10",
-          "descr": "green",
-          "value": "0x2",
-          "swpld_addr": "0x74",
-          "swpld_addr_offset": "0x0"
-        },
-        {
-          "attr_name": "off",
-          "attr_devtype": "multifpgapci",
-          "attr_devname": "SWITCHCARD_FPGA",
-          "bits": "13:10",
-          "descr": "off",
-          "value": "0x0",
-          "swpld_addr": "0x74",
-          "swpld_addr_offset": "0x0"
-        }
-      ]
-    }
-  },
-  "PORT_LED_46": {
-    "dev_info": {
-      "device_type": "LED",
-      "device_name": "PORT_LED_46"
-    },
-    "dev_attr": {
-      "index": "45"
-    },
-    "i2c": {
-      "attr_list": [
-        {
-          "attr_name": "yellow",
-          "attr_devtype": "multifpgapci",
-          "attr_devname": "SWITCHCARD_FPGA",
-          "bits": "17:14",
-          "descr": "yellow",
-          "value": "0x1",
-          "swpld_addr": "0x74",
-          "swpld_addr_offset": "0x0"
-        },
-        {
-          "attr_name": "green",
-          "attr_devtype": "multifpgapci",
-          "attr_devname": "SWITCHCARD_FPGA",
-          "bits": "17:14",
-          "descr": "green",
-          "value": "0x2",
-          "swpld_addr": "0x74",
-          "swpld_addr_offset": "0x0"
-        },
-        {
-          "attr_name": "off",
-          "attr_devtype": "multifpgapci",
-          "attr_devname": "SWITCHCARD_FPGA",
-          "bits": "17:14",
-          "descr": "off",
-          "value": "0x0",
-          "swpld_addr": "0x74",
-          "swpld_addr_offset": "0x0"
-        }
-      ]
-    }
-  },
-  "PORT_LED_47": {
-    "dev_info": {
-      "device_type": "LED",
-      "device_name": "PORT_LED_47"
-    },
-    "dev_attr": {
-      "index": "46"
-    },
-    "i2c": {
-      "attr_list": [
-        {
-          "attr_name": "yellow",
-          "attr_devtype": "multifpgapci",
-          "attr_devname": "SWITCHCARD_FPGA",
-          "bits": "1b:18",
-          "descr": "yellow",
-          "value": "0x1",
-          "swpld_addr": "0x74",
-          "swpld_addr_offset": "0x0"
-        },
-        {
-          "attr_name": "green",
-          "attr_devtype": "multifpgapci",
-          "attr_devname": "SWITCHCARD_FPGA",
-          "bits": "1b:18",
-          "descr": "green",
-          "value": "0x2",
-          "swpld_addr": "0x74",
-          "swpld_addr_offset": "0x0"
-        },
-        {
-          "attr_name": "off",
-          "attr_devtype": "multifpgapci",
-          "attr_devname": "SWITCHCARD_FPGA",
-          "bits": "1b:18",
-          "descr": "off",
-          "value": "0x0",
-          "swpld_addr": "0x74",
-          "swpld_addr_offset": "0x0"
-        }
-      ]
-    }
-  },
-  "PORT_LED_48": {
-    "dev_info": {
-      "device_type": "LED",
-      "device_name": "PORT_LED_48"
-    },
-    "dev_attr": {
-      "index": "47"
-    },
-    "i2c": {
-      "attr_list": [
-        {
-          "attr_name": "yellow",
-          "attr_devtype": "multifpgapci",
-          "attr_devname": "SWITCHCARD_FPGA",
-          "bits": "1f:1c",
-          "descr": "yellow",
-          "value": "0x1",
-          "swpld_addr": "0x74",
-          "swpld_addr_offset": "0x0"
-        },
-        {
-          "attr_name": "green",
-          "attr_devtype": "multifpgapci",
-          "attr_devname": "SWITCHCARD_FPGA",
-          "bits": "1f:1c",
-          "descr": "green",
-          "value": "0x2",
-          "swpld_addr": "0x74",
-          "swpld_addr_offset": "0x0"
-        },
-        {
-          "attr_name": "off",
-          "attr_devtype": "multifpgapci",
-          "attr_devname": "SWITCHCARD_FPGA",
-          "bits": "1f:1c",
-          "descr": "off",
-          "value": "0x0",
-          "swpld_addr": "0x74",
-          "swpld_addr_offset": "0x0"
-        }
-      ]
-    }
-  },
-  "PORT_LED_49": {
-    "dev_info": {
-      "device_type": "LED",
-      "device_name": "PORT_LED_49"
-    },
-    "dev_attr": {
-      "index": "48"
-    },
-    "i2c": {
-      "attr_list": [
-        {
-          "attr_name": "yellow",
-          "attr_devtype": "multifpgapci",
-          "attr_devname": "SWITCHCARD_FPGA",
-          "bits": "3:0",
-          "descr": "yellow",
-          "value": "0x1",
-          "swpld_addr": "0x78",
-          "swpld_addr_offset": "0x0"
-        },
-        {
-          "attr_name": "green",
-          "attr_devtype": "multifpgapci",
-          "attr_devname": "SWITCHCARD_FPGA",
-          "bits": "3:0",
-          "descr": "green",
-          "value": "0x2",
-          "swpld_addr": "0x78",
-          "swpld_addr_offset": "0x0"
-        },
-        {
-          "attr_name": "off",
-          "attr_devtype": "multifpgapci",
-          "attr_devname": "SWITCHCARD_FPGA",
-          "bits": "3:0",
-          "descr": "off",
-          "value": "0x0",
-          "swpld_addr": "0x78",
-          "swpld_addr_offset": "0x0"
-        }
-      ]
-    }
-  },
-  "PORT_LED_50": {
-    "dev_info": {
-      "device_type": "LED",
-      "device_name": "PORT_LED_50"
-    },
-    "dev_attr": {
-      "index": "49"
-    },
-    "i2c": {
-      "attr_list": [
-        {
-          "attr_name": "yellow",
-          "attr_devtype": "multifpgapci",
-          "attr_devname": "SWITCHCARD_FPGA",
-          "bits": "7:4",
-          "descr": "yellow",
-          "value": "0x1",
-          "swpld_addr": "0x78",
-          "swpld_addr_offset": "0x0"
-        },
-        {
-          "attr_name": "green",
-          "attr_devtype": "multifpgapci",
-          "attr_devname": "SWITCHCARD_FPGA",
-          "bits": "7:4",
-          "descr": "green",
-          "value": "0x2",
-          "swpld_addr": "0x78",
-          "swpld_addr_offset": "0x0"
-        },
-        {
-          "attr_name": "off",
-          "attr_devtype": "multifpgapci",
-          "attr_devname": "SWITCHCARD_FPGA",
-          "bits": "7:4",
-          "descr": "off",
-          "value": "0x0",
-          "swpld_addr": "0x78",
-          "swpld_addr_offset": "0x0"
-        }
-      ]
-    }
-  },
-  "PORT_LED_51": {
-    "dev_info": {
-      "device_type": "LED",
-      "device_name": "PORT_LED_51"
-    },
-    "dev_attr": {
-      "index": "50"
-    },
-    "i2c": {
-      "attr_list": [
-        {
-          "attr_name": "yellow",
-          "attr_devtype": "multifpgapci",
-          "attr_devname": "SWITCHCARD_FPGA",
-          "bits": "b:8",
-          "descr": "yellow",
-          "value": "0x1",
-          "swpld_addr": "0x78",
-          "swpld_addr_offset": "0x0"
-        },
-        {
-          "attr_name": "green",
-          "attr_devtype": "multifpgapci",
-          "attr_devname": "SWITCHCARD_FPGA",
-          "bits": "b:8",
-          "descr": "green",
-          "value": "0x2",
-          "swpld_addr": "0x78",
-          "swpld_addr_offset": "0x0"
-        },
-        {
-          "attr_name": "off",
-          "attr_devtype": "multifpgapci",
-          "attr_devname": "SWITCHCARD_FPGA",
-          "bits": "b:8",
-          "descr": "off",
-          "value": "0x0",
-          "swpld_addr": "0x78",
-          "swpld_addr_offset": "0x0"
-        }
-      ]
-    }
-  },
-  "PORT_LED_52": {
-    "dev_info": {
-      "device_type": "LED",
-      "device_name": "PORT_LED_52"
-    },
-    "dev_attr": {
-      "index": "51"
-    },
-    "i2c": {
-      "attr_list": [
-        {
-          "attr_name": "yellow",
-          "attr_devtype": "multifpgapci",
-          "attr_devname": "SWITCHCARD_FPGA",
-          "bits": "f:c",
-          "descr": "yellow",
-          "value": "0x1",
-          "swpld_addr": "0x78",
-          "swpld_addr_offset": "0x0"
-        },
-        {
-          "attr_name": "green",
-          "attr_devtype": "multifpgapci",
-          "attr_devname": "SWITCHCARD_FPGA",
-          "bits": "f:c",
-          "descr": "green",
-          "value": "0x2",
-          "swpld_addr": "0x78",
-          "swpld_addr_offset": "0x0"
-        },
-        {
-          "attr_name": "off",
-          "attr_devtype": "multifpgapci",
-          "attr_devname": "SWITCHCARD_FPGA",
-          "bits": "f:c",
-          "descr": "off",
-          "value": "0x0",
-          "swpld_addr": "0x78",
-          "swpld_addr_offset": "0x0"
-        }
-      ]
-    }
-  },
-  "PORT_LED_53": {
-    "dev_info": {
-      "device_type": "LED",
-      "device_name": "PORT_LED_53"
-    },
-    "dev_attr": {
-      "index": "52"
-    },
-    "i2c": {
-      "attr_list": [
-        {
-          "attr_name": "yellow",
-          "attr_devtype": "multifpgapci",
-          "attr_devname": "SWITCHCARD_FPGA",
-          "bits": "13:10",
-          "descr": "yellow",
-          "value": "0x1",
-          "swpld_addr": "0x78",
-          "swpld_addr_offset": "0x0"
-        },
-        {
-          "attr_name": "green",
-          "attr_devtype": "multifpgapci",
-          "attr_devname": "SWITCHCARD_FPGA",
-          "bits": "13:10",
-          "descr": "green",
-          "value": "0x2",
-          "swpld_addr": "0x78",
-          "swpld_addr_offset": "0x0"
-        },
-        {
-          "attr_name": "off",
-          "attr_devtype": "multifpgapci",
-          "attr_devname": "SWITCHCARD_FPGA",
-          "bits": "13:10",
-          "descr": "off",
-          "value": "0x0",
-          "swpld_addr": "0x78",
-          "swpld_addr_offset": "0x0"
-        }
-      ]
-    }
-  },
-  "PORT_LED_54": {
-    "dev_info": {
-      "device_type": "LED",
-      "device_name": "PORT_LED_54"
-    },
-    "dev_attr": {
-      "index": "53"
-    },
-    "i2c": {
-      "attr_list": [
-        {
-          "attr_name": "yellow",
-          "attr_devtype": "multifpgapci",
-          "attr_devname": "SWITCHCARD_FPGA",
-          "bits": "17:14",
-          "descr": "yellow",
-          "value": "0x1",
-          "swpld_addr": "0x78",
-          "swpld_addr_offset": "0x0"
-        },
-        {
-          "attr_name": "green",
-          "attr_devtype": "multifpgapci",
-          "attr_devname": "SWITCHCARD_FPGA",
-          "bits": "17:14",
-          "descr": "green",
-          "value": "0x2",
-          "swpld_addr": "0x78",
-          "swpld_addr_offset": "0x0"
-        },
-        {
-          "attr_name": "off",
-          "attr_devtype": "multifpgapci",
-          "attr_devname": "SWITCHCARD_FPGA",
-          "bits": "17:14",
-          "descr": "off",
-          "value": "0x0",
-          "swpld_addr": "0x78",
-          "swpld_addr_offset": "0x0"
-        }
-      ]
-    }
-  },
-  "PORT_LED_55": {
-    "dev_info": {
-      "device_type": "LED",
-      "device_name": "PORT_LED_55"
-    },
-    "dev_attr": {
-      "index": "54"
-    },
-    "i2c": {
-      "attr_list": [
-        {
-          "attr_name": "yellow",
-          "attr_devtype": "multifpgapci",
-          "attr_devname": "SWITCHCARD_FPGA",
-          "bits": "1b:18",
-          "descr": "yellow",
-          "value": "0x1",
-          "swpld_addr": "0x78",
-          "swpld_addr_offset": "0x0"
-        },
-        {
-          "attr_name": "green",
-          "attr_devtype": "multifpgapci",
-          "attr_devname": "SWITCHCARD_FPGA",
-          "bits": "1b:18",
-          "descr": "green",
-          "value": "0x2",
-          "swpld_addr": "0x78",
-          "swpld_addr_offset": "0x0"
-        },
-        {
-          "attr_name": "off",
-          "attr_devtype": "multifpgapci",
-          "attr_devname": "SWITCHCARD_FPGA",
-          "bits": "1b:18",
-          "descr": "off",
-          "value": "0x0",
-          "swpld_addr": "0x78",
-          "swpld_addr_offset": "0x0"
-        }
-      ]
-    }
-  },
-  "PORT_LED_56": {
-    "dev_info": {
-      "device_type": "LED",
-      "device_name": "PORT_LED_56"
-    },
-    "dev_attr": {
-      "index": "55"
-    },
-    "i2c": {
-      "attr_list": [
-        {
-          "attr_name": "yellow",
-          "attr_devtype": "multifpgapci",
-          "attr_devname": "SWITCHCARD_FPGA",
-          "bits": "1f:1c",
-          "descr": "yellow",
-          "value": "0x1",
-          "swpld_addr": "0x78",
-          "swpld_addr_offset": "0x0"
-        },
-        {
-          "attr_name": "green",
-          "attr_devtype": "multifpgapci",
-          "attr_devname": "SWITCHCARD_FPGA",
-          "bits": "1f:1c",
-          "descr": "green",
-          "value": "0x2",
-          "swpld_addr": "0x78",
-          "swpld_addr_offset": "0x0"
-        },
-        {
-          "attr_name": "off",
-          "attr_devtype": "multifpgapci",
-          "attr_devname": "SWITCHCARD_FPGA",
-          "bits": "1f:1c",
-          "descr": "off",
-          "value": "0x0",
-          "swpld_addr": "0x78",
-          "swpld_addr_offset": "0x0"
-        }
-      ]
-    }
-  },
-  "PORT_LED_57": {
-    "dev_info": {
-      "device_type": "LED",
-      "device_name": "PORT_LED_57"
-    },
-    "dev_attr": {
-      "index": "56"
-    },
-    "i2c": {
-      "attr_list": [
-        {
-          "attr_name": "yellow",
-          "attr_devtype": "multifpgapci",
-          "attr_devname": "SWITCHCARD_FPGA",
-          "bits": "3:0",
-          "descr": "yellow",
-          "value": "0x1",
-          "swpld_addr": "0x7c",
-          "swpld_addr_offset": "0x0"
-        },
-        {
-          "attr_name": "green",
-          "attr_devtype": "multifpgapci",
-          "attr_devname": "SWITCHCARD_FPGA",
-          "bits": "3:0",
-          "descr": "green",
-          "value": "0x2",
-          "swpld_addr": "0x7c",
-          "swpld_addr_offset": "0x0"
-        },
-        {
-          "attr_name": "off",
-          "attr_devtype": "multifpgapci",
-          "attr_devname": "SWITCHCARD_FPGA",
-          "bits": "3:0",
-          "descr": "off",
-          "value": "0x0",
-          "swpld_addr": "0x7c",
-          "swpld_addr_offset": "0x0"
-        }
-      ]
-    }
-  },
-  "PORT_LED_58": {
-    "dev_info": {
-      "device_type": "LED",
-      "device_name": "PORT_LED_58"
-    },
-    "dev_attr": {
-      "index": "57"
-    },
-    "i2c": {
-      "attr_list": [
-        {
-          "attr_name": "yellow",
-          "attr_devtype": "multifpgapci",
-          "attr_devname": "SWITCHCARD_FPGA",
-          "bits": "7:4",
-          "descr": "yellow",
-          "value": "0x1",
-          "swpld_addr": "0x7c",
-          "swpld_addr_offset": "0x0"
-        },
-        {
-          "attr_name": "green",
-          "attr_devtype": "multifpgapci",
-          "attr_devname": "SWITCHCARD_FPGA",
-          "bits": "7:4",
-          "descr": "green",
-          "value": "0x2",
-          "swpld_addr": "0x7c",
-          "swpld_addr_offset": "0x0"
-        },
-        {
-          "attr_name": "off",
-          "attr_devtype": "multifpgapci",
-          "attr_devname": "SWITCHCARD_FPGA",
-          "bits": "7:4",
-          "descr": "off",
-          "value": "0x0",
-          "swpld_addr": "0x7c",
-          "swpld_addr_offset": "0x0"
-        }
-      ]
-    }
-  },
-  "PORT_LED_59": {
-    "dev_info": {
-      "device_type": "LED",
-      "device_name": "PORT_LED_59"
-    },
-    "dev_attr": {
-      "index": "58"
-    },
-    "i2c": {
-      "attr_list": [
-        {
-          "attr_name": "yellow",
-          "attr_devtype": "multifpgapci",
-          "attr_devname": "SWITCHCARD_FPGA",
-          "bits": "b:8",
-          "descr": "yellow",
-          "value": "0x1",
-          "swpld_addr": "0x7c",
-          "swpld_addr_offset": "0x0"
-        },
-        {
-          "attr_name": "green",
-          "attr_devtype": "multifpgapci",
-          "attr_devname": "SWITCHCARD_FPGA",
-          "bits": "b:8",
-          "descr": "green",
-          "value": "0x2",
-          "swpld_addr": "0x7c",
-          "swpld_addr_offset": "0x0"
-        },
-        {
-          "attr_name": "off",
-          "attr_devtype": "multifpgapci",
-          "attr_devname": "SWITCHCARD_FPGA",
-          "bits": "b:8",
-          "descr": "off",
-          "value": "0x0",
-          "swpld_addr": "0x7c",
-          "swpld_addr_offset": "0x0"
-        }
-      ]
-    }
-  },
-  "PORT_LED_60": {
-    "dev_info": {
-      "device_type": "LED",
-      "device_name": "PORT_LED_60"
-    },
-    "dev_attr": {
-      "index": "59"
-    },
-    "i2c": {
-      "attr_list": [
-        {
-          "attr_name": "yellow",
-          "attr_devtype": "multifpgapci",
-          "attr_devname": "SWITCHCARD_FPGA",
-          "bits": "f:c",
-          "descr": "yellow",
-          "value": "0x1",
-          "swpld_addr": "0x7c",
-          "swpld_addr_offset": "0x0"
-        },
-        {
-          "attr_name": "green",
-          "attr_devtype": "multifpgapci",
-          "attr_devname": "SWITCHCARD_FPGA",
-          "bits": "f:c",
-          "descr": "green",
-          "value": "0x2",
-          "swpld_addr": "0x7c",
-          "swpld_addr_offset": "0x0"
-        },
-        {
-          "attr_name": "off",
-          "attr_devtype": "multifpgapci",
-          "attr_devname": "SWITCHCARD_FPGA",
-          "bits": "f:c",
-          "descr": "off",
-          "value": "0x0",
-          "swpld_addr": "0x7c",
-          "swpld_addr_offset": "0x0"
-        }
-      ]
-    }
-  },
-  "PORT_LED_61": {
-    "dev_info": {
-      "device_type": "LED",
-      "device_name": "PORT_LED_61"
-    },
-    "dev_attr": {
-      "index": "60"
-    },
-    "i2c": {
-      "attr_list": [
-        {
-          "attr_name": "yellow",
-          "attr_devtype": "multifpgapci",
-          "attr_devname": "SWITCHCARD_FPGA",
-          "bits": "13:10",
-          "descr": "yellow",
-          "value": "0x1",
-          "swpld_addr": "0x7c",
-          "swpld_addr_offset": "0x0"
-        },
-        {
-          "attr_name": "green",
-          "attr_devtype": "multifpgapci",
-          "attr_devname": "SWITCHCARD_FPGA",
-          "bits": "13:10",
-          "descr": "green",
-          "value": "0x2",
-          "swpld_addr": "0x7c",
-          "swpld_addr_offset": "0x0"
-        },
-        {
-          "attr_name": "off",
-          "attr_devtype": "multifpgapci",
-          "attr_devname": "SWITCHCARD_FPGA",
-          "bits": "13:10",
-          "descr": "off",
-          "value": "0x0",
-          "swpld_addr": "0x7c",
-          "swpld_addr_offset": "0x0"
-        }
-      ]
-    }
-  },
-  "PORT_LED_62": {
-    "dev_info": {
-      "device_type": "LED",
-      "device_name": "PORT_LED_62"
-    },
-    "dev_attr": {
-      "index": "61"
-    },
-    "i2c": {
-      "attr_list": [
-        {
-          "attr_name": "yellow",
-          "attr_devtype": "multifpgapci",
-          "attr_devname": "SWITCHCARD_FPGA",
-          "bits": "17:14",
-          "descr": "yellow",
-          "value": "0x1",
-          "swpld_addr": "0x7c",
-          "swpld_addr_offset": "0x0"
-        },
-        {
-          "attr_name": "green",
-          "attr_devtype": "multifpgapci",
-          "attr_devname": "SWITCHCARD_FPGA",
-          "bits": "17:14",
-          "descr": "green",
-          "value": "0x2",
-          "swpld_addr": "0x7c",
-          "swpld_addr_offset": "0x0"
-        },
-        {
-          "attr_name": "off",
-          "attr_devtype": "multifpgapci",
-          "attr_devname": "SWITCHCARD_FPGA",
-          "bits": "17:14",
-          "descr": "off",
-          "value": "0x0",
-          "swpld_addr": "0x7c",
-          "swpld_addr_offset": "0x0"
-        }
-      ]
-    }
-  },
-  "PORT_LED_63": {
-    "dev_info": {
-      "device_type": "LED",
-      "device_name": "PORT_LED_63"
-    },
-    "dev_attr": {
-      "index": "62"
-    },
-    "i2c": {
-      "attr_list": [
-        {
-          "attr_name": "yellow",
-          "attr_devtype": "multifpgapci",
-          "attr_devname": "SWITCHCARD_FPGA",
-          "bits": "1b:18",
-          "descr": "yellow",
-          "value": "0x1",
-          "swpld_addr": "0x7c",
-          "swpld_addr_offset": "0x0"
-        },
-        {
-          "attr_name": "green",
-          "attr_devtype": "multifpgapci",
-          "attr_devname": "SWITCHCARD_FPGA",
-          "bits": "1b:18",
-          "descr": "green",
-          "value": "0x2",
-          "swpld_addr": "0x7c",
-          "swpld_addr_offset": "0x0"
-        },
-        {
-          "attr_name": "off",
-          "attr_devtype": "multifpgapci",
-          "attr_devname": "SWITCHCARD_FPGA",
-          "bits": "1b:18",
-          "descr": "off",
-          "value": "0x0",
-          "swpld_addr": "0x7c",
-          "swpld_addr_offset": "0x0"
-        }
-      ]
-    }
-  },
-  "PORT_LED_64": {
-    "dev_info": {
-      "device_type": "LED",
-      "device_name": "PORT_LED_64"
-    },
-    "dev_attr": {
-      "index": "63"
-    },
-    "i2c": {
-      "attr_list": [
-        {
-          "attr_name": "yellow",
-          "attr_devtype": "multifpgapci",
-          "attr_devname": "SWITCHCARD_FPGA",
-          "bits": "1f:1c",
-          "descr": "yellow",
-          "value": "0x1",
-          "swpld_addr": "0x7c",
-          "swpld_addr_offset": "0x0"
-        },
-        {
-          "attr_name": "green",
-          "attr_devtype": "multifpgapci",
-          "attr_devname": "SWITCHCARD_FPGA",
-          "bits": "1f:1c",
-          "descr": "green",
-          "value": "0x2",
-          "swpld_addr": "0x7c",
-          "swpld_addr_offset": "0x0"
-        },
-        {
-          "attr_name": "off",
-          "attr_devtype": "multifpgapci",
-          "attr_devname": "SWITCHCARD_FPGA",
-          "bits": "1f:1c",
-          "descr": "off",
-          "value": "0x0",
-          "swpld_addr": "0x7c",
-          "swpld_addr_offset": "0x0"
-        }
-      ]
-    }
-  },
-  "PORT_LED_65": {
-    "dev_info": {
-      "device_type": "LED",
-      "device_name": "PORT_LED_65"
-    },
-    "dev_attr": {
-      "index": "64"
-    },
-    "i2c": {
-      "attr_list": [
-        {
-          "attr_name": "yellow",
-          "attr_devtype": "multifpgapci",
-          "attr_devname": "SWITCHCARD_FPGA",
-          "bits": "13:10",
-          "descr": "yellow",
-          "value": "0x1",
-          "swpld_addr": "0x9c",
-          "swpld_addr_offset": "0x0"
-        },
-        {
-          "attr_name": "green",
-          "attr_devtype": "multifpgapci",
-          "attr_devname": "SWITCHCARD_FPGA",
-          "bits": "13:10",
-          "descr": "green",
-          "value": "0x2",
-          "swpld_addr": "0x9c",
-          "swpld_addr_offset": "0x0"
-        },
-        {
-          "attr_name": "off",
-          "attr_devtype": "multifpgapci",
-          "attr_devname": "SWITCHCARD_FPGA",
-          "bits": "13:10",
-          "descr": "off",
-          "value": "0x0",
-          "swpld_addr": "0x9c",
-          "swpld_addr_offset": "0x0"
-        }
-      ]
-    }
-  },
-  "PORT_LED_66": {
-    "dev_info": {
-      "device_type": "LED",
-      "device_name": "PORT_LED_66"
-    },
-    "dev_attr": {
-      "index": "65"
-    },
-    "i2c": {
-      "attr_list": [
-        {
-          "attr_name": "yellow",
-          "attr_devtype": "multifpgapci",
-          "attr_devname": "SWITCHCARD_FPGA",
-          "bits": "17:14",
-          "descr": "yellow",
-          "value": "0x1",
-          "swpld_addr": "0x9c",
-          "swpld_addr_offset": "0x0"
-        },
-        {
-          "attr_name": "green",
-          "attr_devtype": "multifpgapci",
-          "attr_devname": "SWITCHCARD_FPGA",
-          "bits": "17:14",
-          "descr": "green",
-          "value": "0x2",
-          "swpld_addr": "0x9c",
-          "swpld_addr_offset": "0x0"
-        },
-        {
-          "attr_name": "off",
-          "attr_devtype": "multifpgapci",
-          "attr_devname": "SWITCHCARD_FPGA",
-          "bits": "17:14",
-          "descr": "off",
-          "value": "0x0",
-          "swpld_addr": "0x9c",
-          "swpld_addr_offset": "0x0"
-        }
-      ]
-    }
-  },
-  "SYS_LED": {
-    "dev_info": {
-      "device_type": "LED",
-      "device_name": "SYS_LED"
-    },
-    "dev_attr": {
-      "index": "0"
-    },
-    "i2c": {
-      "attr_list": [
-        {
-          "attr_name": "green",
-          "attr_devtype": "multifpgapci",
-          "attr_devname": "SWITCHCARD_FPGA",
-          "bits": "b:8",
-          "descr": "green",
-          "value": "0x2",
-          "swpld_addr": "0x9c",
-          "swpld_addr_offset": "0x0"
-        },
-        {
-          "attr_name": "green_blink",
-          "attr_devtype": "multifpgapci",
-          "attr_devname": "SWITCHCARD_FPGA",
-          "bits": "b:8",
-          "descr": "green_blink",
-          "value": "0x6",
-          "swpld_addr": "0x9c",
-          "swpld_addr_offset": "0x0"
-        },
-        {
-          "attr_name": "red",
-          "attr_devtype": "multifpgapci",
-          "attr_devname": "SWITCHCARD_FPGA",
-          "bits": "b:8",
-          "descr": "red",
-          "value": "0x1",
-          "swpld_addr": "0x9c",
-          "swpld_addr_offset": "0x0"
-        },
-        {
-          "attr_name": "amber",
-          "attr_devtype": "multifpgapci",
-          "attr_devname": "SWITCHCARD_FPGA",
-          "bits": "b:8",
-          "descr": "amber",
-          "value": "0x3",
-          "swpld_addr": "0x9c",
-          "swpld_addr_offset": "0x0"
-        },
-        {
-          "attr_name": "off",
-          "attr_devtype": "multifpgapci",
-          "attr_devname": "SWITCHCARD_FPGA",
-          "bits": "b:8",
-          "descr": "off",
-          "value": "0x0",
-          "swpld_addr": "0x9c",
-          "swpld_addr_offset": "0x0"
-        }
-      ]
-    }
-  },
-  "LOC_LED": {
-    "dev_info": {
-      "device_type": "LED",
-      "device_name": "LOC_LED"
-    },
-    "dev_attr": {
-      "index": "0"
-    },
-    "i2c": {
-      "attr_list": [
-        {
-          "attr_name": "blue_blink",
-          "attr_devtype": "multifpgapci",
-          "attr_devname": "CPUCARD_FPGA",
-          "bits": "13:10",
-          "descr": "blue_blink",
-          "value": "0x5",
-          "swpld_addr": "0x48",
-          "swpld_addr_offset": "0x0"
-        },
-        {
-          "attr_name": "blue",
-          "attr_devtype": "multifpgapci",
-          "attr_devname": "CPUCARD_FPGA",
-          "bits": "13:10",
-          "descr": "blue",
-          "value": "0x1",
-          "swpld_addr": "0x48",
-          "swpld_addr_offset": "0x0"
-        },
-        {
-          "attr_name": "off",
-          "attr_devtype": "multifpgapci",
-          "attr_devname": "CPUCARD_FPGA",
-          "bits": "13:10",
-          "descr": "off",
-          "value": "0x0",
-          "swpld_addr": "0x48",
-          "swpld_addr_offset": "0x0"
-        }
-      ]
-    }
-  },
-  "FAN_LED": {
-    "dev_info": {
-      "device_type": "LED",
-      "device_name": "FAN_LED"
-    },
-    "dev_attr": {
-      "index": "0"
-    },
-    "i2c": {
-      "attr_list": [
-        {
-          "attr_name": "green",
-          "attr_devtype": "multifpgapci",
-          "attr_devname": "SWITCHCARD_FPGA",
-          "bits": "7:4",
-          "descr": "green",
-          "value": "0x2",
-          "swpld_addr": "0x9c",
-          "swpld_addr_offset": "0x0"
-        },
-        {
-          "attr_name": "red",
-          "attr_devtype": "multifpgapci",
-          "attr_devname": "SWITCHCARD_FPGA",
-          "bits": "7:4",
-          "descr": "red",
-          "value": "0x1",
-          "swpld_addr": "0x9c",
-          "swpld_addr_offset": "0x0"
-        },
-        {
-          "attr_name": "amber",
-          "attr_devtype": "multifpgapci",
-          "attr_devname": "SWITCHCARD_FPGA",
-          "bits": "7:4",
-          "descr": "amber",
-          "value": "0x3",
-          "swpld_addr": "0x9c",
-          "swpld_addr_offset": "0x0"
-        },
-        {
-          "attr_name": "off",
-          "attr_devtype": "multifpgapci",
-          "attr_devname": "SWITCHCARD_FPGA",
-          "bits": "7:4",
-          "descr": "off",
-          "value": "0x0",
-          "swpld_addr": "0x9c",
-          "swpld_addr_offset": "0x0"
-        }
-      ]
-    }
-  },
-  "PSU_LED": {
-    "dev_info": {
-      "device_type": "LED",
-      "device_name": "PSU_LED"
-    },
-    "dev_attr": {
-      "index": "0"
-    },
-    "i2c": {
-      "attr_list": [
-        {
-          "attr_name": "green",
-          "attr_devtype": "multifpgapci",
-          "attr_devname": "SWITCHCARD_FPGA",
-          "bits": "3:0",
-          "descr": "green",
-          "value": "0x2",
-          "swpld_addr": "0x9c",
-          "swpld_addr_offset": "0x0"
-        },
-        {
-          "attr_name": "red",
-          "attr_devtype": "multifpgapci",
-          "attr_devname": "SWITCHCARD_FPGA",
-          "bits": "3:0",
-          "descr": "red",
-          "value": "0x1",
-          "swpld_addr": "0x9c",
-          "swpld_addr_offset": "0x0"
-        },
-        {
-          "attr_name": "amber",
-          "attr_devtype": "multifpgapci",
-          "attr_devname": "SWITCHCARD_FPGA",
-          "bits": "3:0",
-          "descr": "amber",
-          "value": "0x3",
-          "swpld_addr": "0x9c",
-          "swpld_addr_offset": "0x0"
-        },
-        {
-          "attr_name": "off",
-          "attr_devtype": "multifpgapci",
-          "attr_devname": "SWITCHCARD_FPGA",
-          "bits": "3:0",
-          "descr": "off",
-          "value": "0x0",
-          "swpld_addr": "0x9c",
-          "swpld_addr_offset": "0x0"
-        }
-      ]
-    }
-  },
-  "FANTRAY1_LED": {
-    "dev_info": {
-      "device_type": "LED",
-      "device_name": "FANTRAY_LED"
-    },
-    "dev_attr": {
-      "index": "0"
-    },
-    "i2c": {
-      "attr_list": [
-        {
-          "attr_name": "green",
-          "attr_devtype": "multifpgapci",
-          "attr_devname": "SWITCHCARD_FPGA",
-          "bits": "1:0",
-          "descr": "green",
-          "value": "0x2",
-          "swpld_addr": "0xa0",
-          "swpld_addr_offset": "0x0"
-        },
-        {
-          "attr_name": "red",
-          "attr_devtype": "multifpgapci",
-          "attr_devname": "SWITCHCARD_FPGA",
-          "bits": "1:0",
-          "descr": "red",
-          "value": "0x1",
-          "swpld_addr": "0xa0",
-          "swpld_addr_offset": "0x0"
-        },
-        {
-          "attr_name": "off",
-          "attr_devtype": "multifpgapci",
-          "attr_devname": "SWITCHCARD_FPGA",
-          "bits": "1:0",
-          "descr": "off",
-          "value": "0x0",
-          "swpld_addr": "0xa0",
-          "swpld_addr_offset": "0x0"
-        }
-      ]
-    }
-  },
-  "FANTRAY2_LED": {
-    "dev_info": {
-      "device_type": "LED",
-      "device_name": "FANTRAY_LED"
-    },
-    "dev_attr": {
-      "index": "1"
-    },
-    "i2c": {
-      "attr_list": [
-        {
-          "attr_name": "green",
-          "attr_devtype": "multifpgapci",
-          "attr_devname": "SWITCHCARD_FPGA",
-          "bits": "3:2",
-          "descr": "green",
-          "value": "0x2",
-          "swpld_addr": "0xa0",
-          "swpld_addr_offset": "0x0"
-        },
-        {
-          "attr_name": "red",
-          "attr_devtype": "multifpgapci",
-          "attr_devname": "SWITCHCARD_FPGA",
-          "bits": "3:2",
-          "descr": "red",
-          "value": "0x1",
-          "swpld_addr": "0xa0",
-          "swpld_addr_offset": "0x0"
-        },
-        {
-          "attr_name": "off",
-          "attr_devtype": "multifpgapci",
-          "attr_devname": "SWITCHCARD_FPGA",
-          "bits": "3:2",
-          "descr": "off",
-          "value": "0x0",
-          "swpld_addr": "0xa0",
-          "swpld_addr_offset": "0x0"
-        }
-      ]
-    }
-  },
-  "FANTRAY3_LED": {
-    "dev_info": {
-      "device_type": "LED",
-      "device_name": "FANTRAY_LED"
-    },
-    "dev_attr": {
-      "index": "2"
-    },
-    "i2c": {
-      "attr_list": [
-        {
-          "attr_name": "green",
-          "attr_devtype": "multifpgapci",
-          "attr_devname": "SWITCHCARD_FPGA",
-          "bits": "5:4",
-          "descr": "green",
-          "value": "0x2",
-          "swpld_addr": "0xa0",
-          "swpld_addr_offset": "0x0"
-        },
-        {
-          "attr_name": "red",
-          "attr_devtype": "multifpgapci",
-          "attr_devname": "SWITCHCARD_FPGA",
-          "bits": "5:4",
-          "descr": "red",
-          "value": "0x1",
-          "swpld_addr": "0xa0",
-          "swpld_addr_offset": "0x0"
-        },
-        {
-          "attr_name": "off",
-          "attr_devtype": "multifpgapci",
-          "attr_devname": "SWITCHCARD_FPGA",
-          "bits": "5:4",
-          "descr": "off",
-          "value": "0x0",
-          "swpld_addr": "0xa0",
-          "swpld_addr_offset": "0x0"
-        }
-      ]
-    }
-  },
-  "FANTRAY4_LED": {
-    "dev_info": {
-      "device_type": "LED",
-      "device_name": "FANTRAY_LED"
-    },
-    "dev_attr": {
-      "index": "3"
-    },
-    "i2c": {
-      "attr_list": [
-        {
-          "attr_name": "green",
-          "attr_devtype": "multifpgapci",
-          "attr_devname": "SWITCHCARD_FPGA",
-          "bits": "7:6",
-          "descr": "green",
-          "value": "0x2",
-          "swpld_addr": "0xa0",
-          "swpld_addr_offset": "0x0"
-        },
-        {
-          "attr_name": "red",
-          "attr_devtype": "multifpgapci",
-          "attr_devname": "SWITCHCARD_FPGA",
-          "bits": "7:6",
-          "descr": "red",
-          "value": "0x1",
-          "swpld_addr": "0xa0",
-          "swpld_addr_offset": "0x0"
-        },
-        {
-          "attr_name": "off",
-          "attr_devtype": "multifpgapci",
-          "attr_devname": "SWITCHCARD_FPGA",
-          "bits": "7:6",
-          "descr": "off",
-          "value": "0x0",
-          "swpld_addr": "0xa0",
-          "swpld_addr_offset": "0x0"
-        }
-      ]
-    }
-  },
-  "DPM1":
-  {
-      "dev_info": {"device_type":"DPM", "device_name":"DPM1", "device_parent":"MULTIFPGAPCIE0"},
-      "i2c":
-      {
-          "topo_info":{ "parent_bus":"0x7", "dev_addr":"0x41", "dev_type":"adm1266"}
-      }
-  },
-  "VOLTAGE1":
-  {
-    "dev_info": { "device_type": "VOLTAGE_SENSOR", "device_name":"DPM1-RAIL1", "device_parent":"MULTIFPGAPCIE0", "virt_parent": "DPM1"},
-    "dev_attr": { "display_name":"POS12V0"},
-    "i2c": {
-        "attr_list":
-        [
-            {"attr_name":"volt1_input", "drv_attr_name":"in1_input"},
-            {"attr_name":"volt1_high_threshold", "drv_attr_name":"in1_max"},
-            {"attr_name":"volt1_low_threshold", "drv_attr_name":"in1_min"},
-            {"attr_name":"volt1_crit_high_threshold", "drv_attr_name":"in1_max_alarm"},
-            {"attr_name":"volt1_crit_low_threshold", "drv_attr_name":"in1_min_alarm"}
-        ]
-    }
-  },
-  "VOLTAGE2":
-  {
-    "dev_info": { "device_type": "VOLTAGE_SENSOR", "device_name":"DPM1-RAIL2", "device_parent":"MULTIFPGAPCIE0", "virt_parent": "DPM1"},
-    "dev_attr": { "display_name":"POS5V0"},
-    "i2c": {
-        "attr_list":
-        [
-            {"attr_name":"volt1_input", "drv_attr_name":"in2_input"},
-            {"attr_name":"volt1_high_threshold", "drv_attr_name":"in2_max"},
-            {"attr_name":"volt1_low_threshold", "drv_attr_name":"in2_min"},
-            {"attr_name":"volt1_crit_high_threshold", "drv_attr_name":"in2_max_alarm"},
-            {"attr_name":"volt1_crit_low_threshold", "drv_attr_name":"in2_min_alarm"}
-        ]
-    }
-  },
-  "VOLTAGE3":
-  {
-    "dev_info": { "device_type": "VOLTAGE_SENSOR", "device_name":"DPM1-RAIL3", "device_parent":"MULTIFPGAPCIE0", "virt_parent": "DPM1"},
-    "dev_attr": { "display_name":"POS5V0_S0"},
-    "i2c": {
-        "attr_list":
-        [
-            {"attr_name":"volt1_input", "drv_attr_name":"in4_input"},
-            {"attr_name":"volt1_high_threshold", "drv_attr_name":"in4_max"},
-            {"attr_name":"volt1_low_threshold", "drv_attr_name":"in4_min"},
-            {"attr_name":"volt1_crit_high_threshold", "drv_attr_name":"in4_max_alarm"},
-            {"attr_name":"volt1_crit_low_threshold", "drv_attr_name":"in4_min_alarm"}
-        ]
-    }
-  },
-  "VOLTAGE4":
-  {
-    "dev_info": { "device_type": "VOLTAGE_SENSOR", "device_name":"DPM1-RAIL4", "device_parent":"MULTIFPGAPCIE0", "virt_parent": "DPM1"},
-    "dev_attr": { "display_name":"POS1V0_A7"},
-    "i2c": {
-        "attr_list":
-        [
-            {"attr_name":"volt1_input", "drv_attr_name":"in5_input"},
-            {"attr_name":"volt1_high_threshold", "drv_attr_name":"in5_max"},
-            {"attr_name":"volt1_low_threshold", "drv_attr_name":"in5_min"},
-            {"attr_name":"volt1_crit_high_threshold", "drv_attr_name":"in5_max_alarm"},
-            {"attr_name":"volt1_crit_low_threshold", "drv_attr_name":"in5_min_alarm"}
-        ]
-    }
-  },
-  "VOLTAGE5":
-  {
-    "dev_info": { "device_type": "VOLTAGE_SENSOR", "device_name":"DPM1-RAIL5", "device_parent":"MULTIFPGAPCIE0", "virt_parent": "DPM1"},
-    "dev_attr": { "display_name":"POS1V8_A7"},
-    "i2c": {
-        "attr_list":
-        [
-            {"attr_name":"volt1_input", "drv_attr_name":"in6_input"},
-            {"attr_name":"volt1_high_threshold", "drv_attr_name":"in6_max"},
-            {"attr_name":"volt1_low_threshold", "drv_attr_name":"in6_min"},
-            {"attr_name":"volt1_crit_high_threshold", "drv_attr_name":"in6_max_alarm"},
-            {"attr_name":"volt1_crit_low_threshold", "drv_attr_name":"in6_min_alarm"}
-        ]
-    }
-  },
-  "VOLTAGE6":
-  {
-    "dev_info": { "device_type": "VOLTAGE_SENSOR", "device_name":"DPM1-RAIL6", "device_parent":"MULTIFPGAPCIE0", "virt_parent": "DPM1"},
-    "dev_attr": { "display_name":"POS3V3"},
-    "i2c": {
-        "attr_list":
-        [
-            {"attr_name":"volt1_input", "drv_attr_name":"in7_input"},
-            {"attr_name":"volt1_high_threshold", "drv_attr_name":"in7_max"},
-            {"attr_name":"volt1_low_threshold", "drv_attr_name":"in7_min"},
-            {"attr_name":"volt1_crit_high_threshold", "drv_attr_name":"in7_max_alarm"},
-            {"attr_name":"volt1_crit_low_threshold", "drv_attr_name":"in7_min_alarm"}
-        ]
-    }
-  },
-  "VOLTAGE7":
-  {
-    "dev_info": { "device_type": "VOLTAGE_SENSOR", "device_name":"DPM1-RAIL7", "device_parent":"MULTIFPGAPCIE0", "virt_parent": "DPM1"},
-    "dev_attr": { "display_name":"POS1V0"},
-    "i2c": {
-        "attr_list":
-        [
-            {"attr_name":"volt1_input", "drv_attr_name":"in8_input"},
-            {"attr_name":"volt1_high_threshold", "drv_attr_name":"in8_max"},
-            {"attr_name":"volt1_low_threshold", "drv_attr_name":"in8_min"},
-            {"attr_name":"volt1_crit_high_threshold", "drv_attr_name":"in8_max_alarm"},
-            {"attr_name":"volt1_crit_low_threshold", "drv_attr_name":"in8_min_alarm"}
-        ]
-    }
-  },
-  "VOLTAGE8":
-  {
-    "dev_info": { "device_type": "VOLTAGE_SENSOR", "device_name":"DPM1-RAIL8", "device_parent":"MULTIFPGAPCIE0", "virt_parent": "DPM1"},
-    "dev_attr": { "display_name":"POS1V2_A7"},
-    "i2c": {
-        "attr_list":
-        [
-            {"attr_name":"volt1_input", "drv_attr_name":"in9_input"},
-            {"attr_name":"volt1_high_threshold", "drv_attr_name":"in9_max"},
-            {"attr_name":"volt1_low_threshold", "drv_attr_name":"in9_min"},
-            {"attr_name":"volt1_crit_high_threshold", "drv_attr_name":"in9_max_alarm"},
-            {"attr_name":"volt1_crit_low_threshold", "drv_attr_name":"in9_min_alarm"}
-        ]
-    }
-  },
-  "VOLTAGE9":
-  {
-    "dev_info": { "device_type": "VOLTAGE_SENSOR", "device_name":"DPM1-RAIL9", "device_parent":"MULTIFPGAPCIE0", "virt_parent": "DPM1"},
-    "dev_attr": { "display_name":"POS0V75_S5"},
-    "i2c": {
-        "attr_list":
-        [
-            {"attr_name":"volt1_input", "drv_attr_name":"in10_input"},
-            {"attr_name":"volt1_high_threshold", "drv_attr_name":"in10_max"},
-            {"attr_name":"volt1_low_threshold", "drv_attr_name":"in10_min"},
-            {"attr_name":"volt1_crit_high_threshold", "drv_attr_name":"in10_max_alarm"},
-            {"attr_name":"volt1_crit_low_threshold", "drv_attr_name":"in10_min_alarm"}
-        ]
-    }
-  },
-  "VOLTAGE10":
-  {
-    "dev_info": { "device_type": "VOLTAGE_SENSOR", "device_name":"DPM1-RAIL10", "device_parent":"MULTIFPGAPCIE0", "virt_parent": "DPM1"},
-    "dev_attr": { "display_name":"POS1V8_S5"},
-    "i2c": {
-
-        "attr_list":
-        [
-            {"attr_name":"volt1_input", "drv_attr_name":"in11_input"},
-            {"attr_name":"volt1_high_threshold", "drv_attr_name":"in11_max"},
-            {"attr_name":"volt1_low_threshold", "drv_attr_name":"in11_min"},
-            {"attr_name":"volt1_crit_high_threshold", "drv_attr_name":"in11_max_alarm"},
-            {"attr_name":"volt1_crit_low_threshold", "drv_attr_name":"in11_min_alarm"}
-        ]
-    }
-  },
-  "VOLTAGE11":
-  {
-    "dev_info": { "device_type": "VOLTAGE_SENSOR", "device_name":"DPM1-RAIL11", "device_parent":"MULTIFPGAPCIE0", "virt_parent": "DPM1"},
-    "dev_attr": { "display_name":"POS3V3_S5"},
-    "i2c": {
-        "attr_list":
-        [
-            {"attr_name":"volt1_input", "drv_attr_name":"in12_input"},
-            {"attr_name":"volt1_high_threshold", "drv_attr_name":"in12_max"},
-            {"attr_name":"volt1_low_threshold", "drv_attr_name":"in12_min"},
-            {"attr_name":"volt1_crit_high_threshold", "drv_attr_name":"in12_max_alarm"},
-            {"attr_name":"volt1_crit_low_threshold", "drv_attr_name":"in12_min_alarm"}
-        ]
-    }
-  },
-  "VOLTAGE12":
-  {
-    "dev_info": { "device_type": "VOLTAGE_SENSOR", "device_name":"DPM1-RAIL12", "device_parent":"MULTIFPGAPCIE0", "virt_parent": "DPM1"},
-    "dev_attr": { "display_name":"POS1V1_S0"},
-    "i2c": {
-        "attr_list":
-        [
-            {"attr_name":"volt1_input", "drv_attr_name":"in13_input"},
-            {"attr_name":"volt1_high_threshold", "drv_attr_name":"in13_max"},
-            {"attr_name":"volt1_low_threshold", "drv_attr_name":"in13_min"},
-            {"attr_name":"volt1_crit_high_threshold", "drv_attr_name":"in13_max_alarm"},
-            {"attr_name":"volt1_crit_low_threshold", "drv_attr_name":"in13_min_alarm"}
-        ]
-    }
-  },
-  "VOLTAGE13":
-  {
-    "dev_info": { "device_type": "VOLTAGE_SENSOR", "device_name":"DPM1-RAIL13", "device_parent":"MULTIFPGAPCIE0", "virt_parent": "DPM1"},
-    "dev_attr": { "display_name":"POS0V78_S0"},
-    "i2c": {
-        "attr_list":
-        [
-            {"attr_name":"volt1_input", "drv_attr_name":"in14_input"},
-            {"attr_name":"volt1_high_threshold", "drv_attr_name":"in14_max"},
-            {"attr_name":"volt1_low_threshold", "drv_attr_name":"in14_min"},
-            {"attr_name":"volt1_crit_high_threshold", "drv_attr_name":"in14_max_alarm"},
-            {"attr_name":"volt1_crit_low_threshold", "drv_attr_name":"in14_min_alarm"}
-        ]
-    }
-  },
-  "VOLTAGE14":
-  {
-    "dev_info": { "device_type": "VOLTAGE_SENSOR", "device_name":"DPM1-RAIL14", "device_parent":"MULTIFPGAPCIE0", "virt_parent": "DPM1"},
-    "dev_attr": { "display_name":"POS0V75_S0"},
-    "i2c": {
-        "attr_list":
-        [
-            {"attr_name":"volt1_input", "drv_attr_name":"in15_input"},
-            {"attr_name":"volt1_high_threshold", "drv_attr_name":"in15_max"},
-            {"attr_name":"volt1_low_threshold", "drv_attr_name":"in15_min"},
-            {"attr_name":"volt1_crit_high_threshold", "drv_attr_name":"in15_max_alarm"},
-            {"attr_name":"volt1_crit_low_threshold", "drv_attr_name":"in15_min_alarm"}
-        ]
-    }
-  },
-  "VOLTAGE15":
-  {
-    "dev_info": { "device_type": "VOLTAGE_SENSOR", "device_name":"DPM1-RAIL15", "device_parent":"MULTIFPGAPCIE0", "virt_parent": "DPM1"},
-    "dev_attr": { "display_name":"POS1V8_S0"},
-    "i2c": {
-        "attr_list":
-        [
-            {"attr_name":"volt1_input", "drv_attr_name":"in16_input"},
-            {"attr_name":"volt1_high_threshold", "drv_attr_name":"in16_max"},
-            {"attr_name":"volt1_low_threshold", "drv_attr_name":"in16_min"},
-            {"attr_name":"volt1_crit_high_threshold", "drv_attr_name":"in16_max_alarm"},
-            {"attr_name":"volt1_crit_low_threshold", "drv_attr_name":"in16_min_alarm"}
-        ]
-    }
-  },
-  "VOLTAGE16":
-  {
-    "dev_info": { "device_type": "VOLTAGE_SENSOR", "device_name":"DPM1-RAIL16", "device_parent":"MULTIFPGAPCIE0", "virt_parent": "DPM1"},
-    "dev_attr": { "display_name":"POS3V3_S0"},
-    "i2c": {
-        "attr_list":
-        [
-            {"attr_name":"volt1_input", "drv_attr_name":"in17_input"},
-            {"attr_name":"volt1_high_threshold", "drv_attr_name":"in17_max"},
-            {"attr_name":"volt1_low_threshold", "drv_attr_name":"in17_min"},
-            {"attr_name":"volt1_crit_high_threshold", "drv_attr_name":"in17_max_alarm"},
-            {"attr_name":"volt1_crit_low_threshold", "drv_attr_name":"in17_min_alarm"}
-        ]
-    }
-  },
-  "DCDC0": {
-    "dev_info": {
-      "device_type": "DCDC",
-      "device_name": "DCDC0",
-      "device_parent": "MULTIFPGAPCIE1"
-    },
-    "i2c": {
-      "topo_info": {
-        "parent_bus": "0x5b",
-        "dev_addr": "0x70",
-        "dev_type": "nh_xdpe1a2g5b"
-      }
-    }
-  },
-  "DCDC1": {
-    "dev_info": {
-      "device_type": "DCDC",
-      "device_name": "DCDC1",
-      "device_parent": "MULTIFPGAPCIE1"
-    },
-    "i2c": {
-      "topo_info": {
-        "parent_bus": "0x5c",
-        "dev_addr": "0x60",
-        "dev_type": "nh_isl68225"
-      }
-    }
-  },
-  "DCDC2": {
-    "dev_info": {
-      "device_type": "DCDC",
-      "device_name": "DCDC2",
-      "device_parent": "MULTIFPGAPCIE1"
-    },
-    "i2c": {
-      "topo_info": {
-        "parent_bus": "0x5c",
-        "dev_addr": "0x62",
-        "dev_type": "nh_isl68225"
-      }
-    }
-  },
-  "DCDC3": {
-    "dev_info": {
-      "device_type": "DCDC",
-      "device_name": "DCDC3",
-      "device_parent": "MULTIFPGAPCIE1"
-    },
-    "i2c": {
-      "topo_info": {
-        "parent_bus": "0x5c",
-        "dev_addr": "0x64",
-        "dev_type": "nh_isl68225"
-      }
-    }
-  },
-  "DCDC4": {
-    "dev_info": {
-      "device_type": "DCDC",
-      "device_name": "DCDC4",
-      "device_parent": "MULTIFPGAPCIE1"
-    },
-    "i2c": {
-      "topo_info": {
-        "parent_bus": "0x5c",
-        "dev_addr": "0x66",
-        "dev_type": "nh_isl68225"
-      }
-    }
-  },
-  "VOLTAGE17": {
-    "dev_info": {
-      "device_type": "VOLTAGE_SENSOR",
-      "device_name": "DCDC0-RAIL1",
-      "device_parent": "MULTIFPGAPCIE1",
-      "virt_parent": "DCDC0"
-    },
-    "dev_attr": {
-      "display_name": "POS0V78_ASIC"
-    },
-    "i2c": {
-      "attr_list": [
-        {
-          "attr_name": "volt1_input",
-          "drv_attr_name": "in3_input"
-        },
-        {
-          "attr_name": "volt1_high_threshold",
-          "drv_attr_name": "in3_max"
-        },
-        {
-          "attr_name": "volt1_low_threshold",
-          "drv_attr_name": "in3_min"
-        },
-        {
-          "attr_name": "volt1_crit_high_threshold",
-          "drv_attr_name": "in3_crit"
-        },
-        {
-          "attr_name": "volt1_crit_low_threshold",
-          "drv_attr_name": "in3_lcrit"
-        }
-      ]
-    }
-  },
-  "VOLTAGE18": {
-    "dev_info": {
-      "device_type": "VOLTAGE_SENSOR",
-      "device_name": "DCDC1-RAIL1",
-      "device_parent": "MULTIFPGAPCIE1",
-      "virt_parent": "DCDC1"
-    },
-    "dev_attr": {
-      "display_name": "POS0V9_WEST"
-    },
-    "i2c": {
-      "attr_list": [
-        {
-          "attr_name": "volt1_input",
-          "drv_attr_name": "in3_input"
-        },
-        {
-          "attr_name": "volt1_high_threshold",
-          "drv_attr_name": "in3_crit"
-        },
-        {
-          "attr_name": "volt1_low_threshold",
-          "drv_attr_name": "in3_lcrit"
-        },
-        {
-          "attr_name": "volt1_crit_high_threshold",
-          "drv_attr_name": "in3_crit_alarm"
-        },
-        {
-          "attr_name": "volt1_crit_low_threshold",
-          "drv_attr_name": "in3_lcrit_alarm"
-        }
-      ]
-    }
-  },
-  "VOLTAGE19": {
-    "dev_info": {
-      "device_type": "VOLTAGE_SENSOR",
-      "device_name": "DCDC1-RAIL2",
-      "device_parent": "MULTIFPGAPCIE1",
-      "virt_parent": "DCDC1"
-    },
-    "dev_attr": {
-      "display_name": "POS0V75_WEST"
-    },
-    "i2c": {
-      "attr_list": [
-        {
-          "attr_name": "volt1_input",
-          "drv_attr_name": "in4_input"
-        },
-        {
-          "attr_name": "volt1_high_threshold",
-          "drv_attr_name": "in4_crit"
-        },
-        {
-          "attr_name": "volt1_low_threshold",
-          "drv_attr_name": "in4_lcrit"
-        },
-        {
-          "attr_name": "volt1_crit_high_threshold",
-          "drv_attr_name": "in4_crit_alarm"
-        },
-        {
-          "attr_name": "volt1_crit_low_threshold",
-          "drv_attr_name": "in4_lcrit_alarm"
-        }
-      ]
-    }
-  },
-  "VOLTAGE20": {
-    "dev_info": {
-      "device_type": "VOLTAGE_SENSOR",
-      "device_name": "DCDC2-RAIL1",
-      "device_parent": "MULTIFPGAPCIE1",
-      "virt_parent": "DCDC2"
-    },
-    "dev_attr": {
-      "display_name": "POS0V9_EAST"
-    },
-    "i2c": {
-      "attr_list": [
-        {
-          "attr_name": "volt1_input",
-          "drv_attr_name": "in3_input"
-        },
-        {
-          "attr_name": "volt1_high_threshold",
-          "drv_attr_name": "in3_crit"
-        },
-        {
-          "attr_name": "volt1_low_threshold",
-          "drv_attr_name": "in3_lcrit"
-        },
-        {
-          "attr_name": "volt1_crit_high_threshold",
-          "drv_attr_name": "in3_crit_alarm"
-        },
-        {
-          "attr_name": "volt1_crit_low_threshold",
-          "drv_attr_name": "in3_lcrit_alarm"
-        }
-      ]
-    }
-  },
-  "VOLTAGE21": {
-    "dev_info": {
-      "device_type": "VOLTAGE_SENSOR",
-      "device_name": "DCDC2-RAIL2",
-      "device_parent": "MULTIFPGAPCIE1",
-      "virt_parent": "DCDC2"
-    },
-    "dev_attr": {
-      "display_name": "POS0V75_EAST"
-    },
-    "i2c": {
-      "attr_list": [
-        {
-          "attr_name": "volt1_input",
-          "drv_attr_name": "in4_input"
-        },
-        {
-          "attr_name": "volt1_high_threshold",
-          "drv_attr_name": "in4_crit"
-        },
-        {
-          "attr_name": "volt1_low_threshold",
-          "drv_attr_name": "in4_lcrit"
-        },
-        {
-          "attr_name": "volt1_crit_high_threshold",
-          "drv_attr_name": "in4_crit_alarm"
-        },
-        {
-          "attr_name": "volt1_crit_low_threshold",
-          "drv_attr_name": "in4_lcrit_alarm"
-        }
-      ]
-    }
-  },
-  "VOLTAGE22": {
-    "dev_info": {
-      "device_type": "VOLTAGE_SENSOR",
-      "device_name": "DCDC3-RAIL1",
-      "device_parent": "MULTIFPGAPCIE1",
-      "virt_parent": "DCDC3"
-    },
-    "dev_attr": {
-      "display_name": "POS3V3_WEST"
-    },
-    "i2c": {
-      "attr_list": [
-        {
-          "attr_name": "volt1_input",
-          "drv_attr_name": "in3_input"
-        },
-        {
-          "attr_name": "volt1_high_threshold",
-          "drv_attr_name": "in3_crit"
-        },
-        {
-          "attr_name": "volt1_low_threshold",
-          "drv_attr_name": "in3_lcrit"
-        },
-        {
-          "attr_name": "volt1_crit_high_threshold",
-          "drv_attr_name": "in3_crit_alarm"
-        },
-        {
-          "attr_name": "volt1_crit_low_threshold",
-          "drv_attr_name": "in3_lcrit_alarm"
-        }
-      ]
-    }
-  },
-  "VOLTAGE23": {
-    "dev_info": {
-      "device_type": "VOLTAGE_SENSOR",
-      "device_name": "DCDC4-RAIL1",
-      "device_parent": "MULTIFPGAPCIE1",
-      "virt_parent": "DCDC4"
-    },
-    "dev_attr": {
-      "display_name": "POS3V3_EAST"
-    },
-    "i2c": {
-      "attr_list": [
-        {
-          "attr_name": "volt1_input",
-          "drv_attr_name": "in3_input"
-        },
-        {
-          "attr_name": "volt1_high_threshold",
-          "drv_attr_name": "in3_crit"
-        },
-        {
-          "attr_name": "volt1_low_threshold",
-          "drv_attr_name": "in3_lcrit"
-        },
-        {
-          "attr_name": "volt1_crit_high_threshold",
-          "drv_attr_name": "in3_crit_alarm"
-        },
-        {
-          "attr_name": "volt1_crit_low_threshold",
-          "drv_attr_name": "in3_lcrit_alarm"
-        }
-      ]
-    }
-  },
-  "VOLTAGE24": {
-    "dev_info": {
-      "device_type": "VOLTAGE_SENSOR",
-      "device_name": "DCDC4-RAIL2",
-      "device_parent": "MULTIFPGAPCIE1",
-      "virt_parent": "DCDC4"
-    },
-    "dev_attr": {
-      "display_name": "POS1V2_DP"
-    },
-    "i2c": {
-      "attr_list": [
-        {
-          "attr_name": "volt1_input",
-          "drv_attr_name": "in4_input"
-        },
-        {
-          "attr_name": "volt1_high_threshold",
-          "drv_attr_name": "in4_crit"
-        },
-        {
-          "attr_name": "volt1_low_threshold",
-          "drv_attr_name": "in4_lcrit"
-        },
-        {
-          "attr_name": "volt1_crit_high_threshold",
-          "drv_attr_name": "in4_crit_alarm"
-        },
-        {
-          "attr_name": "volt1_crit_low_threshold",
-          "drv_attr_name": "in4_lcrit_alarm"
-        }
-      ]
-    }
-  },
-  "CURRENT1": {
-    "dev_info": {
-      "device_type": "CURRENT_SENSOR",
-      "device_name": "DCDC0-RAIL1",
-      "device_parent": "MULTIFPGAPCIE1",
-      "virt_parent": "DCDC0"
-    },
-    "dev_attr": {
-      "display_name": "POS0V78_ASIC"
-    },
-    "i2c": {
-      "attr_list": [
-        {
-          "attr_name": "current1_input",
-          "drv_attr_name": "curr3_input"
-        },
-        {
-          "attr_name": "current1_high_threshold",
-          "drv_attr_name": "curr3_max"
-        },
-        {
-          "attr_name": "current1_crit_high_threshold",
-          "drv_attr_name": "curr3_crit"
-        }
-      ]
-    }
-  },
-  "CURRENT2": {
-    "dev_info": {
-      "device_type": "CURRENT_SENSOR",
-      "device_name": "DCDC1-RAIL1",
-      "device_parent": "MULTIFPGAPCIE1",
-      "virt_parent": "DCDC1"
-    },
-    "dev_attr": {
-      "display_name": "POS0V9_WEST"
-    },
-    "i2c": {
-      "attr_list": [
-        {
-          "attr_name": "current1_input",
-          "drv_attr_name": "curr3_input"
-        },
-        {
-          "attr_name": "current1_high_threshold",
-          "drv_attr_name": "curr3_crit"
-        },
-        {
-          "attr_name": "current1_crit_high_threshold",
-          "drv_attr_name": "curr3_max_alarm"
-        }
-      ]
-    }
-  },
-  "CURRENT3": {
-    "dev_info": {
-      "device_type": "CURRENT_SENSOR",
-      "device_name": "DCDC1-RAIL2",
-      "device_parent": "MULTIFPGAPCIE1",
-      "virt_parent": "DCDC1"
-    },
-    "dev_attr": {
-      "display_name": "POS0V75_WEST"
-    },
-    "i2c": {
-      "attr_list": [
-        {
-          "attr_name": "current1_input",
-          "drv_attr_name": "curr4_input"
-        },
-        {
-          "attr_name": "current1_high_threshold",
-          "drv_attr_name": "curr4_crit"
-        },
-        {
-          "attr_name": "current1_crit_high_threshold",
-          "drv_attr_name": "curr4_max_alarm"
-        }
-      ]
-    }
-  },
-  "CURRENT4": {
-    "dev_info": {
-      "device_type": "CURRENT_SENSOR",
-      "device_name": "DCDC2-RAIL1",
-      "device_parent": "MULTIFPGAPCIE1",
-      "virt_parent": "DCDC2"
-    },
-    "dev_attr": {
-      "display_name": "POS0V9_EAST"
-    },
-    "i2c": {
-      "attr_list": [
-        {
-          "attr_name": "current1_input",
-          "drv_attr_name": "curr3_input"
-        },
-        {
-          "attr_name": "current1_high_threshold",
-          "drv_attr_name": "curr3_crit"
-        },
-        {
-          "attr_name": "current1_crit_high_threshold",
-          "drv_attr_name": "curr3_max_alarm"
-        }
-      ]
-    }
-  },
-  "CURRENT5": {
-    "dev_info": {
-      "device_type": "CURRENT_SENSOR",
-      "device_name": "DCDC2-RAIL2",
-      "device_parent": "MULTIFPGAPCIE1",
-      "virt_parent": "DCDC2"
-    },
-    "dev_attr": {
-      "display_name": "POS0V75_EAST"
-    },
-    "i2c": {
-      "attr_list": [
-        {
-          "attr_name": "current1_input",
-          "drv_attr_name": "curr4_input"
-        },
-        {
-          "attr_name": "current1_high_threshold",
-          "drv_attr_name": "curr4_crit"
-        },
-        {
-          "attr_name": "current1_crit_high_threshold",
-          "drv_attr_name": "curr4_max_alarm"
-        }
-      ]
-    }
-  },
-  "CURRENT6": {
-    "dev_info": {
-      "device_type": "CURRENT_SENSOR",
-      "device_name": "DCDC3-RAIL1",
-      "device_parent": "MULTIFPGAPCIE1",
-      "virt_parent": "DCDC3"
-    },
-    "dev_attr": {
-      "display_name": "POS3V3_WEST"
-    },
-    "i2c": {
-      "attr_list": [
-        {
-          "attr_name": "current1_input",
-          "drv_attr_name": "curr3_input"
-        },
-        {
-          "attr_name": "current1_high_threshold",
-          "drv_attr_name": "curr3_crit"
-        },
-        {
-          "attr_name": "current1_crit_high_threshold",
-          "drv_attr_name": "curr3_max_alarm"
-        }
-      ]
-    }
-  },
-  "CURRENT7": {
-    "dev_info": {
-      "device_type": "CURRENT_SENSOR",
-      "device_name": "DCDC4-RAIL1",
-      "device_parent": "MULTIFPGAPCIE1",
-      "virt_parent": "DCDC4"
-    },
-    "dev_attr": {
-      "display_name": "POS3V3_EAST"
-    },
-    "i2c": {
-      "attr_list": [
-        {
-          "attr_name": "current1_input",
-          "drv_attr_name": "curr3_input"
-        },
-        {
-          "attr_name": "current1_high_threshold",
-          "drv_attr_name": "curr3_crit"
-        },
-        {
-          "attr_name": "current1_crit_high_threshold",
-          "drv_attr_name": "curr3_max_alarm"
-        }
-      ]
-    }
-  },
-  "CURRENT8": {
-    "dev_info": {
-      "device_type": "CURRENT_SENSOR",
-      "device_name": "DCDC4-RAIL2",
-      "device_parent": "MULTIFPGAPCIE1",
-      "virt_parent": "DCDC4"
-    },
-    "dev_attr": {
-      "display_name": "POS1V2_DP"
-    },
-    "i2c": {
-      "attr_list": [
-        {
-          "attr_name": "current1_input",
-          "drv_attr_name": "curr4_input"
-        },
-        {
-          "attr_name": "current1_high_threshold",
-          "drv_attr_name": "curr4_crit"
-        },
-        {
-          "attr_name": "current1_crit_high_threshold",
-          "drv_attr_name": "curr4_max_alarm"
-        }
-      ]
-    }
-  }
-=======
   "description": "Generated at runtime by pddf-device.json.j2"
->>>>>>> f0992d97
 }